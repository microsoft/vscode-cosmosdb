--- conflicted
+++ resolved
@@ -9,10 +9,7 @@
 import { ParsedMongoConnectionString } from '../../mongo/mongoConnectionStrings';
 import { MongoAccountTreeItem } from '../../mongo/tree/MongoAccountTreeItem';
 import { ParsedConnectionString } from '../../ParsedConnectionString';
-<<<<<<< HEAD
-=======
 import { ParsedPostgresConnectionString } from '../../postgres/postgresConnectionStrings';
->>>>>>> cfc30d02
 import { PostgresServerTreeItem } from '../../postgres/tree/PostgresServerTreeItem';
 import { nonNullProp } from '../../utils/nonNull';
 import { DatabaseAccountTreeItem } from '../../vscode-cosmosdb.api';
@@ -38,20 +35,7 @@
         return this._parsedCS.port;
     }
 
-<<<<<<< HEAD
-    public get azureData(): {} | undefined {
-        if (this._accountNode?.databaseAccount) {
-            return {
-                accountName: nonNullProp(this._accountNode.databaseAccount, 'name')
-            };
-        } else if (this._accountNode instanceof PostgresServerTreeItem) {
-            return {
-                accountId: this._accountNode.fullId
-            };
-        }
-
-=======
-    public get azureData(): { accountName: string; } | undefined {
+    public get azureData(): { accountName: string } | { accountName: string, accountId: string } | undefined {
         if (this._accountNode instanceof MongoAccountTreeItem || this._accountNode instanceof DocDBAccountTreeItemBase) {
             if (this._accountNode?.databaseAccount) {
                 return {
@@ -61,11 +45,11 @@
         } else if (this._accountNode instanceof PostgresServerTreeItem) {
             if (this._accountNode.azureName) {
                 return {
-                    accountName: this._accountNode.azureName
+                    accountName: this._accountNode.azureName,
+                    accountId: this._accountNode.fullId
                 };
             }
         }
->>>>>>> cfc30d02
         return undefined;
     }
 
