/*---------------------------------------------------------------------------------------------
 *  Copyright (c) Microsoft Corporation. All rights reserved.
 *  Licensed under the MIT License. See License.txt in the project root for license information.
 *--------------------------------------------------------------------------------------------*/
<<<<<<< HEAD

import Editor, { loader, useMonaco } from '@monaco-editor/react';
import { debounce } from 'lodash';
//import * as monacoEditor from 'monaco-editor';
// eslint-disable-next-line import/no-internal-modules
import * as monacoEditor from 'monaco-editor/esm/vs/editor/editor.api';
import { useEffect, useMemo } from 'react';
import { useThemeState } from '../../theme/state/ThemeContext';
import { useQueryEditorDispatcher, useQueryEditorState } from '../state/QueryEditorContext';
=======
>>>>>>> 353e30cf

import { debounce } from 'lodash';
import { useMemo } from 'react';
import { MonacoEditor } from '../../MonacoEditor';
import { useQueryEditorDispatcher, useQueryEditorState } from '../state/QueryEditorContext';

export const QueryMonaco = () => {
    const state = useQueryEditorState();
    const dispatcher = useQueryEditorDispatcher();
<<<<<<< HEAD
    const monaco = useMonaco();
    const themeState = useThemeState();

    useEffect(() => {
        if (monaco) {
            if (themeState.monaco.theme) {
                monaco.editor.defineTheme(themeState.monaco.themeName, themeState.monaco.theme);
                monaco.editor.setTheme(themeState.monaco.themeName);
            }
        }
    }, [monaco, themeState]);
=======
>>>>>>> 353e30cf

    const onChange = useMemo(
        () =>
            debounce((newValue: string) => {
                if (newValue !== state.queryValue) {
                    dispatcher.insertText(newValue);
                }
            }, 500),
        [dispatcher, state],
    );

<<<<<<< HEAD
    return (
        <Editor
            height={'100%'}
            width={'100%'}
            language="sql"
            theme={themeState.monaco.themeName}
            value={state.queryValue}
            onChange={onChange}
        />
    );
=======
    return <MonacoEditor height={'100%'} width={'100%'} language="sql" value={state.queryValue} onChange={onChange} />;
>>>>>>> 353e30cf
};<|MERGE_RESOLUTION|>--- conflicted
+++ resolved
@@ -2,18 +2,6 @@
  *  Copyright (c) Microsoft Corporation. All rights reserved.
  *  Licensed under the MIT License. See License.txt in the project root for license information.
  *--------------------------------------------------------------------------------------------*/
-<<<<<<< HEAD
-
-import Editor, { loader, useMonaco } from '@monaco-editor/react';
-import { debounce } from 'lodash';
-//import * as monacoEditor from 'monaco-editor';
-// eslint-disable-next-line import/no-internal-modules
-import * as monacoEditor from 'monaco-editor/esm/vs/editor/editor.api';
-import { useEffect, useMemo } from 'react';
-import { useThemeState } from '../../theme/state/ThemeContext';
-import { useQueryEditorDispatcher, useQueryEditorState } from '../state/QueryEditorContext';
-=======
->>>>>>> 353e30cf
 
 import { debounce } from 'lodash';
 import { useMemo } from 'react';
@@ -23,20 +11,6 @@
 export const QueryMonaco = () => {
     const state = useQueryEditorState();
     const dispatcher = useQueryEditorDispatcher();
-<<<<<<< HEAD
-    const monaco = useMonaco();
-    const themeState = useThemeState();
-
-    useEffect(() => {
-        if (monaco) {
-            if (themeState.monaco.theme) {
-                monaco.editor.defineTheme(themeState.monaco.themeName, themeState.monaco.theme);
-                monaco.editor.setTheme(themeState.monaco.themeName);
-            }
-        }
-    }, [monaco, themeState]);
-=======
->>>>>>> 353e30cf
 
     const onChange = useMemo(
         () =>
@@ -48,18 +22,5 @@
         [dispatcher, state],
     );
 
-<<<<<<< HEAD
-    return (
-        <Editor
-            height={'100%'}
-            width={'100%'}
-            language="sql"
-            theme={themeState.monaco.themeName}
-            value={state.queryValue}
-            onChange={onChange}
-        />
-    );
-=======
     return <MonacoEditor height={'100%'} width={'100%'} language="sql" value={state.queryValue} onChange={onChange} />;
->>>>>>> 353e30cf
 };