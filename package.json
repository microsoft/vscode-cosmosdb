--- conflicted
+++ resolved
@@ -913,12 +913,8 @@
         "@types/keytar": "4.0.1",
         "@types/mocha": "^5.2.5",
         "@types/mongodb": "^3.3.2",
-<<<<<<< HEAD
-        "@types/node": "^12.7.8",
+        "@types/node": "^10.0.0",
         "@types/pg-pool": "^2.0.2",
-=======
-        "@types/node": "^10.0.0",
->>>>>>> e5177ad3
         "@types/request-promise": "^4.1.44",
         "@types/socket.io": "^1.4.32",
         "@types/socket.io-client": "^1.4.32",
