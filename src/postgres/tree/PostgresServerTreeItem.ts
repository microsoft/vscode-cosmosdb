--- conflicted
+++ resolved
@@ -158,7 +158,6 @@
         const version: SemVer | null = coerce(this.server.version);
         return !!version && gte(version, '11.0.0');
     }
-<<<<<<< HEAD
 
     public validateIdentifier(identifier: string): string | undefined {
         // Identifier naming rules: https://aka.ms/AA8618j
@@ -178,7 +177,6 @@
 
         return undefined;
     }
-=======
 }
 
 async function validateDatabaseName(name: string, getChildrenTask: Promise<AzExtTreeItem[]>): Promise<string | undefined | null> {
@@ -196,5 +194,4 @@
         return localize('NameExists', 'Database "{0}" already exists.', name);
     }
     return undefined;
->>>>>>> 18937d87
 }