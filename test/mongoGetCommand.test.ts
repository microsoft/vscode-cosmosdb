--- conflicted
+++ resolved
@@ -196,39 +196,22 @@
         let arg0 = `{"Age": 31}`;
         let arg1 = `{"Name": true}`;
         let text = `db.find(${arg0}\r\n,\r\n\r\n${arg1})`;
-<<<<<<< HEAD
-        let command = MongoCommands.getCommandFromText(text, new Position(0, 0));
-        assert.deepEqual(JSON.parse(command.arguments[0]), JSON.parse(arg0));
-        assert.deepEqual(JSON.parse(command.arguments[1]), JSON.parse(arg1));
-=======
-        let command = MongoCommands.getCommand(text, new Position(0, 0));
+        let command = MongoCommands.getCommandFromText(text, new Position(0, 0));
         assert.deepEqual(JSON.parse(command.arguments![0]), JSON.parse(arg0));
         assert.deepEqual(JSON.parse(command.arguments![1]), JSON.parse(arg1));
->>>>>>> d81cc27b
     });
     test("test function call with nested parameters - documents in an array", () => {
         let arg0 = `[{"name": "a"}, {"name": "b"}, {"name": "c"}]`;
         let arg1 = `{"ordered": true}`;
         let text = `db.test1.insertMany(${arg0},\r\n\r\n\r\n${arg1})`;
-<<<<<<< HEAD
-        let command = MongoCommands.getCommandFromText(text, new Position(0, 0));
-        assert.deepEqual(JSON.parse(command.arguments[0]), JSON.parse(arg0));
-        assert.deepEqual(JSON.parse(command.arguments[1]), JSON.parse(arg1));
-=======
-        let command = MongoCommands.getCommand(text, new Position(0, 0));
+        let command = MongoCommands.getCommandFromText(text, new Position(0, 0));
         assert.deepEqual(JSON.parse(command.arguments![0]), JSON.parse(arg0));
         assert.deepEqual(JSON.parse(command.arguments![1]), JSON.parse(arg1));
->>>>>>> d81cc27b
     });
     test("test function call that has a nested parameter", () => {
         let arg0 = `{"name": {"First" : "a", "Last":"b"} }`;
         let text = `db.test1.insertMany(${arg0})`;
-<<<<<<< HEAD
-        let command = MongoCommands.getCommandFromText(text, new Position(0, 0));
-        assert.deepEqual(JSON.parse(command.arguments[0]), JSON.parse(arg0));
-=======
-        let command = MongoCommands.getCommand(text, new Position(0, 0));
+        let command = MongoCommands.getCommandFromText(text, new Position(0, 0));
         assert.deepEqual(JSON.parse(command.arguments![0]), JSON.parse(arg0));
->>>>>>> d81cc27b
     });
 });