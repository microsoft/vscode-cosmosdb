/*---------------------------------------------------------------------------------------------
 *  Copyright (c) Microsoft Corporation. All rights reserved.
 *  Licensed under the MIT License. See License.txt in the project root for license information.
 *--------------------------------------------------------------------------------------------*/

import {
    AzExtParentTreeItem,
    GenericTreeItem,
    type AzExtTreeItem,
    type IActionContext,
    type ISubscriptionContext,
    type TreeItemIconPath,
} from '@microsoft/vscode-azext-utils';
import * as vscode from 'vscode';
import { API, getExperienceFromApi } from '../AzureDBExperiences';
import { removeTreeItemFromCache } from '../commands/api/apiCache';
<<<<<<< HEAD
import { isWindows, wellKnownEmulatorPassword } from '../constants';
import { parseDocDBConnectionString } from '../docdb/docDBConnectionStrings';
import { type CosmosDBCredential } from '../docdb/getCosmosClient';
import { DocDBAccountTreeItem } from '../docdb/tree/DocDBAccountTreeItem';
import { DocDBAccountTreeItemBase } from '../docdb/tree/DocDBAccountTreeItemBase';
=======
import { isWindows } from '../constants';
>>>>>>> 573e64ef
import { ext } from '../extensionVariables';
import { parsePostgresConnectionString } from '../postgres/postgresConnectionStrings';
import { PostgresServerTreeItem } from '../postgres/tree/PostgresServerTreeItem';
import { getSecretStorageKey } from '../utils/getSecretStorageKey';
import { nonNullProp, nonNullValue } from '../utils/nonNull';
import { SubscriptionTreeItem } from './SubscriptionTreeItem';

export interface PersistedAccount {
    id: string;
    // defaultExperience is not the same as API but we can't change the name due to backwards compatibility
    defaultExperience: API;
    isEmulator: boolean | undefined;
}

export interface PersistedAccountWithConnectionString {
    api: API;
    connectionString: string;
    id: string;
    isEmulator: boolean | undefined;
    label: string;
}

export const AttachedAccountSuffix: string = 'Attached';

export class AttachedAccountsTreeItem extends AzExtParentTreeItem {
    public static contextValue: string = 'cosmosDBAttachedAccounts' + (isWindows ? 'WithEmulator' : 'WithoutEmulator');
    public static readonly serviceName: string = 'ms-azuretools.vscode-cosmosdb.connectionStrings';
    public readonly contextValue: string = AttachedAccountsTreeItem.contextValue;
    public readonly label: string = 'Attached Database Accounts (Postgres)';
    public childTypeLabel: string = 'Account';
    public suppressMaskLabel = true;

    private _attachedAccounts: AzExtTreeItem[] | undefined;

    private _root: ISubscriptionContext;
    private _loadPersistedAccountsTask: Promise<AzExtTreeItem[]>;

    constructor(parent: AzExtParentTreeItem) {
        super(parent);
        this._root = new AttachedAccountRoot();
        this._loadPersistedAccountsTask = this.loadPersistedAccounts();
        this.id = 'cosmosDBAttachedAccounts';
    }

    public get root(): ISubscriptionContext {
        return this._root;
    }

    public get iconPath(): TreeItemIconPath {
        return new vscode.ThemeIcon('plug');
    }

    public static async getPersistedAccounts(): Promise<PersistedAccountWithConnectionString[]> {
        const persistedAccounts: PersistedAccountWithConnectionString[] = [];
        const value: string | undefined = ext.context.globalState.get(AttachedAccountsTreeItem.serviceName);
        if (value) {
            // eslint-disable-next-line @typescript-eslint/no-unsafe-assignment
            const accounts: (string | PersistedAccount)[] = JSON.parse(value);
            await Promise.all(
                accounts.map(async (account) => {
                    let id: string;
                    let label: string;
                    let api: API;
                    let isEmulator: boolean | undefined;
                    if (typeof account === 'string') {
                        // Default to Mongo if the value is a string for the sake of backwards compatibility
                        // (Mongo was originally the only account type that could be attached)
                        id = account;
                        api = API.MongoDB;
                        label = `${account} (${getExperienceFromApi(api).shortName})`;
                        isEmulator = false;
                    } else {
                        id = (<PersistedAccount>account).id;
                        api = (<PersistedAccount>account).defaultExperience;
                        isEmulator = (<PersistedAccount>account).isEmulator;
                        label = isEmulator
                            ? `${getExperienceFromApi(api).shortName} Emulator`
                            : `${id} (${getExperienceFromApi(api).shortName})`;
                    }
                    // TODO: keytar: migration plan?
                    const connectionString: string = nonNullValue(
                        await ext.secretStorage.get(getSecretStorageKey(AttachedAccountsTreeItem.serviceName, id)),
                        'connectionString',
                    );
                    // TODO: Left only Postgres, other types are moved to new tree api v2
                    if (api === API.PostgresSingle || api === API.PostgresFlexible) {
                        persistedAccounts.push({
                            api: api,
                            id: id,
                            label: label,
                            connectionString: connectionString,
                            isEmulator: isEmulator,
                        });
                    }
                }),
            );
        }

        return persistedAccounts;
    }

    public hasMoreChildrenImpl(): boolean {
        return false;
    }

    public async loadMoreChildrenImpl(clearCache: boolean): Promise<AzExtTreeItem[]> {
        if (clearCache) {
            this._attachedAccounts = undefined;
            this._loadPersistedAccountsTask = this.loadPersistedAccounts();
        }

        let attachedAccounts: AzExtTreeItem[] = [];
        try {
            attachedAccounts = await this.getAttachedAccounts();
        } catch (error: unknown) {
            const errorMessage = error instanceof Error ? error.message : String(error);
            void vscode.window.showErrorMessage(errorMessage);
        }

        return [...this.getAttachAccountActionItems(), ...attachedAccounts];
    }

    private getAttachAccountActionItems(): AzExtTreeItem[] {
        const attachDatabaseAccount = new GenericTreeItem(this, {
            contextValue: 'cosmosDBAttachDatabaseAccount',
            label: 'Attach Database Account...',
            iconPath: new vscode.ThemeIcon('plus'),
            commandId: 'cosmosDB.attachDatabaseAccount',
            includeInTreeItemPicker: true,
        });
        return [attachDatabaseAccount];
    }

    public isAncestorOfImpl(contextValue: string): boolean {
        switch (contextValue) {
            // We have to make sure the Attached Accounts node is not shown for commands like
            // 'Open in Portal', which only work for the non-attached version
            case PostgresServerTreeItem.contextValue:
            case SubscriptionTreeItem.contextValue:
                return false;
            default:
                return true;
        }
    }

    public async attachConnectionString(
        context: IActionContext,
        connectionString: string,
        api: API.PostgresSingle | API.PostgresFlexible,
    ): Promise<PostgresServerTreeItem> {
        const treeItem = <PostgresServerTreeItem>await this.createTreeItem(connectionString, api);
        await this.attachAccount(context, treeItem, connectionString);
        await this.refresh(context);
        return treeItem;
    }

<<<<<<< HEAD
    public async attachEmulator(context: IActionContext): Promise<void> {
        let connectionString: string;
        const defaultExperiencePick = await context.ui.showQuickPick(
            [getExperienceQuickPick(API.MongoDB), getExperienceQuickPick(API.Core)],
            {
                placeHolder: 'Select a Database Account API...',
                stepName: 'attachEmulator',
            },
        );
        const defaultExperience = defaultExperiencePick.data;
        let port: number | undefined;
        if (defaultExperience.api === API.MongoDB) {
            port = vscode.workspace.getConfiguration().get<number>('cosmosDB.emulator.mongoPort');
        } else {
            port = vscode.workspace.getConfiguration().get<number>('cosmosDB.emulator.port');
        }
        if (port) {
            if (defaultExperience.api === API.MongoDB) {
                // Mongo shell doesn't parse passwords with slashes, so we need to URI encode it. The '/' before the options is required by mongo conventions
                connectionString = `mongodb://localhost:${encodeURIComponent(wellKnownEmulatorPassword)}@localhost:${port}/?ssl=true`;
            } else {
                connectionString = `AccountEndpoint=https://localhost:${port}/;AccountKey=${wellKnownEmulatorPassword};`;
            }
            const label = `${defaultExperience.shortName} Emulator`;
            const treeItem: AzExtTreeItem = await this.createTreeItem(connectionString, defaultExperience.api, label);
            if (
                treeItem instanceof DocDBAccountTreeItem ||
                treeItem instanceof GraphAccountTreeItem ||
                treeItem instanceof TableAccountTreeItem ||
                treeItem instanceof MongoAccountTreeItem
            ) {
                // CONSIDER: Why isn't this passed in to createTreeItem above?
                treeItem.root.isEmulator = true;
            }
            await this.attachAccount(context, treeItem, connectionString);
        }
    }

=======
>>>>>>> 573e64ef
    public async detach(node: AzExtTreeItem): Promise<void> {
        const attachedAccounts: AzExtTreeItem[] = await this.getAttachedAccounts();

        const index = attachedAccounts.findIndex((account) => account.fullId === node.fullId);
        if (index !== -1) {
            attachedAccounts.splice(index, 1);
            await ext.secretStorage.delete(
                getSecretStorageKey(AttachedAccountsTreeItem.serviceName, nonNullProp(node, 'id')),
            ); // intentionally using 'id' instead of 'fullId' for the sake of backwards compatibility
            await this.persistIds(attachedAccounts);

            if (node instanceof PostgresServerTreeItem) {
                const parsedCS = node.partialConnectionString;
                removeTreeItemFromCache(parsedCS);
            }
        }
    }

    private async getAttachedAccounts(): Promise<AzExtTreeItem[]> {
        if (!this._attachedAccounts) {
            try {
                this._attachedAccounts = await this._loadPersistedAccountsTask;
            } catch {
                this._attachedAccounts = [];
                throw new Error('Failed to load persisted Database Accounts. Reattach the accounts manually.');
            }
        }

        return this._attachedAccounts;
    }

    private async attachAccount(
        context: IActionContext,
        treeItem: AzExtTreeItem,
        connectionString: string,
    ): Promise<void> {
        const attachedAccounts: AzExtTreeItem[] = await this.getAttachedAccounts();

        if (attachedAccounts.find((s) => s.id === treeItem.id)) {
            void context.ui.showWarningMessage(`Database Account '${treeItem.id}' is already attached.`, {
                stepName: 'attachAccount',
            });
        } else {
            attachedAccounts.push(treeItem);
            await ext.secretStorage.store(
                getSecretStorageKey(AttachedAccountsTreeItem.serviceName, nonNullProp(treeItem, 'id')),
                connectionString,
            );
            await this.persistIds(attachedAccounts);
        }
    }

    private async loadPersistedAccounts(): Promise<AzExtTreeItem[]> {
        const persistedAccounts = await AttachedAccountsTreeItem.getPersistedAccounts();

        return Promise.all(
            persistedAccounts.map((account) => {
                const { connectionString, api, id, label, isEmulator } = account;
                return this.createTreeItem(connectionString, api, label, id, isEmulator);
            }),
        );
    }

    private async createTreeItem(
        connectionString: string,
        api: API,
        _label?: string,
        _id?: string,
        _isEmulator?: boolean,
    ): Promise<AzExtTreeItem> {
        let treeItem: AzExtTreeItem;
        if (api === API.PostgresSingle || api === API.PostgresFlexible) {
            const parsedPostgresConnString = parsePostgresConnectionString(connectionString);
            treeItem = new PostgresServerTreeItem(this, parsedPostgresConnString);
        } else {
            throw new Error(`Unexpected defaultExperience "${api}".`);
        }

        treeItem.contextValue += AttachedAccountSuffix;
        return treeItem;
    }

    private async persistIds(attachedAccounts: AzExtTreeItem[]): Promise<void> {
        const value: PersistedAccount[] = attachedAccounts.map((node: AzExtTreeItem) => {
            let api: API;
            if (node instanceof PostgresServerTreeItem) {
                api = API.PostgresSingle;
            } else {
                throw new Error(`Unexpected account node "${node.constructor.name}".`);
            }
            return { id: nonNullProp(node, 'id'), defaultExperience: api, isEmulator: false };
        });
        await ext.context.globalState.update(AttachedAccountsTreeItem.serviceName, JSON.stringify(value));
    }
}

class AttachedAccountRoot implements ISubscriptionContext {
    private _error: Error = new Error('Cannot retrieve Azure subscription information for an attached account.');

    public get credentials(): never {
        throw this._error;
    }

    public createCredentialsForScopes(): never {
        throw this._error;
    }

    public get subscriptionDisplayName(): never {
        throw this._error;
    }

    public get subscriptionId(): never {
        throw this._error;
    }

    public get subscriptionPath(): never {
        throw this._error;
    }

    public get tenantId(): never {
        throw this._error;
    }

    public get userId(): never {
        throw this._error;
    }

    public get environment(): never {
        throw this._error;
    }

    public get isCustomCloud(): never {
        throw this._error;
    }
}<|MERGE_RESOLUTION|>--- conflicted
+++ resolved
@@ -14,15 +14,11 @@
 import * as vscode from 'vscode';
 import { API, getExperienceFromApi } from '../AzureDBExperiences';
 import { removeTreeItemFromCache } from '../commands/api/apiCache';
-<<<<<<< HEAD
 import { isWindows, wellKnownEmulatorPassword } from '../constants';
 import { parseDocDBConnectionString } from '../docdb/docDBConnectionStrings';
 import { type CosmosDBCredential } from '../docdb/getCosmosClient';
 import { DocDBAccountTreeItem } from '../docdb/tree/DocDBAccountTreeItem';
 import { DocDBAccountTreeItemBase } from '../docdb/tree/DocDBAccountTreeItemBase';
-=======
-import { isWindows } from '../constants';
->>>>>>> 573e64ef
 import { ext } from '../extensionVariables';
 import { parsePostgresConnectionString } from '../postgres/postgresConnectionStrings';
 import { PostgresServerTreeItem } from '../postgres/tree/PostgresServerTreeItem';
@@ -179,47 +175,6 @@
         return treeItem;
     }
 
-<<<<<<< HEAD
-    public async attachEmulator(context: IActionContext): Promise<void> {
-        let connectionString: string;
-        const defaultExperiencePick = await context.ui.showQuickPick(
-            [getExperienceQuickPick(API.MongoDB), getExperienceQuickPick(API.Core)],
-            {
-                placeHolder: 'Select a Database Account API...',
-                stepName: 'attachEmulator',
-            },
-        );
-        const defaultExperience = defaultExperiencePick.data;
-        let port: number | undefined;
-        if (defaultExperience.api === API.MongoDB) {
-            port = vscode.workspace.getConfiguration().get<number>('cosmosDB.emulator.mongoPort');
-        } else {
-            port = vscode.workspace.getConfiguration().get<number>('cosmosDB.emulator.port');
-        }
-        if (port) {
-            if (defaultExperience.api === API.MongoDB) {
-                // Mongo shell doesn't parse passwords with slashes, so we need to URI encode it. The '/' before the options is required by mongo conventions
-                connectionString = `mongodb://localhost:${encodeURIComponent(wellKnownEmulatorPassword)}@localhost:${port}/?ssl=true`;
-            } else {
-                connectionString = `AccountEndpoint=https://localhost:${port}/;AccountKey=${wellKnownEmulatorPassword};`;
-            }
-            const label = `${defaultExperience.shortName} Emulator`;
-            const treeItem: AzExtTreeItem = await this.createTreeItem(connectionString, defaultExperience.api, label);
-            if (
-                treeItem instanceof DocDBAccountTreeItem ||
-                treeItem instanceof GraphAccountTreeItem ||
-                treeItem instanceof TableAccountTreeItem ||
-                treeItem instanceof MongoAccountTreeItem
-            ) {
-                // CONSIDER: Why isn't this passed in to createTreeItem above?
-                treeItem.root.isEmulator = true;
-            }
-            await this.attachAccount(context, treeItem, connectionString);
-        }
-    }
-
-=======
->>>>>>> 573e64ef
     public async detach(node: AzExtTreeItem): Promise<void> {
         const attachedAccounts: AzExtTreeItem[] = await this.getAttachedAccounts();
 
