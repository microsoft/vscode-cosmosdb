{
<<<<<<< HEAD
	"name": "vscode-cosmosdb",
	"version": "0.12.2-alpha",
	"aiKey": "AIF-d9b70cd4-b9f9-4d70-929b-a071c400b217",
	"publisher": "ms-azuretools",
	"displayName": "Azure Cosmos DB",
	"description": "Create, browse, and update globally distributed, multi-model databases in Azure.",
	"engines": {
		"vscode": "^1.31.0"
	},
	"galleryBanner": {
		"color": "#3c3c3c",
		"theme": "dark"
	},
	"icon": "resources/cosmos.png",
	"categories": [
		"Azure"
	],
	"keywords": [
		"Cosmos DB",
		"DocumentDB",
		"Graph",
		"Gremlin",
		"MongoDB"
	],
	"preview": true,
	"homepage": "https://github.com/microsoft/vscode-cosmosdb/blob/master/README.md",
	"bugs": {
		"url": "https://github.com/microsoft/vscode-cosmosdb/issues"
	},
	"license": "SEE LICENSE IN LICENSE.md",
	"repository": {
		"type": "git",
		"url": "https://github.com/microsoft/vscode-cosmosdb"
	},
	"main": "./main",
	"activationEvents": [
		"onLanguage:mongo",
		"onView:cosmosDBExplorer",
		"onCommand:cosmosDB.attachDatabaseAccount",
		"onCommand:cosmosDB.attachEmulator",
		"onCommand:cosmosDB.createAccount",
		"onCommand:cosmosDB.deleteAccount",
		"onCommand:cosmosDB.detachDatabaseAccount",
		"onCommand:cosmosDB.createMongoDatabase",
		"onCommand:cosmosDB.createMongoCollection",
		"onCommand:cosmosDB.createMongoDocument",
		"onCommand:cosmosDB.createDocDBDatabase",
		"onCommand:cosmosDB.createDocDBCollection",
		"onCommand:cosmosDB.createDocDBDocument",
		"onCommand:cosmosDB.createDocDBStoredProcedure",
		"onCommand:cosmosDB.createGraphDatabase",
		"onCommand:cosmosDB.createGraph",
		"onCommand:cosmosDB.connectMongoDB",
		"onCommand:cosmosDB.deleteMongoDB",
		"onCommand:cosmosDB.disconnectMongoDB",
		"onCommand:cosmosDB.deleteMongoCollection",
		"onCommand:cosmosDB.deleteMongoDocument",
		"onCommand:cosmosDB.deleteDocDBDatabase",
		"onCommand:cosmosDB.deleteDocDBCollection",
		"onCommand:cosmosDB.deleteDocDBDocument",
		"onCommand:cosmosDB.deleteGraphDatabase",
		"onCommand:cosmosDB.deleteGraph",
		"onCommand:cosmosDB.executeAllMongoCommands",
		"onCommand:cosmosDB.executeMongoCommand",
		"onCommand:cosmosDB.importDocument",
		"onCommand:cosmosDB.newMongoScrapbook",
		"onCommand:cosmosDB.update",
		"onCommand:cosmosDB.openDocument",
		"onCommand:cosmosDB.openStoredProcedure",
		"onCommand:cosmosDB.openCollection",
		"onCommand:cosmosDB.loadMore",
		"onCommand:cosmosDB.refresh",
		"onCommand:cosmosDB.openInPortal",
		"onCommand:cosmosDB.copyConnectionString",
		"onCommand:cosmosDB.launchMongoShell",
		"onCommand:cosmosDB.openGraphExplorer"
	],
	"contributes": {
		"viewsContainers": {
			"activitybar": [{
				"id": "azure",
				"title": "Azure",
				"icon": "resources/azure.svg"
			}]
		},
		"views": {
			"azure": [{
				"id": "cosmosDBExplorer",
				"name": "Cosmos DB",
				"when": "config.cosmosDB.showExplorer == true"
			}]
		},
		"languages": [{
			"id": "mongo",
			"aliases": [
				"Mongo Scrapbook",
				"mongo"
			],
			"extensions": [
				".mongo"
			],
			"firstLine": "^#!/.*\\bmongo*\\b",
			"configuration": "./grammar/configuration.json"
		}],
		"grammars": [{
				"language": "mongo",
				"scopeName": "source.mongo.js",
				"path": "./grammar/JavaScript.tmLanguage.json"
			},
			{
				"scopeName": "source.mongo.js.regexp",
				"path": "./grammar/Regular Expressions (JavaScript).tmLanguage"
			}
		],
		"commands": [{
				"command": "cosmosDB.selectSubscriptions",
				"title": "Select Subscriptions...",
				"icon": {
					"light": "resources/icons/light/filter.svg",
					"dark": "resources/icons/dark/filter.svg"
				}
			},
			{
				"category": "MongoDB",
				"command": "cosmosDB.executeMongoCommand",
				"title": "Execute MongoDB Command"
			},
			{
				"category": "MongoDB",
				"command": "cosmosDB.executeAllMongoCommands",
				"title": "Execute All MongoDB Commands"
			},
			{
				"category": "MongoDB",
				"command": "cosmosDB.launchMongoShell",
				"title": "Launch Shell"
			},
			{
				"category": "Cosmos DB",
				"command": "cosmosDB.attachDatabaseAccount",
				"title": "Attach Database Account...",
				"icon": {
					"light": "resources/icons/light/Connect.svg",
					"dark": "resources/icons/dark/Connect.svg"
				}
			},
			{
				"category": "Cosmos DB",
				"command": "cosmosDB.attachEmulator",
				"title": "Attach Emulator..."
			},
			{
				"category": "Cosmos DB",
				"command": "cosmosDB.createAccount",
				"title": "Create Account...",
				"icon": {
					"light": "resources/icons/light/add.svg",
					"dark": "resources/icons/dark/add.svg"
				}
			},
			{
				"category": "Cosmos DB",
				"command": "cosmosDB.deleteAccount",
				"title": "Delete Account..."
			},
			{
				"category": "MongoDB",
				"command": "cosmosDB.createMongoDatabase",
				"title": "Create Database..."
			},
			{
				"category": "MongoDB",
				"command": "cosmosDB.createMongoCollection",
				"title": "Create Collection..."
			},
			{
				"category": "MongoDB",
				"command": "cosmosDB.createMongoDocument",
				"title": "Create Document"
			},
			{
				"category": "Core (SQL)",
				"command": "cosmosDB.createDocDBDatabase",
				"title": "Create Database..."
			},
			{
				"category": "MongoDB",
				"command": "cosmosDB.openCollection",
				"title": "Open Collection"
			},
			{
				"category": "Core (SQL)",
				"command": "cosmosDB.createDocDBCollection",
				"title": "Create Collection..."
			},
			{
				"category": "Core (SQL)",
				"command": "cosmosDB.createDocDBDocument",
				"title": "Create Document..."
			},
			{
				"category": "Core (SQL)",
				"command": "cosmosDB.createDocDBStoredProcedure",
				"title": "Create Stored Procedure..."
			},
			{
				"category": "Graph (Gremlin)",
				"command": "cosmosDB.createGraphDatabase",
				"title": "Create Database..."
			},
			{
				"category": "Graph (Gremlin)",
				"command": "cosmosDB.createGraph",
				"title": "Create Graph..."
			},
			{
				"category": "Cosmos DB",
				"command": "cosmosDB.detachDatabaseAccount",
				"title": "Detach"
			},
			{
				"category": "MongoDB",
				"command": "cosmosDB.connectMongoDB",
				"title": "Connect"
			},
			{
				"category": "MongoDB",
				"command": "cosmosDB.deleteMongoDB",
				"title": "Delete Database..."
			},
			{
				"category": "MongoDB",
				"command": "cosmosDB.disconnectMongoDB",
				"title": "Disconnect Database..."
			},
			{
				"category": "MongoDB",
				"command": "cosmosDB.deleteMongoCollection",
				"title": "Delete Collection..."
			},
			{
				"category": "MongoDB",
				"command": "cosmosDB.deleteMongoDocument",
				"title": "Delete Document..."
			},
			{
				"category": "Core (SQL)",
				"command": "cosmosDB.deleteDocDBDatabase",
				"title": "Delete Database..."
			},
			{
				"category": "Core (SQL)",
				"command": "cosmosDB.deleteDocDBCollection",
				"title": "Delete Collection..."
			},
			{
				"category": "Core (SQL)",
				"command": "cosmosDB.deleteDocDBDocument",
				"title": "Delete Document..."
			},
			{
				"category": "Core (SQL)",
				"command": "cosmosDB.deleteDocDBStoredProcedure",
				"title": "Delete Stored Procedure..."
			},
			{
				"category": "Graph (Gremlin)",
				"command": "cosmosDB.deleteGraphDatabase",
				"title": "Delete Database..."
			},
			{
				"category": "Graph (Gremlin)",
				"command": "cosmosDB.deleteGraph",
				"title": "Delete Graph..."
			},
			{
				"category": "Graph (Gremlin)",
				"command": "cosmosDB.openGraphExplorer",
				"title": "Open Graph Explorer"
			},
			{
				"category": "Cosmos DB",
				"command": "cosmosDB.newMongoScrapbook",
				"title": "New Mongo Scrapbook",
				"icon": {
					"light": "resources/icons/light/addFile.svg",
					"dark": "resources/icons/dark/addFile.svg"
				}
			},
			{
				"category": "Cosmos DB",
				"command": "cosmosDB.refresh",
				"title": "Refresh",
				"icon": {
					"light": "resources/icons/light/refresh.svg",
					"dark": "resources/icons/dark/refresh.svg"
				}
			},
			{
				"category": "Cosmos DB",
				"command": "cosmosDB.openInPortal",
				"title": "Open in Portal"
			},
			{
				"category": "Cosmos DB",
				"command": "cosmosDB.copyConnectionString",
				"title": "Copy Connection String"
			},
			{
				"category": "Cosmos DB",
				"command": "cosmosDB.update",
				"title": "Update to Cloud",
				"icon": {
					"light": "/resources/icons/theme-agnostic/UpdateOutline.svg",
					"dark": "/resources/icons/theme-agnostic/UpdateOutline.svg"
				}
			},
			{
				"category": "Core (SQL)",
				"command": "cosmosDB.loadMore",
				"title": "Load More"
			},
			{
				"category": "Cosmos DB",
				"command": "cosmosDB.openDocument",
				"title": "Open Document"
			},
			{
				"category": "Cosmos DB",
				"command": "cosmosDB.importDocument",
				"title": "Import Document into a Collection..."
			},
			{
				"category": "Cosmos DB",
				"command": "cosmosDB.openStoredProcedure",
				"title": "Open Stored Procedure"
			}
		],
		"menus": {
			"editor/context": [{
					"command": "cosmosDB.executeMongoCommand",
					"when": "resourceLangId==mongo"
				},
				{
					"command": "cosmosDB.executeAllMongoCommands",
					"when": "resourceLangId==mongo"
				},
				{
					"command": "cosmosDB.update",
					"when": "resourceFilename==cosmos-result.json"
				},
				{
					"command": "cosmosDB.update",
					"when": "resourceFilename=~/(.*cosmos-document[.]json)/"
				},
				{
					"command": "cosmosDB.update",
					"when": "resourceFilename=~/(.*cosmos-collection[.]json)/"
				},
				{
					"command": "cosmosDB.update",
					"when": "resourceFilename=~/(.*cosmos-stored-procedure[.]js)/"
				},
				{
					"command": "cosmosDB.importDocument",
					"when": "resourceLangId==json"
				}
			],
			"editor/title": [{
					"command": "cosmosDB.update",
					"when": "resourceFilename==cosmos-result.json",
					"group": "navigation"
				},
				{
					"command": "cosmosDB.update",
					"when": "resourceFilename=~/(.*cosmos-document[.]json)/",
					"group": "navigation"
				},
				{
					"command": "cosmosDB.update",
					"when": "resourceFilename=~/(.*cosmos-collection[.]json)/",
					"group": "navigation"
				},
				{
					"command": "cosmosDB.update",
					"when": "resourceFilename=~/(.*cosmos-stored-procedure[.]js)/",
					"group": "navigation"
				}
			],
			"view/title": [{
					"command": "cosmosDB.refresh",
					"when": "view == cosmosDBExplorer",
					"group": "navigation"
				},
				{
					"command": "cosmosDB.createAccount",
					"when": "view == cosmosDBExplorer",
					"group": "navigation"
				},
				{
					"command": "cosmosDB.attachDatabaseAccount",
					"when": "view == cosmosDBExplorer",
					"group": "navigation"
				},
				{
					"command": "cosmosDB.newMongoScrapbook",
					"when": "view == cosmosDBExplorer",
					"group": "navigation"
				}
			],
			"view/item/context": [{
					"command": "cosmosDB.selectSubscriptions",
					"when": "view == cosmosDBExplorer && viewItem == azureextensionui.azureSubscription",
					"group": "inline"
				},
				{
					"command": "cosmosDB.createAccount",
					"when": "view == cosmosDBExplorer && viewItem == azureextensionui.azureSubscription",
					"group": "1@1"
				},
				{
					"command": "cosmosDB.openInPortal",
					"when": "view == cosmosDBExplorer && viewItem == azureextensionui.azureSubscription",
					"group": "1@2"
				},
				{
					"command": "cosmosDB.refresh",
					"when": "view == cosmosDBExplorer && viewItem == azureextensionui.azureSubscription",
					"group": "2@1"
				},
				{
					"command": "cosmosDB.deleteAccount",
					"when": "view == cosmosDBExplorer && viewItem == cosmosDBMongoServer"
				},
				{
					"command": "cosmosDB.deleteAccount",
					"when": "view == cosmosDBExplorer && viewItem == cosmosDBDocumentServer"
				},
				{
					"command": "cosmosDB.deleteAccount",
					"when": "view == cosmosDBExplorer && viewItem == cosmosDBGraphAccount"
				},
				{
					"command": "cosmosDB.deleteAccount",
					"when": "view == cosmosDBExplorer && viewItem == cosmosDBTableAccount"
				},
				{
					"command": "cosmosDB.createMongoDatabase",
					"when": "view == cosmosDBExplorer && viewItem == cosmosDBMongoServerAttached"
				},
				{
					"command": "cosmosDB.createMongoDatabase",
					"when": "view == cosmosDBExplorer && viewItem == cosmosDBMongoServer"
				},
				{
					"command": "cosmosDB.createMongoDocument",
					"when": "view == cosmosDBExplorer && viewItem == MongoCollection"
				},
				{
					"command": "cosmosDB.createMongoCollection",
					"when": "view == cosmosDBExplorer && viewItem == mongoDb"
				},
				{
					"command": "cosmosDB.createDocDBDocument",
					"when": "view == cosmosDBExplorer && viewItem == cosmosDBDocumentsGroup"
				},
				{
					"command": "cosmosDB.createDocDBStoredProcedure",
					"when": "view == cosmosDBExplorer && viewItem == cosmosDBStoredProceduresGroup"
				},
				{
					"command": "cosmosDB.createDocDBCollection",
					"when": "view == cosmosDBExplorer && viewItem == cosmosDBDocumentDatabase"
				},
				{
					"command": "cosmosDB.createDocDBDatabase",
					"when": "view == cosmosDBExplorer && viewItem == cosmosDBDocumentServer"
				},
				{
					"command": "cosmosDB.createDocDBDatabase",
					"when": "view == cosmosDBExplorer && viewItem == cosmosDBDocumentServerAttached"
				},
				{
					"command": "cosmosDB.createGraphDatabase",
					"when": "view == cosmosDBExplorer && viewItem == cosmosDBGraphAccount"
				},
				{
					"command": "cosmosDB.createGraphDatabase",
					"when": "view == cosmosDBExplorer && viewItem == cosmosDBGraphAccountAttached"
				},
				{
					"command": "cosmosDB.createGraph",
					"when": "view == cosmosDBExplorer && viewItem == cosmosDBGraphDatabase"
				},
				{
					"command": "cosmosDB.detachDatabaseAccount",
					"when": "view == cosmosDBExplorer && viewItem == cosmosDBMongoServerAttached"
				},
				{
					"command": "cosmosDB.detachDatabaseAccount",
					"when": "view == cosmosDBExplorer && viewItem == cosmosDBGraphAccountAttached"
				},
				{
					"command": "cosmosDB.detachDatabaseAccount",
					"when": "view == cosmosDBExplorer && viewItem == cosmosDBDocumentServerAttached"
				},
				{
					"command": "cosmosDB.detachDatabaseAccount",
					"when": "view == cosmosDBExplorer && viewItem == cosmosDBTableAccountAttached"
				},
				{
					"command": "cosmosDB.connectMongoDB",
					"when": "view == cosmosDBExplorer && viewItem == mongoDb"
				},
				{
					"command": "cosmosDB.deleteMongoDB",
					"when": "view == cosmosDBExplorer && viewItem == mongoDb"
				},
				{
					"command": "cosmosDB.disconnectMongoDB",
					"when": "view == cosmosDBExplorer && viewItem == mongoDb"
				},
				{
					"command": "cosmosDB.deleteMongoCollection",
					"when": "view == cosmosDBExplorer && viewItem == MongoCollection"
				},
				{
					"command": "cosmosDB.deleteMongoDocument",
					"when": "view == cosmosDBExplorer && viewItem == MongoDocument"
				},
				{
					"command": "cosmosDB.deleteDocDBCollection",
					"when": "view == cosmosDBExplorer && viewItem == cosmosDBDocumentCollection"
				},
				{
					"command": "cosmosDB.deleteDocDBDocument",
					"when": "view == cosmosDBExplorer && viewItem == cosmosDBDocument"
				},
				{
					"command": "cosmosDB.deleteDocDBStoredProcedure",
					"when": "view == cosmosDBExplorer && viewItem == cosmosDBStoredProcedure"
				},
				{
					"command": "cosmosDB.deleteDocDBDatabase",
					"when": "view == cosmosDBExplorer && viewItem == cosmosDBDocumentDatabase"
				},
				{
					"command": "cosmosDB.deleteGraphDatabase",
					"when": "view == cosmosDBExplorer && viewItem == cosmosDBGraphDatabase"
				},
				{
					"command": "cosmosDB.deleteGraph",
					"when": "view == cosmosDBExplorer && viewItem == cosmosDBGraph"
				},
				{
					"command": "cosmosDB.attachDatabaseAccount",
					"when": "view == cosmosDBExplorer && viewItem =~ /^cosmosDBAttachedAccounts/"
				},
				{
					"command": "cosmosDB.attachEmulator",
					"when": "view == cosmosDBExplorer && viewItem == cosmosDBAttachedAccountsWithEmulator"
				},
				{
					"command": "cosmosDB.openInPortal",
					"when": "view == cosmosDBExplorer && viewItem == cosmosDBMongoServer"
				},
				{
					"command": "cosmosDB.openInPortal",
					"when": "view == cosmosDBExplorer && viewItem == cosmosDBTableAccount"
				},
				{
					"command": "cosmosDB.openInPortal",
					"when": "view == cosmosDBExplorer && viewItem == cosmosDBDocumentServer"
				},
				{
					"command": "cosmosDB.openInPortal",
					"when": "view == cosmosDBExplorer && viewItem == cosmosDBGraphAccount"
				},
				{
					"command": "cosmosDB.openCollection",
					"when": "view == cosmosDBExplorer && viewItem == MongoCollection"
				},
				{
					"command": "cosmosDB.copyConnectionString",
					"when": "view == cosmosDBExplorer && viewItem == cosmosDBMongoServer"
				},
				{
					"command": "cosmosDB.copyConnectionString",
					"when": "view == cosmosDBExplorer && viewItem == cosmosDBGraphAccount"
				},
				{
					"command": "cosmosDB.copyConnectionString",
					"when": "view == cosmosDBExplorer && viewItem == cosmosDBDocumentServer"
				},
				{
					"command": "cosmosDB.copyConnectionString",
					"when": "view == cosmosDBExplorer && viewItem == cosmosDBTableAccount"
				},
				{
					"command": "cosmosDB.copyConnectionString",
					"when": "view == cosmosDBExplorer && viewItem == cosmosDBMongoServerAttached"
				},
				{
					"command": "cosmosDB.copyConnectionString",
					"when": "view == cosmosDBExplorer && viewItem == cosmosDBGraphAccountAttached"
				},
				{
					"command": "cosmosDB.copyConnectionString",
					"when": "view == cosmosDBExplorer && viewItem == cosmosDBDocumentServerAttached"
				},
				{
					"command": "cosmosDB.copyConnectionString",
					"when": "view == cosmosDBExplorer && viewItem == cosmosDBTableAccountAttached"
				},
				{
					"command": "cosmosDB.refresh",
					"when": "view == cosmosDBExplorer && viewItem == cosmosDBMongoServer"
				},
				{
					"command": "cosmosDB.refresh",
					"when": "view == cosmosDBExplorer && viewItem == cosmosDBDocumentCollection"
				},
				{
					"command": "cosmosDB.refresh",
					"when": "view == cosmosDBExplorer && viewItem == cosmosDBDocumentDatabase"
				},
				{
					"command": "cosmosDB.refresh",
					"when": "view == cosmosDBExplorer && viewItem == cosmosDBDocumentsGroup"
				},
				{
					"command": "cosmosDB.refresh",
					"when": "view == cosmosDBExplorer && viewItem == cosmosDBStoredProceduresGroup"
				},
				{
					"command": "cosmosDB.refresh",
					"when": "view == cosmosDBExplorer && viewItem == cosmosDBDocumentServer"
				},
				{
					"command": "cosmosDB.refresh",
					"when": "view == cosmosDBExplorer && viewItem == cosmosDBDocumentServerAttached"
				},
				{
					"command": "cosmosDB.refresh",
					"when": "view == cosmosDBExplorer && viewItem == cosmosDBGraphAccount"
				},
				{
					"command": "cosmosDB.refresh",
					"when": "view == cosmosDBExplorer && viewItem == cosmosDBGraphAccountAttached"
				},
				{
					"command": "cosmosDB.refresh",
					"when": "view == cosmosDBExplorer && viewItem == cosmosDBGraphDatabase"
				},
				{
					"command": "cosmosDB.refresh",
					"when": "view == cosmosDBExplorer && viewItem == cosmosDBMongoServerAttached"
				},
				{
					"command": "cosmosDB.refresh",
					"when": "view == cosmosDBExplorer && viewItem == mongoDb"
				},
				{
					"command": "cosmosDB.refresh",
					"when": "view == cosmosDBExplorer && viewItem == MongoCollection"
				},
				{
					"command": "cosmosDB.refresh",
					"when": "view == cosmosDBExplorer && viewItem =~ /^cosmosDBAttachedAccounts/"
				},
				{
					"command": "cosmosDB.importDocument",
					"when": "view == cosmosDBExplorer && viewItem == MongoCollection"
				},
				{
					"command": "cosmosDB.importDocument",
					"when": "view == cosmosDBExplorer && viewItem == cosmosDBDocumentCollection"
				}
			],
			"explorer/context": [{
				"command": "cosmosDB.importDocument",
				"when": "resourceLangId == json"
			}],
			"commandPalette": [{
					"command": "cosmosDB.selectSubscriptions",
					"when": "never"
				},
				{
					"command": "cosmosDB.refresh",
					"when": "never"
				},
				{
					"command": "cosmosDB.loadMore",
					"when": "never"
				},
				{
					"command": "cosmosDB.update",
					"when": "never"
				},
				{
					"command": "cosmosDB.executeAllMongoCommands",
					"when": "editorLangId == 'mongo'"
				},
				{
					"command": "cosmosDB.executeMongoCommand",
					"when": "editorLangId == 'mongo'"
				}
			]
		},
		"keybindings": [{
				"command": "cosmosDB.executeMongoCommand",
				"key": "ctrl+shift+'",
				"mac": "cmd+shift+'",
				"when": "editorLangId == 'mongo' && editorTextFocus"
			},
			{
				"command": "cosmosDB.executeAllMongoCommands",
				"key": "ctrl+shift+;",
				"mac": "cmd+shift+;",
				"when": "editorLangId == 'mongo' && editorTextFocus"
			},
			{
				"command": "workbench.view.extension.azure",
				"key": "ctrl+shift+a",
				"mac": "cmd+shift+a"
			}
		],
		"configuration": {
			"title": "Cosmos DB",
			"properties": {
				"mongo.shell.path": {
					"type": [
						"string",
						"null"
					],
					"description": "Full path to folder and executable to start the Mongo shell, needed by some Mongo scrapbook commands. The default is to search in the system path for 'mongo'.",
					"default": null
				},
				"mongo.shell.args": {
					"type": "array",
					"items": {
						"type": "string"
					},
					"description": "Arguments to pass when starting the Mongo shell.",
					"default": [
						"--quiet"
					]
				},
				"mongo.shell.timeout": {
					"type": "number",
					"description": "The duration allowed (in seconds) for the Mongo shell to execute a command. Default value is 30 seconds.",
					"default": 30
				},
				"cosmosDB.showExplorer": {
					"type": "boolean",
					"default": true,
					"description": "Show or hide the Cosmos DB Explorer"
				},
				"cosmosDB.documentLabelFields": {
					"type": "array",
					"default": [
						"name",
						"Name",
						"NAME",
						"ID",
						"UUID",
						"Id",
						"id",
						"_id",
						"uuid"
					],
					"description": "The field values to display as labels in the treeview for Cosmos DB and MongoDB documents, in priority order"
				},
				"cosmosDB.showSavePrompt": {
					"type": "boolean",
					"default": true,
					"description": "Show warning dialog when uploading a document to the cloud."
				},
				"cosmosDB.enableOutputTimestamps": {
					"type": "boolean",
					"default": true,
					"description": "Prepends each line displayed in the output channel with a timestamp."
				},
				"cosmosDB.emulator.mongoPort": {
					"type": "integer",
					"default": 10255,
					"description": "Port to use when connecting to a CosmosDB Mongo Emulator instance"
				},
				"cosmosDB.emulator.port": {
					"type": "integer",
					"default": 8081,
					"description": "Port to use when connecting to a CosmosDB Emulator instance"
				},
				"cosmosDB.graph.maxVertices": {
					"type": "integer",
					"default": 300,
					"description": "Set a limit for number of vertices displayed in a graph visualization"
				},
				"cosmosDB.graph.maxEdges": {
					"type": "integer",
					"default": 500,
					"description": "Set a limit for number of edges displayed in a graph visualization"
				},
				"cosmosDB.graph.viewSettings": {
					"type": "array",
					"description": "Settings for CosmosDB graph visualization.",
					"maxItems": 1,
					"items": {
						"type": "object",
						"description": "A group of view settings",
						"additionalProperties": false,
						"properties": {
							"vertexSettings": {
								"type": "array",
								"description": "Groups of vertex display settings",
								"items": {
									"type": "object",
									"additionalProperties": false,
									"properties": {
										"appliesToLabel": {
											"type": "string",
											"description": "Specify a label value to restrict this settings group to only vertices with that label."
										},
										"displayProperty": {
											"type": "array",
											"description": "The vertex property to display for the text. The first one found to have a non-empty value on the vertex is used. The default is the vertex id.",
											"items": {
												"type": "string"
											}
										},
										"color": {
											"type": "string",
											"description": "The vertex color, either 'auto', a CSS color name or a CSS RGB value (e.g., '#0088FF')",
											"pattern": "^(auto)|([a-zA-Z]+)|(#[0-9a-fA-F]{3})|(#[0-9a-fA-F]{6})$",
											"default": "auto"
										},
										"showLabel": {
											"type": "boolean",
											"description": "If true, the label will be displayed along with the specified display property",
											"default": true
										}
									}
								}
							}
						}
					},
					"default": [{
						"vertexSettings": [{
								"displayProperty": [
									"name"
								],
								"color": "auto",
								"showLabel": true
							},
							{
								"appliesToLabel": "person",
								"displayProperty": [
									"fullName",
									"lastName",
									"firstName",
									"name"
								]
							}
						]
					}]
				}
			}
		}
	},
	"scripts": {
		"vscode:prepublish": "npm run webpack-prod",
		"build": "tsc -p ./",
		"compile": "tsc -watch -p ./",
		"package": "vsce package",
		"lint": "tslint --project tsconfig.json -t verbose",
		"lint-fix": "tslint --project tsconfig.json -t verbose --fix",
		"postinstall": "node ./node_modules/vscode/bin/install",
		"pretest": "npm run webpack-prod",
		"test": "gulp test",
		"update-grammar": "antlr4ts -visitor ./grammar/mongo.g4 -o ./src/mongo/grammar",
		"webpack": "npm run build && gulp webpack-dev",
		"webpack-prod": "npm run build && gulp webpack-prod",
		"webpack-profile": "webpack --profile --json --mode production > webpack-stats.json && echo Use http://webpack.github.io/analyse to analyze the stats",
		"all": "npm i && npm run lint && npm test"
	},
	"devDependencies": {
		"@types/d3": "5.0.0",
		"@types/documentdb": "^1.10.2",
		"@types/fs-extra": "^4.0.3",
		"@types/glob": "^7.1.1",
		"@types/keytar": "4.0.1",
		"@types/mocha": "^5.2.5",
		"@types/mongodb": "^3.3.2",
		"@types/node": "^12.7.8",
		"@types/request-promise": "^4.1.44",
		"@types/socket.io": "^1.4.32",
		"@types/socket.io-client": "^1.4.32",
		"antlr4ts-cli": "^0.4.0-alpha.4",
		"copy-webpack-plugin": "^4.5.4",
		"glob": "^7.1.3",
		"gulp": "^4.0.0",
		"mocha": "^5.2.0",
		"mocha-junit-reporter": "^1.18.0",
		"mocha-multi-reporters": "^1.1.7",
		"request-promise": "^4.2.4",
		"string-replace-webpack-plugin": "^0.1.3",
		"ts-loader": "^5.3.0",
		"ts-node": "^7.0.1",
		"tslint": "^5.7.0",
		"tslint-microsoft-contrib": "5.0.1",
		"typescript": "^3.6.2",
		"vsce": "^1.37.5",
		"vscode": "^1.1.18",
		"vscode-azureextensiondev": "^0.2.3",
		"webpack": "4.28.1",
		"webpack-cli": "^3.1.2"
	},
	"dependencies": {
		"antlr4ts": "^0.4.1-alpha.0",
		"azure-arm-cosmosdb": "^1.1.2",
		"azure-arm-resource": "^3.0.0-preview",
		"d3": "^3.0.0",
		"documentdb": "^1.14.2",
		"event-stream": "3.3.4",
		"fs-extra": "^4.0.2",
		"gremlin": "^2.6.0",
		"mongodb": "^3.3.2",
		"mongodb-extended-json": "^1.10.0",
		"ms-rest": "^2.2.1",
		"ms-rest-azure": "^2.3.1",
		"node-uuid": "1.4.8",
		"socket.io": "^1.7.3",
		"socket.io-client": "^1.7.3",
		"underscore": "^1.8.3",
		"vscode-azureextensionui": "0.28.2",
		"vscode-json-languageservice": "^3.0.8",
		"vscode-languageclient": "^4.4.0",
		"vscode-languageserver": "^4.4.0",
		"vscode-nls": "^4.0.0",
		"vscode-uri": "^1.0.1"
	},
	"extensionDependencies": [
		"ms-vscode.azure-account"
	]
=======
    "name": "vscode-cosmosdb",
    "version": "0.12.2-alpha",
    "aiKey": "AIF-d9b70cd4-b9f9-4d70-929b-a071c400b217",
    "publisher": "ms-azuretools",
    "displayName": "Azure Cosmos DB",
    "description": "Create, browse, and update globally distributed, multi-model databases in Azure.",
    "engines": {
        "vscode": "^1.31.0"
    },
    "galleryBanner": {
        "color": "#3c3c3c",
        "theme": "dark"
    },
    "icon": "resources/cosmos.png",
    "categories": [
        "Azure"
    ],
    "keywords": [
        "Cosmos DB",
        "DocumentDB",
        "Graph",
        "Gremlin",
        "MongoDB"
    ],
    "preview": true,
    "homepage": "https://github.com/microsoft/vscode-cosmosdb/blob/master/README.md",
    "bugs": {
        "url": "https://github.com/microsoft/vscode-cosmosdb/issues"
    },
    "license": "SEE LICENSE IN LICENSE.md",
    "repository": {
        "type": "git",
        "url": "https://github.com/microsoft/vscode-cosmosdb"
    },
    "main": "./main",
    "activationEvents": [
        "onLanguage:mongo",
        "onView:cosmosDBExplorer",
        "onCommand:cosmosDB.attachDatabaseAccount",
        "onCommand:cosmosDB.attachEmulator",
        "onCommand:cosmosDB.createAccount",
        "onCommand:cosmosDB.deleteAccount",
        "onCommand:cosmosDB.detachDatabaseAccount",
        "onCommand:cosmosDB.createMongoDatabase",
        "onCommand:cosmosDB.createMongoCollection",
        "onCommand:cosmosDB.createMongoDocument",
        "onCommand:cosmosDB.createDocDBDatabase",
        "onCommand:cosmosDB.createDocDBCollection",
        "onCommand:cosmosDB.createDocDBDocument",
        "onCommand:cosmosDB.createDocDBStoredProcedure",
        "onCommand:cosmosDB.createGraphDatabase",
        "onCommand:cosmosDB.createGraph",
        "onCommand:cosmosDB.connectMongoDB",
        "onCommand:cosmosDB.deleteMongoDB",
        "onCommand:cosmosDB.deleteMongoCollection",
        "onCommand:cosmosDB.deleteMongoDocument",
        "onCommand:cosmosDB.deleteDocDBDatabase",
        "onCommand:cosmosDB.deleteDocDBCollection",
        "onCommand:cosmosDB.deleteDocDBDocument",
        "onCommand:cosmosDB.deleteGraphDatabase",
        "onCommand:cosmosDB.deleteGraph",
        "onCommand:cosmosDB.executeAllMongoCommands",
        "onCommand:cosmosDB.executeMongoCommand",
        "onCommand:cosmosDB.importDocument",
        "onCommand:cosmosDB.newMongoScrapbook",
        "onCommand:cosmosDB.update",
        "onCommand:cosmosDB.openDocument",
        "onCommand:cosmosDB.openStoredProcedure",
        "onCommand:cosmosDB.openCollection",
        "onCommand:cosmosDB.loadMore",
        "onCommand:cosmosDB.refresh",
        "onCommand:cosmosDB.openInPortal",
        "onCommand:cosmosDB.copyConnectionString",
        "onCommand:cosmosDB.launchMongoShell",
        "onCommand:cosmosDB.openGraphExplorer"
    ],
    "contributes": {
        "viewsContainers": {
            "activitybar": [
                {
                    "id": "azure",
                    "title": "Azure",
                    "icon": "resources/azure.svg"
                }
            ]
        },
        "views": {
            "azure": [
                {
                    "id": "cosmosDBExplorer",
                    "name": "Cosmos DB",
                    "when": "config.cosmosDB.showExplorer == true"
                }
            ]
        },
        "languages": [
            {
                "id": "mongo",
                "aliases": [
                    "Mongo Scrapbook",
                    "mongo"
                ],
                "extensions": [
                    ".mongo"
                ],
                "firstLine": "^#!/.*\\bmongo*\\b",
                "configuration": "./grammar/configuration.json"
            }
        ],
        "grammars": [
            {
                "language": "mongo",
                "scopeName": "source.mongo.js",
                "path": "./grammar/JavaScript.tmLanguage.json"
            },
            {
                "scopeName": "source.mongo.js.regexp",
                "path": "./grammar/Regular Expressions (JavaScript).tmLanguage"
            }
        ],
        "commands": [
            {
                "command": "cosmosDB.selectSubscriptions",
                "title": "Select Subscriptions...",
                "icon": {
                    "light": "resources/icons/light/filter.svg",
                    "dark": "resources/icons/dark/filter.svg"
                }
            },
            {
                "category": "MongoDB",
                "command": "cosmosDB.executeMongoCommand",
                "title": "Execute MongoDB Command"
            },
            {
                "category": "MongoDB",
                "command": "cosmosDB.executeAllMongoCommands",
                "title": "Execute All MongoDB Commands"
            },
            {
                "category": "MongoDB",
                "command": "cosmosDB.launchMongoShell",
                "title": "Launch Shell"
            },
            {
                "category": "Cosmos DB",
                "command": "cosmosDB.attachDatabaseAccount",
                "title": "Attach Database Account...",
                "icon": {
                    "light": "resources/icons/light/Connect.svg",
                    "dark": "resources/icons/dark/Connect.svg"
                }
            },
            {
                "category": "Cosmos DB",
                "command": "cosmosDB.attachEmulator",
                "title": "Attach Emulator..."
            },
            {
                "category": "Cosmos DB",
                "command": "cosmosDB.createAccount",
                "title": "Create Account...",
                "icon": {
                    "light": "resources/icons/light/add.svg",
                    "dark": "resources/icons/dark/add.svg"
                }
            },
            {
                "category": "Cosmos DB",
                "command": "cosmosDB.deleteAccount",
                "title": "Delete Account..."
            },
            {
                "category": "MongoDB",
                "command": "cosmosDB.createMongoDatabase",
                "title": "Create Database..."
            },
            {
                "category": "MongoDB",
                "command": "cosmosDB.createMongoCollection",
                "title": "Create Collection..."
            },
            {
                "category": "MongoDB",
                "command": "cosmosDB.createMongoDocument",
                "title": "Create Document"
            },
            {
                "category": "Core (SQL)",
                "command": "cosmosDB.createDocDBDatabase",
                "title": "Create Database..."
            },
            {
                "category": "MongoDB",
                "command": "cosmosDB.openCollection",
                "title": "Open Collection"
            },
            {
                "category": "Core (SQL)",
                "command": "cosmosDB.createDocDBCollection",
                "title": "Create Collection..."
            },
            {
                "category": "Core (SQL)",
                "command": "cosmosDB.createDocDBDocument",
                "title": "Create Document..."
            },
            {
                "category": "Core (SQL)",
                "command": "cosmosDB.createDocDBStoredProcedure",
                "title": "Create Stored Procedure..."
            },
            {
                "category": "Graph (Gremlin)",
                "command": "cosmosDB.createGraphDatabase",
                "title": "Create Database..."
            },
            {
                "category": "Graph (Gremlin)",
                "command": "cosmosDB.createGraph",
                "title": "Create Graph..."
            },
            {
                "category": "Cosmos DB",
                "command": "cosmosDB.detachDatabaseAccount",
                "title": "Detach"
            },
            {
                "category": "MongoDB",
                "command": "cosmosDB.connectMongoDB",
                "title": "Connect"
            },
            {
                "category": "MongoDB",
                "command": "cosmosDB.deleteMongoDB",
                "title": "Delete Database..."
            },
            {
                "category": "MongoDB",
                "command": "cosmosDB.deleteMongoCollection",
                "title": "Delete Collection..."
            },
            {
                "category": "MongoDB",
                "command": "cosmosDB.deleteMongoDocument",
                "title": "Delete Document..."
            },
            {
                "category": "Core (SQL)",
                "command": "cosmosDB.deleteDocDBDatabase",
                "title": "Delete Database..."
            },
            {
                "category": "Core (SQL)",
                "command": "cosmosDB.deleteDocDBCollection",
                "title": "Delete Collection..."
            },
            {
                "category": "Core (SQL)",
                "command": "cosmosDB.deleteDocDBDocument",
                "title": "Delete Document..."
            },
            {
                "category": "Core (SQL)",
                "command": "cosmosDB.deleteDocDBStoredProcedure",
                "title": "Delete Stored Procedure..."
            },
            {
                "category": "Graph (Gremlin)",
                "command": "cosmosDB.deleteGraphDatabase",
                "title": "Delete Database..."
            },
            {
                "category": "Graph (Gremlin)",
                "command": "cosmosDB.deleteGraph",
                "title": "Delete Graph..."
            },
            {
                "category": "Graph (Gremlin)",
                "command": "cosmosDB.openGraphExplorer",
                "title": "Open Graph Explorer"
            },
            {
                "category": "Cosmos DB",
                "command": "cosmosDB.newMongoScrapbook",
                "title": "New Mongo Scrapbook",
                "icon": {
                    "light": "resources/icons/light/addFile.svg",
                    "dark": "resources/icons/dark/addFile.svg"
                }
            },
            {
                "category": "Cosmos DB",
                "command": "cosmosDB.refresh",
                "title": "Refresh",
                "icon": {
                    "light": "resources/icons/light/refresh.svg",
                    "dark": "resources/icons/dark/refresh.svg"
                }
            },
            {
                "category": "Cosmos DB",
                "command": "cosmosDB.openInPortal",
                "title": "Open in Portal"
            },
            {
                "category": "Cosmos DB",
                "command": "cosmosDB.copyConnectionString",
                "title": "Copy Connection String"
            },
            {
                "category": "Cosmos DB",
                "command": "cosmosDB.update",
                "title": "Update to Cloud",
                "icon": {
                    "light": "/resources/icons/theme-agnostic/UpdateOutline.svg",
                    "dark": "/resources/icons/theme-agnostic/UpdateOutline.svg"
                }
            },
            {
                "category": "Core (SQL)",
                "command": "cosmosDB.loadMore",
                "title": "Load More"
            },
            {
                "category": "Cosmos DB",
                "command": "cosmosDB.openDocument",
                "title": "Open Document"
            },
            {
                "category": "Cosmos DB",
                "command": "cosmosDB.importDocument",
                "title": "Import Document into a Collection..."
            },
            {
                "category": "Cosmos DB",
                "command": "cosmosDB.openStoredProcedure",
                "title": "Open Stored Procedure"
            }
        ],
        "menus": {
            "editor/context": [
                {
                    "command": "cosmosDB.executeMongoCommand",
                    "when": "resourceLangId==mongo"
                },
                {
                    "command": "cosmosDB.executeAllMongoCommands",
                    "when": "resourceLangId==mongo"
                },
                {
                    "command": "cosmosDB.update",
                    "when": "resourceFilename==cosmos-result.json"
                },
                {
                    "command": "cosmosDB.update",
                    "when": "resourceFilename=~/(.*cosmos-document[.]json)/"
                },
                {
                    "command": "cosmosDB.update",
                    "when": "resourceFilename=~/(.*cosmos-collection[.]json)/"
                },
                {
                    "command": "cosmosDB.update",
                    "when": "resourceFilename=~/(.*cosmos-stored-procedure[.]js)/"
                },
                {
                    "command": "cosmosDB.importDocument",
                    "when": "resourceLangId==json"
                }
            ],
            "editor/title": [
                {
                    "command": "cosmosDB.update",
                    "when": "resourceFilename==cosmos-result.json",
                    "group": "navigation"
                },
                {
                    "command": "cosmosDB.update",
                    "when": "resourceFilename=~/(.*cosmos-document[.]json)/",
                    "group": "navigation"
                },
                {
                    "command": "cosmosDB.update",
                    "when": "resourceFilename=~/(.*cosmos-collection[.]json)/",
                    "group": "navigation"
                },
                {
                    "command": "cosmosDB.update",
                    "when": "resourceFilename=~/(.*cosmos-stored-procedure[.]js)/",
                    "group": "navigation"
                }
            ],
            "view/title": [
                {
                    "command": "cosmosDB.refresh",
                    "when": "view == cosmosDBExplorer",
                    "group": "navigation"
                },
                {
                    "command": "cosmosDB.createAccount",
                    "when": "view == cosmosDBExplorer",
                    "group": "navigation"
                },
                {
                    "command": "cosmosDB.attachDatabaseAccount",
                    "when": "view == cosmosDBExplorer",
                    "group": "navigation"
                },
                {
                    "command": "cosmosDB.newMongoScrapbook",
                    "when": "view == cosmosDBExplorer",
                    "group": "navigation"
                }
            ],
            "view/item/context": [
                {
                    "command": "cosmosDB.selectSubscriptions",
                    "when": "view == cosmosDBExplorer && viewItem == azureextensionui.azureSubscription",
                    "group": "inline"
                },
                {
                    "command": "cosmosDB.createAccount",
                    "when": "view == cosmosDBExplorer && viewItem == azureextensionui.azureSubscription",
                    "group": "1@1"
                },
                {
                    "command": "cosmosDB.openInPortal",
                    "when": "view == cosmosDBExplorer && viewItem == azureextensionui.azureSubscription",
                    "group": "1@2"
                },
                {
                    "command": "cosmosDB.refresh",
                    "when": "view == cosmosDBExplorer && viewItem == azureextensionui.azureSubscription",
                    "group": "2@1"
                },
                {
                    "command": "cosmosDB.deleteAccount",
                    "when": "view == cosmosDBExplorer && viewItem == cosmosDBMongoServer"
                },
                {
                    "command": "cosmosDB.deleteAccount",
                    "when": "view == cosmosDBExplorer && viewItem == cosmosDBDocumentServer"
                },
                {
                    "command": "cosmosDB.deleteAccount",
                    "when": "view == cosmosDBExplorer && viewItem == cosmosDBGraphAccount"
                },
                {
                    "command": "cosmosDB.deleteAccount",
                    "when": "view == cosmosDBExplorer && viewItem == cosmosDBTableAccount"
                },
                {
                    "command": "cosmosDB.createMongoDatabase",
                    "when": "view == cosmosDBExplorer && viewItem == cosmosDBMongoServerAttached"
                },
                {
                    "command": "cosmosDB.createMongoDatabase",
                    "when": "view == cosmosDBExplorer && viewItem == cosmosDBMongoServer"
                },
                {
                    "command": "cosmosDB.createMongoDocument",
                    "when": "view == cosmosDBExplorer && viewItem == MongoCollection"
                },
                {
                    "command": "cosmosDB.createMongoCollection",
                    "when": "view == cosmosDBExplorer && viewItem == mongoDb"
                },
                {
                    "command": "cosmosDB.createDocDBDocument",
                    "when": "view == cosmosDBExplorer && viewItem == cosmosDBDocumentsGroup"
                },
                {
                    "command": "cosmosDB.createDocDBStoredProcedure",
                    "when": "view == cosmosDBExplorer && viewItem == cosmosDBStoredProceduresGroup"
                },
                {
                    "command": "cosmosDB.createDocDBCollection",
                    "when": "view == cosmosDBExplorer && viewItem == cosmosDBDocumentDatabase"
                },
                {
                    "command": "cosmosDB.createDocDBDatabase",
                    "when": "view == cosmosDBExplorer && viewItem == cosmosDBDocumentServer"
                },
                {
                    "command": "cosmosDB.createDocDBDatabase",
                    "when": "view == cosmosDBExplorer && viewItem == cosmosDBDocumentServerAttached"
                },
                {
                    "command": "cosmosDB.createGraphDatabase",
                    "when": "view == cosmosDBExplorer && viewItem == cosmosDBGraphAccount"
                },
                {
                    "command": "cosmosDB.createGraphDatabase",
                    "when": "view == cosmosDBExplorer && viewItem == cosmosDBGraphAccountAttached"
                },
                {
                    "command": "cosmosDB.createGraph",
                    "when": "view == cosmosDBExplorer && viewItem == cosmosDBGraphDatabase"
                },
                {
                    "command": "cosmosDB.detachDatabaseAccount",
                    "when": "view == cosmosDBExplorer && viewItem == cosmosDBMongoServerAttached"
                },
                {
                    "command": "cosmosDB.detachDatabaseAccount",
                    "when": "view == cosmosDBExplorer && viewItem == cosmosDBGraphAccountAttached"
                },
                {
                    "command": "cosmosDB.detachDatabaseAccount",
                    "when": "view == cosmosDBExplorer && viewItem == cosmosDBDocumentServerAttached"
                },
                {
                    "command": "cosmosDB.detachDatabaseAccount",
                    "when": "view == cosmosDBExplorer && viewItem == cosmosDBTableAccountAttached"
                },
                {
                    "command": "cosmosDB.connectMongoDB",
                    "when": "view == cosmosDBExplorer && viewItem == mongoDb"
                },
                {
                    "command": "cosmosDB.deleteMongoDB",
                    "when": "view == cosmosDBExplorer && viewItem == mongoDb"
                },
                {
                    "command": "cosmosDB.deleteMongoCollection",
                    "when": "view == cosmosDBExplorer && viewItem == MongoCollection"
                },
                {
                    "command": "cosmosDB.deleteMongoDocument",
                    "when": "view == cosmosDBExplorer && viewItem == MongoDocument"
                },
                {
                    "command": "cosmosDB.deleteDocDBCollection",
                    "when": "view == cosmosDBExplorer && viewItem == cosmosDBDocumentCollection"
                },
                {
                    "command": "cosmosDB.deleteDocDBDocument",
                    "when": "view == cosmosDBExplorer && viewItem == cosmosDBDocument"
                },
                {
                    "command": "cosmosDB.deleteDocDBStoredProcedure",
                    "when": "view == cosmosDBExplorer && viewItem == cosmosDBStoredProcedure"
                },
                {
                    "command": "cosmosDB.deleteDocDBDatabase",
                    "when": "view == cosmosDBExplorer && viewItem == cosmosDBDocumentDatabase"
                },
                {
                    "command": "cosmosDB.deleteGraphDatabase",
                    "when": "view == cosmosDBExplorer && viewItem == cosmosDBGraphDatabase"
                },
                {
                    "command": "cosmosDB.deleteGraph",
                    "when": "view == cosmosDBExplorer && viewItem == cosmosDBGraph"
                },
                {
                    "command": "cosmosDB.attachDatabaseAccount",
                    "when": "view == cosmosDBExplorer && viewItem =~ /^cosmosDBAttachedAccounts/"
                },
                {
                    "command": "cosmosDB.attachEmulator",
                    "when": "view == cosmosDBExplorer && viewItem == cosmosDBAttachedAccountsWithEmulator"
                },
                {
                    "command": "cosmosDB.openInPortal",
                    "when": "view == cosmosDBExplorer && viewItem == cosmosDBMongoServer"
                },
                {
                    "command": "cosmosDB.openInPortal",
                    "when": "view == cosmosDBExplorer && viewItem == cosmosDBTableAccount"
                },
                {
                    "command": "cosmosDB.openInPortal",
                    "when": "view == cosmosDBExplorer && viewItem == cosmosDBDocumentServer"
                },
                {
                    "command": "cosmosDB.openInPortal",
                    "when": "view == cosmosDBExplorer && viewItem == cosmosDBGraphAccount"
                },
                {
                    "command": "cosmosDB.openCollection",
                    "when": "view == cosmosDBExplorer && viewItem == MongoCollection"
                },
                {
                    "command": "cosmosDB.copyConnectionString",
                    "when": "view == cosmosDBExplorer && viewItem == cosmosDBMongoServer"
                },
                {
                    "command": "cosmosDB.copyConnectionString",
                    "when": "view == cosmosDBExplorer && viewItem == cosmosDBGraphAccount"
                },
                {
                    "command": "cosmosDB.copyConnectionString",
                    "when": "view == cosmosDBExplorer && viewItem == cosmosDBDocumentServer"
                },
                {
                    "command": "cosmosDB.copyConnectionString",
                    "when": "view == cosmosDBExplorer && viewItem == cosmosDBTableAccount"
                },
                {
                    "command": "cosmosDB.copyConnectionString",
                    "when": "view == cosmosDBExplorer && viewItem == cosmosDBMongoServerAttached"
                },
                {
                    "command": "cosmosDB.copyConnectionString",
                    "when": "view == cosmosDBExplorer && viewItem == cosmosDBGraphAccountAttached"
                },
                {
                    "command": "cosmosDB.copyConnectionString",
                    "when": "view == cosmosDBExplorer && viewItem == cosmosDBDocumentServerAttached"
                },
                {
                    "command": "cosmosDB.copyConnectionString",
                    "when": "view == cosmosDBExplorer && viewItem == cosmosDBTableAccountAttached"
                },
                {
                    "command": "cosmosDB.refresh",
                    "when": "view == cosmosDBExplorer && viewItem == cosmosDBMongoServer"
                },
                {
                    "command": "cosmosDB.refresh",
                    "when": "view == cosmosDBExplorer && viewItem == cosmosDBDocumentCollection"
                },
                {
                    "command": "cosmosDB.refresh",
                    "when": "view == cosmosDBExplorer && viewItem == cosmosDBDocumentDatabase"
                },
                {
                    "command": "cosmosDB.refresh",
                    "when": "view == cosmosDBExplorer && viewItem == cosmosDBDocumentsGroup"
                },
                {
                    "command": "cosmosDB.refresh",
                    "when": "view == cosmosDBExplorer && viewItem == cosmosDBStoredProceduresGroup"
                },
                {
                    "command": "cosmosDB.refresh",
                    "when": "view == cosmosDBExplorer && viewItem == cosmosDBDocumentServer"
                },
                {
                    "command": "cosmosDB.refresh",
                    "when": "view == cosmosDBExplorer && viewItem == cosmosDBDocumentServerAttached"
                },
                {
                    "command": "cosmosDB.refresh",
                    "when": "view == cosmosDBExplorer && viewItem == cosmosDBGraphAccount"
                },
                {
                    "command": "cosmosDB.refresh",
                    "when": "view == cosmosDBExplorer && viewItem == cosmosDBGraphAccountAttached"
                },
                {
                    "command": "cosmosDB.refresh",
                    "when": "view == cosmosDBExplorer && viewItem == cosmosDBGraphDatabase"
                },
                {
                    "command": "cosmosDB.refresh",
                    "when": "view == cosmosDBExplorer && viewItem == cosmosDBMongoServerAttached"
                },
                {
                    "command": "cosmosDB.refresh",
                    "when": "view == cosmosDBExplorer && viewItem == mongoDb"
                },
                {
                    "command": "cosmosDB.refresh",
                    "when": "view == cosmosDBExplorer && viewItem == MongoCollection"
                },
                {
                    "command": "cosmosDB.refresh",
                    "when": "view == cosmosDBExplorer && viewItem =~ /^cosmosDBAttachedAccounts/"
                },
                {
                    "command": "cosmosDB.importDocument",
                    "when": "view == cosmosDBExplorer && viewItem == MongoCollection"
                },
                {
                    "command": "cosmosDB.importDocument",
                    "when": "view == cosmosDBExplorer && viewItem == cosmosDBDocumentCollection"
                }
            ],
            "explorer/context": [
                {
                    "command": "cosmosDB.importDocument",
                    "when": "resourceLangId == json"
                }
            ],
            "commandPalette": [
                {
                    "command": "cosmosDB.selectSubscriptions",
                    "when": "never"
                },
                {
                    "command": "cosmosDB.refresh",
                    "when": "never"
                },
                {
                    "command": "cosmosDB.loadMore",
                    "when": "never"
                },
                {
                    "command": "cosmosDB.update",
                    "when": "never"
                },
                {
                    "command": "cosmosDB.executeAllMongoCommands",
                    "when": "editorLangId == 'mongo'"
                },
                {
                    "command": "cosmosDB.executeMongoCommand",
                    "when": "editorLangId == 'mongo'"
                }
            ]
        },
        "keybindings": [
            {
                "command": "cosmosDB.executeMongoCommand",
                "key": "ctrl+shift+'",
                "mac": "cmd+shift+'",
                "when": "editorLangId == 'mongo' && editorTextFocus"
            },
            {
                "command": "cosmosDB.executeAllMongoCommands",
                "key": "ctrl+shift+;",
                "mac": "cmd+shift+;",
                "when": "editorLangId == 'mongo' && editorTextFocus"
            },
            {
                "command": "workbench.view.extension.azure",
                "key": "ctrl+shift+a",
                "mac": "cmd+shift+a"
            }
        ],
        "configuration": {
            "title": "Cosmos DB",
            "properties": {
                "mongo.shell.path": {
                    "type": [
                        "string",
                        "null"
                    ],
                    "description": "Full path to folder and executable to start the Mongo shell, needed by some Mongo scrapbook commands. The default is to search in the system path for 'mongo'.",
                    "default": null
                },
                "mongo.shell.args": {
                    "type": "array",
                    "items": {
                        "type": "string"
                    },
                    "description": "Arguments to pass when starting the Mongo shell.",
                    "default": [
                        "--quiet"
                    ]
                },
                "mongo.shell.timeout": {
                    "type": "number",
                    "description": "The duration allowed (in seconds) for the Mongo shell to execute a command. Default value is 30 seconds.",
                    "default": 30
                },
                "cosmosDB.showExplorer": {
                    "type": "boolean",
                    "default": true,
                    "description": "Show or hide the Cosmos DB Explorer"
                },
                "cosmosDB.documentLabelFields": {
                    "type": "array",
                    "default": [
                        "name",
                        "Name",
                        "NAME",
                        "ID",
                        "UUID",
                        "Id",
                        "id",
                        "_id",
                        "uuid"
                    ],
                    "description": "The field values to display as labels in the treeview for Cosmos DB and MongoDB documents, in priority order"
                },
                "cosmosDB.showSavePrompt": {
                    "type": "boolean",
                    "default": true,
                    "description": "Show warning dialog when uploading a document to the cloud."
                },
                "cosmosDB.enableOutputTimestamps": {
                    "type": "boolean",
                    "default": true,
                    "description": "Prepends each line displayed in the output channel with a timestamp."
                },
                "cosmosDB.emulator.mongoPort": {
                    "type": "integer",
                    "default": 10255,
                    "description": "Port to use when connecting to a CosmosDB Mongo Emulator instance"
                },
                "cosmosDB.emulator.port": {
                    "type": "integer",
                    "default": 8081,
                    "description": "Port to use when connecting to a CosmosDB Emulator instance"
                },
                "cosmosDB.graph.maxVertices": {
                    "type": "integer",
                    "default": 300,
                    "description": "Set a limit for number of vertices displayed in a graph visualization"
                },
                "cosmosDB.graph.maxEdges": {
                    "type": "integer",
                    "default": 500,
                    "description": "Set a limit for number of edges displayed in a graph visualization"
                },
                "cosmosDB.graph.viewSettings": {
                    "type": "array",
                    "description": "Settings for CosmosDB graph visualization.",
                    "maxItems": 1,
                    "items": {
                        "type": "object",
                        "description": "A group of view settings",
                        "additionalProperties": false,
                        "properties": {
                            "vertexSettings": {
                                "type": "array",
                                "description": "Groups of vertex display settings",
                                "items": {
                                    "type": "object",
                                    "additionalProperties": false,
                                    "properties": {
                                        "appliesToLabel": {
                                            "type": "string",
                                            "description": "Specify a label value to restrict this settings group to only vertices with that label."
                                        },
                                        "displayProperty": {
                                            "type": "array",
                                            "description": "The vertex property to display for the text. The first one found to have a non-empty value on the vertex is used. The default is the vertex id.",
                                            "items": {
                                                "type": "string"
                                            }
                                        },
                                        "color": {
                                            "type": "string",
                                            "description": "The vertex color, either 'auto', a CSS color name or a CSS RGB value (e.g., '#0088FF')",
                                            "pattern": "^(auto)|([a-zA-Z]+)|(#[0-9a-fA-F]{3})|(#[0-9a-fA-F]{6})$",
                                            "default": "auto"
                                        },
                                        "showLabel": {
                                            "type": "boolean",
                                            "description": "If true, the label will be displayed along with the specified display property",
                                            "default": true
                                        }
                                    }
                                }
                            }
                        }
                    },
                    "default": [
                        {
                            "vertexSettings": [
                                {
                                    "displayProperty": [
                                        "name"
                                    ],
                                    "color": "auto",
                                    "showLabel": true
                                },
                                {
                                    "appliesToLabel": "person",
                                    "displayProperty": [
                                        "fullName",
                                        "lastName",
                                        "firstName",
                                        "name"
                                    ]
                                }
                            ]
                        }
                    ]
                }
            }
        }
    },
    "scripts": {
        "vscode:prepublish": "npm run webpack-prod",
        "build": "tsc -p ./",
        "compile": "tsc -watch -p ./",
        "package": "vsce package",
        "lint": "tslint --project tsconfig.json -t verbose",
        "lint-fix": "tslint --project tsconfig.json -t verbose --fix",
        "postinstall": "node ./node_modules/vscode/bin/install",
        "pretest": "npm run webpack-prod",
        "test": "gulp test",
        "update-grammar": "antlr4ts -visitor ./grammar/mongo.g4 -o ./src/mongo/grammar",
        "webpack": "npm run build && gulp webpack-dev",
        "webpack-prod": "npm run build && gulp webpack-prod",
        "webpack-profile": "webpack --profile --json --mode production > webpack-stats.json && echo Use http://webpack.github.io/analyse to analyze the stats",
        "all": "npm i && npm run lint && npm test"
    },
    "devDependencies": {
        "@types/d3": "5.0.0",
        "@types/documentdb": "^1.10.2",
        "@types/fs-extra": "^4.0.3",
        "@types/glob": "^7.1.1",
        "@types/keytar": "4.0.1",
        "@types/mocha": "^5.2.5",
        "@types/mongodb": "^3.3.2",
        "@types/node": "^12.7.8",
        "@types/request-promise": "^4.1.44",
        "@types/socket.io": "^1.4.32",
        "@types/socket.io-client": "^1.4.32",
        "antlr4ts-cli": "^0.4.0-alpha.4",
        "copy-webpack-plugin": "^4.5.4",
        "glob": "^7.1.3",
        "gulp": "^4.0.0",
        "mocha": "^5.2.0",
        "mocha-junit-reporter": "^1.18.0",
        "mocha-multi-reporters": "^1.1.7",
        "request-promise": "^4.2.4",
        "string-replace-webpack-plugin": "^0.1.3",
        "ts-loader": "^5.3.0",
        "ts-node": "^7.0.1",
        "tslint": "^5.7.0",
        "tslint-microsoft-contrib": "5.0.1",
        "typescript": "^3.6.2",
        "vsce": "^1.37.5",
        "vscode": "^1.1.18",
        "vscode-azureextensiondev": "^0.2.3",
        "webpack": "4.28.1",
        "webpack-cli": "^3.1.2"
    },
    "dependencies": {
        "antlr4ts": "^0.4.1-alpha.0",
        "azure-arm-cosmosdb": "^1.1.2",
        "azure-arm-resource": "^3.0.0-preview",
        "bson": "^1.1.3",
        "d3": "^3.0.0",
        "documentdb": "^1.14.2",
        "event-stream": "3.3.4",
        "fs-extra": "^4.0.2",
        "gremlin": "^2.6.0",
        "mongodb": "^3.3.2",
        "mongodb-extended-json": "^1.10.0",
        "ms-rest": "^2.2.1",
        "ms-rest-azure": "^2.3.1",
        "node-uuid": "1.4.8",
        "socket.io": "^1.7.3",
        "socket.io-client": "^1.7.3",
        "underscore": "^1.8.3",
        "vscode-azureextensionui": "0.28.2",
        "vscode-json-languageservice": "^3.0.8",
        "vscode-languageclient": "^4.4.0",
        "vscode-languageserver": "^4.4.0",
        "vscode-nls": "^4.0.0",
        "vscode-uri": "^1.0.1"
    },
    "extensionDependencies": [
        "ms-vscode.azure-account"
    ]
>>>>>>> ad073a99
}<|MERGE_RESOLUTION|>--- conflicted
+++ resolved
@@ -1,950 +1,4 @@
 {
-<<<<<<< HEAD
-	"name": "vscode-cosmosdb",
-	"version": "0.12.2-alpha",
-	"aiKey": "AIF-d9b70cd4-b9f9-4d70-929b-a071c400b217",
-	"publisher": "ms-azuretools",
-	"displayName": "Azure Cosmos DB",
-	"description": "Create, browse, and update globally distributed, multi-model databases in Azure.",
-	"engines": {
-		"vscode": "^1.31.0"
-	},
-	"galleryBanner": {
-		"color": "#3c3c3c",
-		"theme": "dark"
-	},
-	"icon": "resources/cosmos.png",
-	"categories": [
-		"Azure"
-	],
-	"keywords": [
-		"Cosmos DB",
-		"DocumentDB",
-		"Graph",
-		"Gremlin",
-		"MongoDB"
-	],
-	"preview": true,
-	"homepage": "https://github.com/microsoft/vscode-cosmosdb/blob/master/README.md",
-	"bugs": {
-		"url": "https://github.com/microsoft/vscode-cosmosdb/issues"
-	},
-	"license": "SEE LICENSE IN LICENSE.md",
-	"repository": {
-		"type": "git",
-		"url": "https://github.com/microsoft/vscode-cosmosdb"
-	},
-	"main": "./main",
-	"activationEvents": [
-		"onLanguage:mongo",
-		"onView:cosmosDBExplorer",
-		"onCommand:cosmosDB.attachDatabaseAccount",
-		"onCommand:cosmosDB.attachEmulator",
-		"onCommand:cosmosDB.createAccount",
-		"onCommand:cosmosDB.deleteAccount",
-		"onCommand:cosmosDB.detachDatabaseAccount",
-		"onCommand:cosmosDB.createMongoDatabase",
-		"onCommand:cosmosDB.createMongoCollection",
-		"onCommand:cosmosDB.createMongoDocument",
-		"onCommand:cosmosDB.createDocDBDatabase",
-		"onCommand:cosmosDB.createDocDBCollection",
-		"onCommand:cosmosDB.createDocDBDocument",
-		"onCommand:cosmosDB.createDocDBStoredProcedure",
-		"onCommand:cosmosDB.createGraphDatabase",
-		"onCommand:cosmosDB.createGraph",
-		"onCommand:cosmosDB.connectMongoDB",
-		"onCommand:cosmosDB.deleteMongoDB",
-		"onCommand:cosmosDB.disconnectMongoDB",
-		"onCommand:cosmosDB.deleteMongoCollection",
-		"onCommand:cosmosDB.deleteMongoDocument",
-		"onCommand:cosmosDB.deleteDocDBDatabase",
-		"onCommand:cosmosDB.deleteDocDBCollection",
-		"onCommand:cosmosDB.deleteDocDBDocument",
-		"onCommand:cosmosDB.deleteGraphDatabase",
-		"onCommand:cosmosDB.deleteGraph",
-		"onCommand:cosmosDB.executeAllMongoCommands",
-		"onCommand:cosmosDB.executeMongoCommand",
-		"onCommand:cosmosDB.importDocument",
-		"onCommand:cosmosDB.newMongoScrapbook",
-		"onCommand:cosmosDB.update",
-		"onCommand:cosmosDB.openDocument",
-		"onCommand:cosmosDB.openStoredProcedure",
-		"onCommand:cosmosDB.openCollection",
-		"onCommand:cosmosDB.loadMore",
-		"onCommand:cosmosDB.refresh",
-		"onCommand:cosmosDB.openInPortal",
-		"onCommand:cosmosDB.copyConnectionString",
-		"onCommand:cosmosDB.launchMongoShell",
-		"onCommand:cosmosDB.openGraphExplorer"
-	],
-	"contributes": {
-		"viewsContainers": {
-			"activitybar": [{
-				"id": "azure",
-				"title": "Azure",
-				"icon": "resources/azure.svg"
-			}]
-		},
-		"views": {
-			"azure": [{
-				"id": "cosmosDBExplorer",
-				"name": "Cosmos DB",
-				"when": "config.cosmosDB.showExplorer == true"
-			}]
-		},
-		"languages": [{
-			"id": "mongo",
-			"aliases": [
-				"Mongo Scrapbook",
-				"mongo"
-			],
-			"extensions": [
-				".mongo"
-			],
-			"firstLine": "^#!/.*\\bmongo*\\b",
-			"configuration": "./grammar/configuration.json"
-		}],
-		"grammars": [{
-				"language": "mongo",
-				"scopeName": "source.mongo.js",
-				"path": "./grammar/JavaScript.tmLanguage.json"
-			},
-			{
-				"scopeName": "source.mongo.js.regexp",
-				"path": "./grammar/Regular Expressions (JavaScript).tmLanguage"
-			}
-		],
-		"commands": [{
-				"command": "cosmosDB.selectSubscriptions",
-				"title": "Select Subscriptions...",
-				"icon": {
-					"light": "resources/icons/light/filter.svg",
-					"dark": "resources/icons/dark/filter.svg"
-				}
-			},
-			{
-				"category": "MongoDB",
-				"command": "cosmosDB.executeMongoCommand",
-				"title": "Execute MongoDB Command"
-			},
-			{
-				"category": "MongoDB",
-				"command": "cosmosDB.executeAllMongoCommands",
-				"title": "Execute All MongoDB Commands"
-			},
-			{
-				"category": "MongoDB",
-				"command": "cosmosDB.launchMongoShell",
-				"title": "Launch Shell"
-			},
-			{
-				"category": "Cosmos DB",
-				"command": "cosmosDB.attachDatabaseAccount",
-				"title": "Attach Database Account...",
-				"icon": {
-					"light": "resources/icons/light/Connect.svg",
-					"dark": "resources/icons/dark/Connect.svg"
-				}
-			},
-			{
-				"category": "Cosmos DB",
-				"command": "cosmosDB.attachEmulator",
-				"title": "Attach Emulator..."
-			},
-			{
-				"category": "Cosmos DB",
-				"command": "cosmosDB.createAccount",
-				"title": "Create Account...",
-				"icon": {
-					"light": "resources/icons/light/add.svg",
-					"dark": "resources/icons/dark/add.svg"
-				}
-			},
-			{
-				"category": "Cosmos DB",
-				"command": "cosmosDB.deleteAccount",
-				"title": "Delete Account..."
-			},
-			{
-				"category": "MongoDB",
-				"command": "cosmosDB.createMongoDatabase",
-				"title": "Create Database..."
-			},
-			{
-				"category": "MongoDB",
-				"command": "cosmosDB.createMongoCollection",
-				"title": "Create Collection..."
-			},
-			{
-				"category": "MongoDB",
-				"command": "cosmosDB.createMongoDocument",
-				"title": "Create Document"
-			},
-			{
-				"category": "Core (SQL)",
-				"command": "cosmosDB.createDocDBDatabase",
-				"title": "Create Database..."
-			},
-			{
-				"category": "MongoDB",
-				"command": "cosmosDB.openCollection",
-				"title": "Open Collection"
-			},
-			{
-				"category": "Core (SQL)",
-				"command": "cosmosDB.createDocDBCollection",
-				"title": "Create Collection..."
-			},
-			{
-				"category": "Core (SQL)",
-				"command": "cosmosDB.createDocDBDocument",
-				"title": "Create Document..."
-			},
-			{
-				"category": "Core (SQL)",
-				"command": "cosmosDB.createDocDBStoredProcedure",
-				"title": "Create Stored Procedure..."
-			},
-			{
-				"category": "Graph (Gremlin)",
-				"command": "cosmosDB.createGraphDatabase",
-				"title": "Create Database..."
-			},
-			{
-				"category": "Graph (Gremlin)",
-				"command": "cosmosDB.createGraph",
-				"title": "Create Graph..."
-			},
-			{
-				"category": "Cosmos DB",
-				"command": "cosmosDB.detachDatabaseAccount",
-				"title": "Detach"
-			},
-			{
-				"category": "MongoDB",
-				"command": "cosmosDB.connectMongoDB",
-				"title": "Connect"
-			},
-			{
-				"category": "MongoDB",
-				"command": "cosmosDB.deleteMongoDB",
-				"title": "Delete Database..."
-			},
-			{
-				"category": "MongoDB",
-				"command": "cosmosDB.disconnectMongoDB",
-				"title": "Disconnect Database..."
-			},
-			{
-				"category": "MongoDB",
-				"command": "cosmosDB.deleteMongoCollection",
-				"title": "Delete Collection..."
-			},
-			{
-				"category": "MongoDB",
-				"command": "cosmosDB.deleteMongoDocument",
-				"title": "Delete Document..."
-			},
-			{
-				"category": "Core (SQL)",
-				"command": "cosmosDB.deleteDocDBDatabase",
-				"title": "Delete Database..."
-			},
-			{
-				"category": "Core (SQL)",
-				"command": "cosmosDB.deleteDocDBCollection",
-				"title": "Delete Collection..."
-			},
-			{
-				"category": "Core (SQL)",
-				"command": "cosmosDB.deleteDocDBDocument",
-				"title": "Delete Document..."
-			},
-			{
-				"category": "Core (SQL)",
-				"command": "cosmosDB.deleteDocDBStoredProcedure",
-				"title": "Delete Stored Procedure..."
-			},
-			{
-				"category": "Graph (Gremlin)",
-				"command": "cosmosDB.deleteGraphDatabase",
-				"title": "Delete Database..."
-			},
-			{
-				"category": "Graph (Gremlin)",
-				"command": "cosmosDB.deleteGraph",
-				"title": "Delete Graph..."
-			},
-			{
-				"category": "Graph (Gremlin)",
-				"command": "cosmosDB.openGraphExplorer",
-				"title": "Open Graph Explorer"
-			},
-			{
-				"category": "Cosmos DB",
-				"command": "cosmosDB.newMongoScrapbook",
-				"title": "New Mongo Scrapbook",
-				"icon": {
-					"light": "resources/icons/light/addFile.svg",
-					"dark": "resources/icons/dark/addFile.svg"
-				}
-			},
-			{
-				"category": "Cosmos DB",
-				"command": "cosmosDB.refresh",
-				"title": "Refresh",
-				"icon": {
-					"light": "resources/icons/light/refresh.svg",
-					"dark": "resources/icons/dark/refresh.svg"
-				}
-			},
-			{
-				"category": "Cosmos DB",
-				"command": "cosmosDB.openInPortal",
-				"title": "Open in Portal"
-			},
-			{
-				"category": "Cosmos DB",
-				"command": "cosmosDB.copyConnectionString",
-				"title": "Copy Connection String"
-			},
-			{
-				"category": "Cosmos DB",
-				"command": "cosmosDB.update",
-				"title": "Update to Cloud",
-				"icon": {
-					"light": "/resources/icons/theme-agnostic/UpdateOutline.svg",
-					"dark": "/resources/icons/theme-agnostic/UpdateOutline.svg"
-				}
-			},
-			{
-				"category": "Core (SQL)",
-				"command": "cosmosDB.loadMore",
-				"title": "Load More"
-			},
-			{
-				"category": "Cosmos DB",
-				"command": "cosmosDB.openDocument",
-				"title": "Open Document"
-			},
-			{
-				"category": "Cosmos DB",
-				"command": "cosmosDB.importDocument",
-				"title": "Import Document into a Collection..."
-			},
-			{
-				"category": "Cosmos DB",
-				"command": "cosmosDB.openStoredProcedure",
-				"title": "Open Stored Procedure"
-			}
-		],
-		"menus": {
-			"editor/context": [{
-					"command": "cosmosDB.executeMongoCommand",
-					"when": "resourceLangId==mongo"
-				},
-				{
-					"command": "cosmosDB.executeAllMongoCommands",
-					"when": "resourceLangId==mongo"
-				},
-				{
-					"command": "cosmosDB.update",
-					"when": "resourceFilename==cosmos-result.json"
-				},
-				{
-					"command": "cosmosDB.update",
-					"when": "resourceFilename=~/(.*cosmos-document[.]json)/"
-				},
-				{
-					"command": "cosmosDB.update",
-					"when": "resourceFilename=~/(.*cosmos-collection[.]json)/"
-				},
-				{
-					"command": "cosmosDB.update",
-					"when": "resourceFilename=~/(.*cosmos-stored-procedure[.]js)/"
-				},
-				{
-					"command": "cosmosDB.importDocument",
-					"when": "resourceLangId==json"
-				}
-			],
-			"editor/title": [{
-					"command": "cosmosDB.update",
-					"when": "resourceFilename==cosmos-result.json",
-					"group": "navigation"
-				},
-				{
-					"command": "cosmosDB.update",
-					"when": "resourceFilename=~/(.*cosmos-document[.]json)/",
-					"group": "navigation"
-				},
-				{
-					"command": "cosmosDB.update",
-					"when": "resourceFilename=~/(.*cosmos-collection[.]json)/",
-					"group": "navigation"
-				},
-				{
-					"command": "cosmosDB.update",
-					"when": "resourceFilename=~/(.*cosmos-stored-procedure[.]js)/",
-					"group": "navigation"
-				}
-			],
-			"view/title": [{
-					"command": "cosmosDB.refresh",
-					"when": "view == cosmosDBExplorer",
-					"group": "navigation"
-				},
-				{
-					"command": "cosmosDB.createAccount",
-					"when": "view == cosmosDBExplorer",
-					"group": "navigation"
-				},
-				{
-					"command": "cosmosDB.attachDatabaseAccount",
-					"when": "view == cosmosDBExplorer",
-					"group": "navigation"
-				},
-				{
-					"command": "cosmosDB.newMongoScrapbook",
-					"when": "view == cosmosDBExplorer",
-					"group": "navigation"
-				}
-			],
-			"view/item/context": [{
-					"command": "cosmosDB.selectSubscriptions",
-					"when": "view == cosmosDBExplorer && viewItem == azureextensionui.azureSubscription",
-					"group": "inline"
-				},
-				{
-					"command": "cosmosDB.createAccount",
-					"when": "view == cosmosDBExplorer && viewItem == azureextensionui.azureSubscription",
-					"group": "1@1"
-				},
-				{
-					"command": "cosmosDB.openInPortal",
-					"when": "view == cosmosDBExplorer && viewItem == azureextensionui.azureSubscription",
-					"group": "1@2"
-				},
-				{
-					"command": "cosmosDB.refresh",
-					"when": "view == cosmosDBExplorer && viewItem == azureextensionui.azureSubscription",
-					"group": "2@1"
-				},
-				{
-					"command": "cosmosDB.deleteAccount",
-					"when": "view == cosmosDBExplorer && viewItem == cosmosDBMongoServer"
-				},
-				{
-					"command": "cosmosDB.deleteAccount",
-					"when": "view == cosmosDBExplorer && viewItem == cosmosDBDocumentServer"
-				},
-				{
-					"command": "cosmosDB.deleteAccount",
-					"when": "view == cosmosDBExplorer && viewItem == cosmosDBGraphAccount"
-				},
-				{
-					"command": "cosmosDB.deleteAccount",
-					"when": "view == cosmosDBExplorer && viewItem == cosmosDBTableAccount"
-				},
-				{
-					"command": "cosmosDB.createMongoDatabase",
-					"when": "view == cosmosDBExplorer && viewItem == cosmosDBMongoServerAttached"
-				},
-				{
-					"command": "cosmosDB.createMongoDatabase",
-					"when": "view == cosmosDBExplorer && viewItem == cosmosDBMongoServer"
-				},
-				{
-					"command": "cosmosDB.createMongoDocument",
-					"when": "view == cosmosDBExplorer && viewItem == MongoCollection"
-				},
-				{
-					"command": "cosmosDB.createMongoCollection",
-					"when": "view == cosmosDBExplorer && viewItem == mongoDb"
-				},
-				{
-					"command": "cosmosDB.createDocDBDocument",
-					"when": "view == cosmosDBExplorer && viewItem == cosmosDBDocumentsGroup"
-				},
-				{
-					"command": "cosmosDB.createDocDBStoredProcedure",
-					"when": "view == cosmosDBExplorer && viewItem == cosmosDBStoredProceduresGroup"
-				},
-				{
-					"command": "cosmosDB.createDocDBCollection",
-					"when": "view == cosmosDBExplorer && viewItem == cosmosDBDocumentDatabase"
-				},
-				{
-					"command": "cosmosDB.createDocDBDatabase",
-					"when": "view == cosmosDBExplorer && viewItem == cosmosDBDocumentServer"
-				},
-				{
-					"command": "cosmosDB.createDocDBDatabase",
-					"when": "view == cosmosDBExplorer && viewItem == cosmosDBDocumentServerAttached"
-				},
-				{
-					"command": "cosmosDB.createGraphDatabase",
-					"when": "view == cosmosDBExplorer && viewItem == cosmosDBGraphAccount"
-				},
-				{
-					"command": "cosmosDB.createGraphDatabase",
-					"when": "view == cosmosDBExplorer && viewItem == cosmosDBGraphAccountAttached"
-				},
-				{
-					"command": "cosmosDB.createGraph",
-					"when": "view == cosmosDBExplorer && viewItem == cosmosDBGraphDatabase"
-				},
-				{
-					"command": "cosmosDB.detachDatabaseAccount",
-					"when": "view == cosmosDBExplorer && viewItem == cosmosDBMongoServerAttached"
-				},
-				{
-					"command": "cosmosDB.detachDatabaseAccount",
-					"when": "view == cosmosDBExplorer && viewItem == cosmosDBGraphAccountAttached"
-				},
-				{
-					"command": "cosmosDB.detachDatabaseAccount",
-					"when": "view == cosmosDBExplorer && viewItem == cosmosDBDocumentServerAttached"
-				},
-				{
-					"command": "cosmosDB.detachDatabaseAccount",
-					"when": "view == cosmosDBExplorer && viewItem == cosmosDBTableAccountAttached"
-				},
-				{
-					"command": "cosmosDB.connectMongoDB",
-					"when": "view == cosmosDBExplorer && viewItem == mongoDb"
-				},
-				{
-					"command": "cosmosDB.deleteMongoDB",
-					"when": "view == cosmosDBExplorer && viewItem == mongoDb"
-				},
-				{
-					"command": "cosmosDB.disconnectMongoDB",
-					"when": "view == cosmosDBExplorer && viewItem == mongoDb"
-				},
-				{
-					"command": "cosmosDB.deleteMongoCollection",
-					"when": "view == cosmosDBExplorer && viewItem == MongoCollection"
-				},
-				{
-					"command": "cosmosDB.deleteMongoDocument",
-					"when": "view == cosmosDBExplorer && viewItem == MongoDocument"
-				},
-				{
-					"command": "cosmosDB.deleteDocDBCollection",
-					"when": "view == cosmosDBExplorer && viewItem == cosmosDBDocumentCollection"
-				},
-				{
-					"command": "cosmosDB.deleteDocDBDocument",
-					"when": "view == cosmosDBExplorer && viewItem == cosmosDBDocument"
-				},
-				{
-					"command": "cosmosDB.deleteDocDBStoredProcedure",
-					"when": "view == cosmosDBExplorer && viewItem == cosmosDBStoredProcedure"
-				},
-				{
-					"command": "cosmosDB.deleteDocDBDatabase",
-					"when": "view == cosmosDBExplorer && viewItem == cosmosDBDocumentDatabase"
-				},
-				{
-					"command": "cosmosDB.deleteGraphDatabase",
-					"when": "view == cosmosDBExplorer && viewItem == cosmosDBGraphDatabase"
-				},
-				{
-					"command": "cosmosDB.deleteGraph",
-					"when": "view == cosmosDBExplorer && viewItem == cosmosDBGraph"
-				},
-				{
-					"command": "cosmosDB.attachDatabaseAccount",
-					"when": "view == cosmosDBExplorer && viewItem =~ /^cosmosDBAttachedAccounts/"
-				},
-				{
-					"command": "cosmosDB.attachEmulator",
-					"when": "view == cosmosDBExplorer && viewItem == cosmosDBAttachedAccountsWithEmulator"
-				},
-				{
-					"command": "cosmosDB.openInPortal",
-					"when": "view == cosmosDBExplorer && viewItem == cosmosDBMongoServer"
-				},
-				{
-					"command": "cosmosDB.openInPortal",
-					"when": "view == cosmosDBExplorer && viewItem == cosmosDBTableAccount"
-				},
-				{
-					"command": "cosmosDB.openInPortal",
-					"when": "view == cosmosDBExplorer && viewItem == cosmosDBDocumentServer"
-				},
-				{
-					"command": "cosmosDB.openInPortal",
-					"when": "view == cosmosDBExplorer && viewItem == cosmosDBGraphAccount"
-				},
-				{
-					"command": "cosmosDB.openCollection",
-					"when": "view == cosmosDBExplorer && viewItem == MongoCollection"
-				},
-				{
-					"command": "cosmosDB.copyConnectionString",
-					"when": "view == cosmosDBExplorer && viewItem == cosmosDBMongoServer"
-				},
-				{
-					"command": "cosmosDB.copyConnectionString",
-					"when": "view == cosmosDBExplorer && viewItem == cosmosDBGraphAccount"
-				},
-				{
-					"command": "cosmosDB.copyConnectionString",
-					"when": "view == cosmosDBExplorer && viewItem == cosmosDBDocumentServer"
-				},
-				{
-					"command": "cosmosDB.copyConnectionString",
-					"when": "view == cosmosDBExplorer && viewItem == cosmosDBTableAccount"
-				},
-				{
-					"command": "cosmosDB.copyConnectionString",
-					"when": "view == cosmosDBExplorer && viewItem == cosmosDBMongoServerAttached"
-				},
-				{
-					"command": "cosmosDB.copyConnectionString",
-					"when": "view == cosmosDBExplorer && viewItem == cosmosDBGraphAccountAttached"
-				},
-				{
-					"command": "cosmosDB.copyConnectionString",
-					"when": "view == cosmosDBExplorer && viewItem == cosmosDBDocumentServerAttached"
-				},
-				{
-					"command": "cosmosDB.copyConnectionString",
-					"when": "view == cosmosDBExplorer && viewItem == cosmosDBTableAccountAttached"
-				},
-				{
-					"command": "cosmosDB.refresh",
-					"when": "view == cosmosDBExplorer && viewItem == cosmosDBMongoServer"
-				},
-				{
-					"command": "cosmosDB.refresh",
-					"when": "view == cosmosDBExplorer && viewItem == cosmosDBDocumentCollection"
-				},
-				{
-					"command": "cosmosDB.refresh",
-					"when": "view == cosmosDBExplorer && viewItem == cosmosDBDocumentDatabase"
-				},
-				{
-					"command": "cosmosDB.refresh",
-					"when": "view == cosmosDBExplorer && viewItem == cosmosDBDocumentsGroup"
-				},
-				{
-					"command": "cosmosDB.refresh",
-					"when": "view == cosmosDBExplorer && viewItem == cosmosDBStoredProceduresGroup"
-				},
-				{
-					"command": "cosmosDB.refresh",
-					"when": "view == cosmosDBExplorer && viewItem == cosmosDBDocumentServer"
-				},
-				{
-					"command": "cosmosDB.refresh",
-					"when": "view == cosmosDBExplorer && viewItem == cosmosDBDocumentServerAttached"
-				},
-				{
-					"command": "cosmosDB.refresh",
-					"when": "view == cosmosDBExplorer && viewItem == cosmosDBGraphAccount"
-				},
-				{
-					"command": "cosmosDB.refresh",
-					"when": "view == cosmosDBExplorer && viewItem == cosmosDBGraphAccountAttached"
-				},
-				{
-					"command": "cosmosDB.refresh",
-					"when": "view == cosmosDBExplorer && viewItem == cosmosDBGraphDatabase"
-				},
-				{
-					"command": "cosmosDB.refresh",
-					"when": "view == cosmosDBExplorer && viewItem == cosmosDBMongoServerAttached"
-				},
-				{
-					"command": "cosmosDB.refresh",
-					"when": "view == cosmosDBExplorer && viewItem == mongoDb"
-				},
-				{
-					"command": "cosmosDB.refresh",
-					"when": "view == cosmosDBExplorer && viewItem == MongoCollection"
-				},
-				{
-					"command": "cosmosDB.refresh",
-					"when": "view == cosmosDBExplorer && viewItem =~ /^cosmosDBAttachedAccounts/"
-				},
-				{
-					"command": "cosmosDB.importDocument",
-					"when": "view == cosmosDBExplorer && viewItem == MongoCollection"
-				},
-				{
-					"command": "cosmosDB.importDocument",
-					"when": "view == cosmosDBExplorer && viewItem == cosmosDBDocumentCollection"
-				}
-			],
-			"explorer/context": [{
-				"command": "cosmosDB.importDocument",
-				"when": "resourceLangId == json"
-			}],
-			"commandPalette": [{
-					"command": "cosmosDB.selectSubscriptions",
-					"when": "never"
-				},
-				{
-					"command": "cosmosDB.refresh",
-					"when": "never"
-				},
-				{
-					"command": "cosmosDB.loadMore",
-					"when": "never"
-				},
-				{
-					"command": "cosmosDB.update",
-					"when": "never"
-				},
-				{
-					"command": "cosmosDB.executeAllMongoCommands",
-					"when": "editorLangId == 'mongo'"
-				},
-				{
-					"command": "cosmosDB.executeMongoCommand",
-					"when": "editorLangId == 'mongo'"
-				}
-			]
-		},
-		"keybindings": [{
-				"command": "cosmosDB.executeMongoCommand",
-				"key": "ctrl+shift+'",
-				"mac": "cmd+shift+'",
-				"when": "editorLangId == 'mongo' && editorTextFocus"
-			},
-			{
-				"command": "cosmosDB.executeAllMongoCommands",
-				"key": "ctrl+shift+;",
-				"mac": "cmd+shift+;",
-				"when": "editorLangId == 'mongo' && editorTextFocus"
-			},
-			{
-				"command": "workbench.view.extension.azure",
-				"key": "ctrl+shift+a",
-				"mac": "cmd+shift+a"
-			}
-		],
-		"configuration": {
-			"title": "Cosmos DB",
-			"properties": {
-				"mongo.shell.path": {
-					"type": [
-						"string",
-						"null"
-					],
-					"description": "Full path to folder and executable to start the Mongo shell, needed by some Mongo scrapbook commands. The default is to search in the system path for 'mongo'.",
-					"default": null
-				},
-				"mongo.shell.args": {
-					"type": "array",
-					"items": {
-						"type": "string"
-					},
-					"description": "Arguments to pass when starting the Mongo shell.",
-					"default": [
-						"--quiet"
-					]
-				},
-				"mongo.shell.timeout": {
-					"type": "number",
-					"description": "The duration allowed (in seconds) for the Mongo shell to execute a command. Default value is 30 seconds.",
-					"default": 30
-				},
-				"cosmosDB.showExplorer": {
-					"type": "boolean",
-					"default": true,
-					"description": "Show or hide the Cosmos DB Explorer"
-				},
-				"cosmosDB.documentLabelFields": {
-					"type": "array",
-					"default": [
-						"name",
-						"Name",
-						"NAME",
-						"ID",
-						"UUID",
-						"Id",
-						"id",
-						"_id",
-						"uuid"
-					],
-					"description": "The field values to display as labels in the treeview for Cosmos DB and MongoDB documents, in priority order"
-				},
-				"cosmosDB.showSavePrompt": {
-					"type": "boolean",
-					"default": true,
-					"description": "Show warning dialog when uploading a document to the cloud."
-				},
-				"cosmosDB.enableOutputTimestamps": {
-					"type": "boolean",
-					"default": true,
-					"description": "Prepends each line displayed in the output channel with a timestamp."
-				},
-				"cosmosDB.emulator.mongoPort": {
-					"type": "integer",
-					"default": 10255,
-					"description": "Port to use when connecting to a CosmosDB Mongo Emulator instance"
-				},
-				"cosmosDB.emulator.port": {
-					"type": "integer",
-					"default": 8081,
-					"description": "Port to use when connecting to a CosmosDB Emulator instance"
-				},
-				"cosmosDB.graph.maxVertices": {
-					"type": "integer",
-					"default": 300,
-					"description": "Set a limit for number of vertices displayed in a graph visualization"
-				},
-				"cosmosDB.graph.maxEdges": {
-					"type": "integer",
-					"default": 500,
-					"description": "Set a limit for number of edges displayed in a graph visualization"
-				},
-				"cosmosDB.graph.viewSettings": {
-					"type": "array",
-					"description": "Settings for CosmosDB graph visualization.",
-					"maxItems": 1,
-					"items": {
-						"type": "object",
-						"description": "A group of view settings",
-						"additionalProperties": false,
-						"properties": {
-							"vertexSettings": {
-								"type": "array",
-								"description": "Groups of vertex display settings",
-								"items": {
-									"type": "object",
-									"additionalProperties": false,
-									"properties": {
-										"appliesToLabel": {
-											"type": "string",
-											"description": "Specify a label value to restrict this settings group to only vertices with that label."
-										},
-										"displayProperty": {
-											"type": "array",
-											"description": "The vertex property to display for the text. The first one found to have a non-empty value on the vertex is used. The default is the vertex id.",
-											"items": {
-												"type": "string"
-											}
-										},
-										"color": {
-											"type": "string",
-											"description": "The vertex color, either 'auto', a CSS color name or a CSS RGB value (e.g., '#0088FF')",
-											"pattern": "^(auto)|([a-zA-Z]+)|(#[0-9a-fA-F]{3})|(#[0-9a-fA-F]{6})$",
-											"default": "auto"
-										},
-										"showLabel": {
-											"type": "boolean",
-											"description": "If true, the label will be displayed along with the specified display property",
-											"default": true
-										}
-									}
-								}
-							}
-						}
-					},
-					"default": [{
-						"vertexSettings": [{
-								"displayProperty": [
-									"name"
-								],
-								"color": "auto",
-								"showLabel": true
-							},
-							{
-								"appliesToLabel": "person",
-								"displayProperty": [
-									"fullName",
-									"lastName",
-									"firstName",
-									"name"
-								]
-							}
-						]
-					}]
-				}
-			}
-		}
-	},
-	"scripts": {
-		"vscode:prepublish": "npm run webpack-prod",
-		"build": "tsc -p ./",
-		"compile": "tsc -watch -p ./",
-		"package": "vsce package",
-		"lint": "tslint --project tsconfig.json -t verbose",
-		"lint-fix": "tslint --project tsconfig.json -t verbose --fix",
-		"postinstall": "node ./node_modules/vscode/bin/install",
-		"pretest": "npm run webpack-prod",
-		"test": "gulp test",
-		"update-grammar": "antlr4ts -visitor ./grammar/mongo.g4 -o ./src/mongo/grammar",
-		"webpack": "npm run build && gulp webpack-dev",
-		"webpack-prod": "npm run build && gulp webpack-prod",
-		"webpack-profile": "webpack --profile --json --mode production > webpack-stats.json && echo Use http://webpack.github.io/analyse to analyze the stats",
-		"all": "npm i && npm run lint && npm test"
-	},
-	"devDependencies": {
-		"@types/d3": "5.0.0",
-		"@types/documentdb": "^1.10.2",
-		"@types/fs-extra": "^4.0.3",
-		"@types/glob": "^7.1.1",
-		"@types/keytar": "4.0.1",
-		"@types/mocha": "^5.2.5",
-		"@types/mongodb": "^3.3.2",
-		"@types/node": "^12.7.8",
-		"@types/request-promise": "^4.1.44",
-		"@types/socket.io": "^1.4.32",
-		"@types/socket.io-client": "^1.4.32",
-		"antlr4ts-cli": "^0.4.0-alpha.4",
-		"copy-webpack-plugin": "^4.5.4",
-		"glob": "^7.1.3",
-		"gulp": "^4.0.0",
-		"mocha": "^5.2.0",
-		"mocha-junit-reporter": "^1.18.0",
-		"mocha-multi-reporters": "^1.1.7",
-		"request-promise": "^4.2.4",
-		"string-replace-webpack-plugin": "^0.1.3",
-		"ts-loader": "^5.3.0",
-		"ts-node": "^7.0.1",
-		"tslint": "^5.7.0",
-		"tslint-microsoft-contrib": "5.0.1",
-		"typescript": "^3.6.2",
-		"vsce": "^1.37.5",
-		"vscode": "^1.1.18",
-		"vscode-azureextensiondev": "^0.2.3",
-		"webpack": "4.28.1",
-		"webpack-cli": "^3.1.2"
-	},
-	"dependencies": {
-		"antlr4ts": "^0.4.1-alpha.0",
-		"azure-arm-cosmosdb": "^1.1.2",
-		"azure-arm-resource": "^3.0.0-preview",
-		"d3": "^3.0.0",
-		"documentdb": "^1.14.2",
-		"event-stream": "3.3.4",
-		"fs-extra": "^4.0.2",
-		"gremlin": "^2.6.0",
-		"mongodb": "^3.3.2",
-		"mongodb-extended-json": "^1.10.0",
-		"ms-rest": "^2.2.1",
-		"ms-rest-azure": "^2.3.1",
-		"node-uuid": "1.4.8",
-		"socket.io": "^1.7.3",
-		"socket.io-client": "^1.7.3",
-		"underscore": "^1.8.3",
-		"vscode-azureextensionui": "0.28.2",
-		"vscode-json-languageservice": "^3.0.8",
-		"vscode-languageclient": "^4.4.0",
-		"vscode-languageserver": "^4.4.0",
-		"vscode-nls": "^4.0.0",
-		"vscode-uri": "^1.0.1"
-	},
-	"extensionDependencies": [
-		"ms-vscode.azure-account"
-	]
-=======
     "name": "vscode-cosmosdb",
     "version": "0.12.2-alpha",
     "aiKey": "AIF-d9b70cd4-b9f9-4d70-929b-a071c400b217",
@@ -999,6 +53,7 @@
         "onCommand:cosmosDB.createGraph",
         "onCommand:cosmosDB.connectMongoDB",
         "onCommand:cosmosDB.deleteMongoDB",
+        "onCommand:cosmosDB.disconnectMongoDB",
         "onCommand:cosmosDB.deleteMongoCollection",
         "onCommand:cosmosDB.deleteMongoDocument",
         "onCommand:cosmosDB.deleteDocDBDatabase",
@@ -1023,39 +78,32 @@
     ],
     "contributes": {
         "viewsContainers": {
-            "activitybar": [
-                {
-                    "id": "azure",
-                    "title": "Azure",
-                    "icon": "resources/azure.svg"
-                }
-            ]
+            "activitybar": [{
+                "id": "azure",
+                "title": "Azure",
+                "icon": "resources/azure.svg"
+            }]
         },
         "views": {
-            "azure": [
-                {
-                    "id": "cosmosDBExplorer",
-                    "name": "Cosmos DB",
-                    "when": "config.cosmosDB.showExplorer == true"
-                }
-            ]
+            "azure": [{
+                "id": "cosmosDBExplorer",
+                "name": "Cosmos DB",
+                "when": "config.cosmosDB.showExplorer == true"
+            }]
         },
-        "languages": [
-            {
-                "id": "mongo",
-                "aliases": [
-                    "Mongo Scrapbook",
-                    "mongo"
-                ],
-                "extensions": [
-                    ".mongo"
-                ],
-                "firstLine": "^#!/.*\\bmongo*\\b",
-                "configuration": "./grammar/configuration.json"
-            }
-        ],
-        "grammars": [
-            {
+        "languages": [{
+            "id": "mongo",
+            "aliases": [
+                "Mongo Scrapbook",
+                "mongo"
+            ],
+            "extensions": [
+                ".mongo"
+            ],
+            "firstLine": "^#!/.*\\bmongo*\\b",
+            "configuration": "./grammar/configuration.json"
+        }],
+        "grammars": [{
                 "language": "mongo",
                 "scopeName": "source.mongo.js",
                 "path": "./grammar/JavaScript.tmLanguage.json"
@@ -1065,8 +113,7 @@
                 "path": "./grammar/Regular Expressions (JavaScript).tmLanguage"
             }
         ],
-        "commands": [
-            {
+        "commands": [{
                 "command": "cosmosDB.selectSubscriptions",
                 "title": "Select Subscriptions...",
                 "icon": {
@@ -1184,6 +231,11 @@
             },
             {
                 "category": "MongoDB",
+                "command": "cosmosDB.disconnectMongoDB",
+                "title": "Disconnect Database..."
+            },
+            {
+                "category": "MongoDB",
                 "command": "cosmosDB.deleteMongoCollection",
                 "title": "Delete Collection..."
             },
@@ -1286,8 +338,7 @@
             }
         ],
         "menus": {
-            "editor/context": [
-                {
+            "editor/context": [{
                     "command": "cosmosDB.executeMongoCommand",
                     "when": "resourceLangId==mongo"
                 },
@@ -1316,8 +367,7 @@
                     "when": "resourceLangId==json"
                 }
             ],
-            "editor/title": [
-                {
+            "editor/title": [{
                     "command": "cosmosDB.update",
                     "when": "resourceFilename==cosmos-result.json",
                     "group": "navigation"
@@ -1338,8 +388,7 @@
                     "group": "navigation"
                 }
             ],
-            "view/title": [
-                {
+            "view/title": [{
                     "command": "cosmosDB.refresh",
                     "when": "view == cosmosDBExplorer",
                     "group": "navigation"
@@ -1360,8 +409,7 @@
                     "group": "navigation"
                 }
             ],
-            "view/item/context": [
-                {
+            "view/item/context": [{
                     "command": "cosmosDB.selectSubscriptions",
                     "when": "view == cosmosDBExplorer && viewItem == azureextensionui.azureSubscription",
                     "group": "inline"
@@ -1470,6 +518,10 @@
                     "when": "view == cosmosDBExplorer && viewItem == mongoDb"
                 },
                 {
+                    "command": "cosmosDB.disconnectMongoDB",
+                    "when": "view == cosmosDBExplorer && viewItem == mongoDb"
+                },
+                {
                     "command": "cosmosDB.deleteMongoCollection",
                     "when": "view == cosmosDBExplorer && viewItem == MongoCollection"
                 },
@@ -1626,14 +678,11 @@
                     "when": "view == cosmosDBExplorer && viewItem == cosmosDBDocumentCollection"
                 }
             ],
-            "explorer/context": [
-                {
-                    "command": "cosmosDB.importDocument",
-                    "when": "resourceLangId == json"
-                }
-            ],
-            "commandPalette": [
-                {
+            "explorer/context": [{
+                "command": "cosmosDB.importDocument",
+                "when": "resourceLangId == json"
+            }],
+            "commandPalette": [{
                     "command": "cosmosDB.selectSubscriptions",
                     "when": "never"
                 },
@@ -1659,8 +708,7 @@
                 }
             ]
         },
-        "keybindings": [
-            {
+        "keybindings": [{
                 "command": "cosmosDB.executeMongoCommand",
                 "key": "ctrl+shift+'",
                 "mac": "cmd+shift+'",
@@ -1797,28 +845,25 @@
                             }
                         }
                     },
-                    "default": [
-                        {
-                            "vertexSettings": [
-                                {
-                                    "displayProperty": [
-                                        "name"
-                                    ],
-                                    "color": "auto",
-                                    "showLabel": true
-                                },
-                                {
-                                    "appliesToLabel": "person",
-                                    "displayProperty": [
-                                        "fullName",
-                                        "lastName",
-                                        "firstName",
-                                        "name"
-                                    ]
-                                }
-                            ]
-                        }
-                    ]
+                    "default": [{
+                        "vertexSettings": [{
+                                "displayProperty": [
+                                    "name"
+                                ],
+                                "color": "auto",
+                                "showLabel": true
+                            },
+                            {
+                                "appliesToLabel": "person",
+                                "displayProperty": [
+                                    "fullName",
+                                    "lastName",
+                                    "firstName",
+                                    "name"
+                                ]
+                            }
+                        ]
+                    }]
                 }
             }
         }
@@ -1899,5 +944,4 @@
     "extensionDependencies": [
         "ms-vscode.azure-account"
     ]
->>>>>>> ad073a99
 }