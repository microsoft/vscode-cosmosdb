/*---------------------------------------------------------------------------------------------
 *  Copyright (c) Microsoft Corporation. All rights reserved.
 *  Licensed under the MIT License. See License.txt in the project root for license information.
 *--------------------------------------------------------------------------------------------*/

import { CosmosDBManagementClient } from 'azure-arm-cosmosdb';
import { DatabaseAccount, DatabaseAccountListKeysResult, DatabaseAccountsListResult } from 'azure-arm-cosmosdb/lib/models';
import { PostgreSQLManagementClient } from 'azure-arm-postgresql';
import { ServerListResult } from 'azure-arm-postgresql/lib/models';
import { Server } from 'azure-arm-postgresql/lib/models';
import * as vscode from 'vscode';
import { AzExtTreeItem, AzureTreeItem, AzureWizard, AzureWizardPromptStep, createAzureClient, ICreateChildImplContext, ILocationWizardContext, LocationListStep, ResourceGroupListStep, SubscriptionTreeItemBase } from 'vscode-azureextensionui';
import { DocDBAccountTreeItem } from "../docdb/tree/DocDBAccountTreeItem";
import { Experience, getExperienceLabel, tryGetExperience } from '../experiences';
import { TryGetGremlinEndpointFromAzure } from '../graph/gremlinEndpoints';
import { GraphAccountTreeItem } from "../graph/tree/GraphAccountTreeItem";
import { MongoAccountTreeItem } from '../mongo/tree/MongoAccountTreeItem';
import { PostgreSQLAccountTreeItem } from '../postgres/tree/PostgreSQLAccountTreeItem';
import { TableAccountTreeItem } from "../table/tree/TableAccountTreeItem";
import { azureUtils } from '../utils/azureUtils';
import { CosmosDBAccountApiStep } from './CosmosDBAccountWizard/CosmosDBAccountApiStep';
import { CosmosDBAccountCreateStep } from './CosmosDBAccountWizard/CosmosDBAccountCreateStep';
import { CosmosDBAccountNameStep } from './CosmosDBAccountWizard/CosmosDBAccountNameStep';
import { ICosmosDBWizardContext } from './CosmosDBAccountWizard/ICosmosDBWizardContext';

export class SubscriptionTreeItem extends SubscriptionTreeItemBase {
    public childTypeLabel: string = 'Account';

    public hasMoreChildrenImpl(): boolean {
        return false;
    }

    public async loadMoreChildrenImpl(_clearCache: boolean): Promise<AzExtTreeItem[]> {

        let treeItemPostgres: AzExtTreeItem[];
        let treeItem: AzExtTreeItem[];

        //Postgres
        const clientPostgres: PostgreSQLManagementClient = createAzureClient(this.root, PostgreSQLManagementClient);
        const accountsPostgres: ServerListResult = await clientPostgres.servers.list();
        const databasesPostgres = await clientPostgres.databases.listByServer("myResourceGroup", accountsPostgres[0].name);
        treeItemPostgres = await this.createTreeItemsWithErrorHandling(
            accountsPostgres,
            'invalidPostgreSQLAccount',
            async (server: Server) => await this.initChild(clientPostgres, server, databasesPostgres),
            (server: Server) => server.name
        );

        const client: CosmosDBManagementClient = createAzureClient(this.root, CosmosDBManagementClient);
        const accounts: DatabaseAccountsListResult = await client.databaseAccounts.list();
        treeItem = await this.createTreeItemsWithErrorHandling(
            accounts,
            'invalidCosmosDBAccount',
            async (db: DatabaseAccount) => await this.initChild(client, db),
            (db: DatabaseAccount) => db.name
        );

        treeItem.push(treeItemPostgres.pop());
        return treeItem;
    }

    public async createChildImpl(context: ICreateChildImplContext): Promise<AzureTreeItem> {
        const client: CosmosDBManagementClient = createAzureClient(this.root, CosmosDBManagementClient);
        const wizardContext: ICosmosDBWizardContext = Object.assign(context, this.root);

        const promptSteps: AzureWizardPromptStep<ILocationWizardContext>[] = [
            new CosmosDBAccountNameStep(),
            new CosmosDBAccountApiStep(),
            new ResourceGroupListStep()
        ];
        LocationListStep.addStep(wizardContext, promptSteps);

        const wizard = new AzureWizard(wizardContext, {
            promptSteps,
            executeSteps: [
                new CosmosDBAccountCreateStep()
            ],
            title: 'Create new Cosmos DB account'
        });

        await wizard.prompt();

        wizardContext.telemetry.properties.defaultExperience = wizardContext.defaultExperience.api;

        context.showCreatingTreeItem(wizardContext.accountName);
        await wizard.execute();
        // don't wait
        vscode.window.showInformationMessage(`Successfully created account "${wizardContext.accountName}".`);
        return await this.initChild(client, wizardContext.databaseAccount);
    }

    public isAncestorOfImpl(contextValue: string | RegExp): boolean {
        return typeof contextValue !== 'string' || !/attached/i.test(contextValue);
    }

<<<<<<< HEAD
    // tslint:disable-next-line:no-any
    private async initChild(client: CosmosDBManagementClient | PostgreSQLManagementClient, databaseAccount?: any, databasesPostgres?: any): Promise<AzureTreeItem> {
=======
    private async initChild(client: CosmosDBManagementClient | PostgreSQLManagementClient, databaseAccount?, databasesPostgres?): Promise<AzureTreeItem> {
>>>>>>> 4a9b83fc
        let experience: Experience | undefined;
        let resourceGroup: string;
        let accountKindLabel;
        let label: string;
        const isEmulator: boolean = false;

        if (client instanceof CosmosDBManagementClient && databaseAccount) {
            experience = tryGetExperience(databaseAccount);
            resourceGroup = azureUtils.getResourceGroupFromId(databaseAccount.id);
            accountKindLabel = getExperienceLabel(databaseAccount);
<<<<<<< HEAD
            const databaseName: string = databaseAccount.name;
            label = databaseName + (accountKindLabel ? ` (${accountKindLabel})` : ``);
=======
            const dbName: string = databaseAccount.name;
            label = dbName + (accountKindLabel ? ` (${accountKindLabel})` : ``);
>>>>>>> 4a9b83fc
            if (experience && experience.api === "MongoDB") {
                const result = await client.databaseAccounts.listConnectionStrings(resourceGroup, databaseAccount.name);
                // Use the default connection string
                return new MongoAccountTreeItem(this, databaseAccount.id, label, result.connectionStrings[0].connectionString, isEmulator, databaseAccount);
            } else {
                const keyResult: DatabaseAccountListKeysResult = await client.databaseAccounts.listKeys(resourceGroup, databaseAccount.name);
                switch (experience && experience.api) {
                    case "Table":
                        return new TableAccountTreeItem(this, databaseAccount.id, label, databaseAccount.documentEndpoint, keyResult.primaryMasterKey, isEmulator, databaseAccount);
                    case "Graph": {
                        const gremlinEndpoint = await TryGetGremlinEndpointFromAzure(client, resourceGroup, databaseAccount.name);
                        return new GraphAccountTreeItem(this, databaseAccount.id, label, databaseAccount.documentEndpoint, gremlinEndpoint, keyResult.primaryMasterKey, isEmulator, databaseAccount);
                    }
                    case "Core":
                    default:
                        // Default to DocumentDB, the base type for all Cosmos DB Accounts
                        return new DocDBAccountTreeItem(this, databaseAccount.id, label, databaseAccount.documentEndpoint, keyResult.primaryMasterKey, isEmulator, databaseAccount);

                }
            }
<<<<<<< HEAD
        } else {
            experience = tryGetExperience(databaseAccount);
            resourceGroup = azureUtils.getResourceGroupFromId(databaseAccount.id);
            accountKindLabel = getExperienceLabel(databaseAccount);
            const databaseName: string = databaseAccount.name;
            label = databaseName + (accountKindLabel ? ` (${accountKindLabel})` : ``);
=======
        } else if (client instanceof PostgreSQLManagementClient) {
            experience = tryGetExperience(databaseAccount);
            resourceGroup = azureUtils.getResourceGroupFromId(databaseAccount.id);
            accountKindLabel = getExperienceLabel(databaseAccount);
            const dbName: string = databaseAccount.name;
            label = dbName + (accountKindLabel ? ` (${accountKindLabel})` : ``);
>>>>>>> 4a9b83fc
            return new PostgreSQLAccountTreeItem(this, databaseAccount.id, label, isEmulator, databaseAccount, databasesPostgres);
        }
        return null;
    }
}<|MERGE_RESOLUTION|>--- conflicted
+++ resolved
@@ -93,12 +93,7 @@
         return typeof contextValue !== 'string' || !/attached/i.test(contextValue);
     }
 
-<<<<<<< HEAD
-    // tslint:disable-next-line:no-any
-    private async initChild(client: CosmosDBManagementClient | PostgreSQLManagementClient, databaseAccount?: any, databasesPostgres?: any): Promise<AzureTreeItem> {
-=======
     private async initChild(client: CosmosDBManagementClient | PostgreSQLManagementClient, databaseAccount?, databasesPostgres?): Promise<AzureTreeItem> {
->>>>>>> 4a9b83fc
         let experience: Experience | undefined;
         let resourceGroup: string;
         let accountKindLabel;
@@ -109,13 +104,8 @@
             experience = tryGetExperience(databaseAccount);
             resourceGroup = azureUtils.getResourceGroupFromId(databaseAccount.id);
             accountKindLabel = getExperienceLabel(databaseAccount);
-<<<<<<< HEAD
-            const databaseName: string = databaseAccount.name;
-            label = databaseName + (accountKindLabel ? ` (${accountKindLabel})` : ``);
-=======
             const dbName: string = databaseAccount.name;
             label = dbName + (accountKindLabel ? ` (${accountKindLabel})` : ``);
->>>>>>> 4a9b83fc
             if (experience && experience.api === "MongoDB") {
                 const result = await client.databaseAccounts.listConnectionStrings(resourceGroup, databaseAccount.name);
                 // Use the default connection string
@@ -136,23 +126,13 @@
 
                 }
             }
-<<<<<<< HEAD
         } else {
             experience = tryGetExperience(databaseAccount);
             resourceGroup = azureUtils.getResourceGroupFromId(databaseAccount.id);
             accountKindLabel = getExperienceLabel(databaseAccount);
             const databaseName: string = databaseAccount.name;
             label = databaseName + (accountKindLabel ? ` (${accountKindLabel})` : ``);
-=======
-        } else if (client instanceof PostgreSQLManagementClient) {
-            experience = tryGetExperience(databaseAccount);
-            resourceGroup = azureUtils.getResourceGroupFromId(databaseAccount.id);
-            accountKindLabel = getExperienceLabel(databaseAccount);
-            const dbName: string = databaseAccount.name;
-            label = dbName + (accountKindLabel ? ` (${accountKindLabel})` : ``);
->>>>>>> 4a9b83fc
             return new PostgreSQLAccountTreeItem(this, databaseAccount.id, label, isEmulator, databaseAccount, databasesPostgres);
         }
-        return null;
     }
 }