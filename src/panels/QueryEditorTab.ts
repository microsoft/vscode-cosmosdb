/*---------------------------------------------------------------------------------------------
 *  Copyright (c) Microsoft Corporation. All rights reserved.
 *  Licensed under the MIT License. See License.txt in the project root for license information.
 *--------------------------------------------------------------------------------------------*/

import { callWithTelemetryAndErrorHandling } from '@microsoft/vscode-azext-utils';
import * as crypto from 'crypto';
import * as path from 'path';
import { v4 as uuid } from 'uuid';
import * as vscode from 'vscode';
import { getNoSqlQueryConnection } from '../docdb/commands/connectNoSqlContainer';
import { type NoSqlQueryConnection } from '../docdb/NoSqlCodeLensProvider';
import { CosmosDBSession } from '../docdb/session/CosmosDBSession';
import { type ResultViewMetadata } from '../docdb/types/queryResult';
import { ext } from '../extensionVariables';
import { TelemetryContext } from '../Telemetry';
import * as vscodeUtil from '../utils/vscodeUtils';
import { type Channel } from './Communication/Channel/Channel';
import { VSCodeChannel } from './Communication/Channel/VSCodeChannel';

const DEV_SERVER_HOST = 'http://localhost:18080';

type CommandPayload = {
    commandName: string;
    params: unknown[];
};

export class QueryEditorTab {
    public static readonly title = 'Query Editor';
    public static readonly viewType = 'cosmosDbQuery';
    public static readonly openTabs: Set<QueryEditorTab> = new Set<QueryEditorTab>();

    private static telemetryContext: TelemetryContext;

    public readonly channel: Channel;
    public readonly panel: vscode.WebviewPanel;
    public readonly sessions = new Map<string, CosmosDBSession>();

    private readonly id: string;
    private readonly start: number;
    private readonly telemetryContext: TelemetryContext;

    private connection: NoSqlQueryConnection | undefined;
    private disposables: vscode.Disposable[] = [];

    private constructor(panel: vscode.WebviewPanel, connection?: NoSqlQueryConnection) {
        QueryEditorTab.openTabs.add(this);

        this.id = uuid();
        this.start = Date.now();
        this.telemetryContext = new TelemetryContext(connection);

        this.channel = new VSCodeChannel(panel.webview);
        this.panel = panel;
        this.connection = connection;

        this.panel.onDidDispose(() => this.dispose(), null, this.disposables);

        this.panel.webview.html = this.getWebviewContent();

        this.initController();

        void this.telemetryContext.reportEvent('webviewOpened', {
            panelId: this.id,
            hasConnection: connection ? 'true' : 'false',
        });
    }

    public static render(connection?: NoSqlQueryConnection, viewColumn?: vscode.ViewColumn): QueryEditorTab {
        if (!QueryEditorTab.telemetryContext) {
            QueryEditorTab.telemetryContext = new TelemetryContext(connection);
        }

        const column = viewColumn ?? vscode.ViewColumn.One;
        if (connection) {
            const openTab = [...QueryEditorTab.openTabs].find(
                (openTab) =>
                    openTab.connection?.endpoint === connection.endpoint &&
                    openTab.connection?.databaseId === connection.databaseId &&
                    openTab.connection?.containerId === connection.containerId,
            );
            if (openTab) {
                openTab.panel.reveal(column);
                return openTab;
            }
        }

        const panel = vscode.window.createWebviewPanel(QueryEditorTab.viewType, QueryEditorTab.title, column, {
            enableScripts: true,
            retainContextWhenHidden: true,
        });

        return new QueryEditorTab(panel, connection);
    }

    public dispose(): void {
        QueryEditorTab.openTabs.delete(this);

        this.channel.dispose();
        this.panel.dispose();

        this.sessions.forEach((session) => session.dispose());
        this.sessions.clear();

        while (this.disposables.length) {
            const disposable = this.disposables.pop();
            if (disposable) {
                disposable.dispose();
            }
        }

        void this.telemetryContext.reportEvent(
            'webviewClosed',
            {
                panelId: this.id,
            },
            { openedTime: (Date.now() - this.start) / 1000 },
        );
    }

    private getWebviewContent(): string {
        const ctx = ext.context;
        const cspSource = this.panel.webview.cspSource;
        const devServer = !!process.env.DEVSERVER;
        const isProduction = ext.context.extensionMode === vscode.ExtensionMode.Production;
        const nonce = crypto.randomBytes(16).toString('base64');

        const dir = ext.isBundle ? '' : 'out/src/webviews';
        const filename = ext.isBundle ? 'views.js' : 'index.js';
        const uri = (...parts: string[]) =>
            this.panel.webview
                .asWebviewUri(vscode.Uri.file(path.join(ctx.extensionPath, dir, ...parts)))
                .toString(true);

        const publicPath = isProduction || !devServer ? uri() : `${DEV_SERVER_HOST}/`;
        const srcUri = isProduction || !devServer ? uri(filename) : `${DEV_SERVER_HOST}/${filename}`;

        const csp = (
            isProduction
                ? [
                      `form-action 'none';`,
                      `default-src ${cspSource};`,
                      `script-src ${cspSource} 'nonce-${nonce}';`,
                      `style-src ${cspSource} ${DEV_SERVER_HOST} 'unsafe-inline';`,
                      `font-src ${cspSource} ${DEV_SERVER_HOST};`,
                      `worker-src ${cspSource} ${DEV_SERVER_HOST} blob:;`,
                      `img-src ${cspSource} ${DEV_SERVER_HOST} data:;`,
                  ]
                : [
                      `form-action 'none';`,
                      `default-src ${cspSource} ${DEV_SERVER_HOST};`,
                      `style-src ${cspSource} ${DEV_SERVER_HOST} 'unsafe-inline';`,
                      `script-src ${cspSource} ${DEV_SERVER_HOST} 'nonce-${nonce}';`,
                      `connect-src ${cspSource} ${DEV_SERVER_HOST} ws:;`,
                      `font-src ${cspSource} ${DEV_SERVER_HOST};`,
                      `worker-src ${cspSource} ${DEV_SERVER_HOST} blob:;`,
                      `img-src ${cspSource} ${DEV_SERVER_HOST} data:;`,
                  ]
        ).join(' ');

        return this.template({
            title: QueryEditorTab.title,
            csp,
            srcUri,
            publicPath,
            viewType: QueryEditorTab.viewType,
            nonce,
        });
    }

    private template(params: {
        csp: string;
        viewType: string;
        srcUri: string;
        publicPath: string;
        title: string;
        nonce: string;
    }) {
        return `
<!DOCTYPE html>
<html lang="en">
  <head>
    <meta charset="UTF-8" />
    <meta name="viewport" content="width=device-width, initial-scale=1.0" />
    <title>${params.title}</title>
    <meta http-equiv="Content-Security-Policy" content="${params.csp}" />
  </head>

  <body>
    <div id="root"></div>
    <script type="module" nonce="${params.nonce}">
      import { render } from "${params.srcUri}";
      render("${params.viewType}", acquireVsCodeApi(), "${params.publicPath}");
    </script>
  </body>
</html>
`;
    }

    private initController() {
        this.channel.on<void>('command', async (payload: CommandPayload) => {
            // TODO: Telemetry
            console.log('command', payload);

            await this.getCommand(payload);
        });

        this.channel.on<void>('ready', async () => {
            await this.updateConnection(this.connection);
        });
    }

    private getCommand(payload: CommandPayload): Promise<void> {
        const commandName = payload.commandName;
        switch (commandName) {
            case 'openFile':
                return this.openFile();
            case 'saveFile':
                return this.saveFile(
                    payload.params[0] as string,
                    payload.params[1] as string,
                    payload.params[2] as string,
                );
            case 'copyToClipboard':
                return this.copyToClipboard(payload.params[0] as string);
            case 'showInformationMessage':
                return this.showInformationMessage(payload.params[0] as string);
            case 'showErrorMessage':
                return this.showErrorMessage(payload.params[0] as string);
            case 'connectToDatabase':
                return this.connectToDatabase();
            case 'disconnectFromDatabase':
                return this.disconnectFromDatabase();
            case 'runQuery': {
                const queryText = payload.params[0] as string;
                QueryEditorTab.telemetryContext.addMaskedValue(queryText);
                return this.runQuery(queryText, payload.params[1] as ResultViewMetadata);
            }
            case 'stopQuery':
                return this.stopQuery(payload.params[0] as string);
            case 'nextPage':
                return this.nextPage(payload.params[0] as string);
            case 'prevPage':
                return this.prevPage(payload.params[0] as string);
            case 'firstPage':
                return this.firstPage(payload.params[0] as string);
<<<<<<< HEAD
            case 'reportEvent':
                return this.telemetryContext.reportEvent(
                    payload.params[0] as string,
                    payload.params[1] as Record<string, string>,
                    payload.params[2] as Record<string, number>,
                );
            case 'reportError':
                return this.telemetryContext.reportError(
                    payload.params[0] as string,
                    payload.params[1] as string,
                    payload.params[2] as string,
                );
=======
            case 'reportWebviewError':
                return QueryEditorTab.telemetryContext.reportWebviewError(
                    payload.params[0] as string, // message
                    payload.params[1] as string, // stack
                    payload.params[2] as string, // componentStack
                );
            case 'executeReportIssueCommand':
                // Use an async anonymous function to convert Thenable to Promise
                return (async () => await vscode.commands.executeCommand('azureDatabases.reportIssue'))();
>>>>>>> 0e9e52ce
            default:
                throw new Error(`Unknown command: ${commandName}`);
        }
    }

    private async updateConnection(connection?: NoSqlQueryConnection): Promise<void> {
        this.connection = connection;

        if (this.connection) {
            const { databaseId, containerId, endpoint, masterKey } = this.connection;

            this.telemetryContext.addMaskedValue([databaseId, containerId, endpoint, masterKey ?? '']);

            await this.channel.postMessage({
                type: 'event',
                name: 'databaseConnected',
                params: [databaseId, containerId],
            });
        } else {
            // We will not remove the connection details from the telemetry context
            // to prevent accidental logging of sensitive information
            await this.channel.postMessage({
                type: 'event',
                name: 'databaseDisconnected',
                params: [],
            });
        }
    }

    private async openFile(): Promise<void> {
        const options: vscode.OpenDialogOptions = {
            canSelectMany: false,
            openLabel: 'Select',
            canSelectFiles: true,
            canSelectFolders: false,
            title: 'Select query',
            filters: {
                'Query files': ['sql', 'nosql'],
                'Text files': ['txt'],
            },
        };

        await callWithTelemetryAndErrorHandling('cosmosDB.nosql.queryEditor.openFile', async () => {
            await vscode.window.showOpenDialog(options).then((fileUri) => {
                if (fileUri && fileUri[0]) {
                    return vscode.workspace.openTextDocument(fileUri[0]).then((document) => {
                        void this.channel.postMessage({
                            type: 'event',
                            name: 'fileOpened',
                            params: [document.getText()],
                        });
                    });
                } else {
                    return undefined;
                }
            });
        });
    }

    private async saveFile(text: string, filename: string, ext: string): Promise<void> {
        await callWithTelemetryAndErrorHandling('cosmosDB.nosql.queryEditor.saveFile', async () => {
            if (!ext.startsWith('.')) {
                ext = `.${ext}`;
            }
            await vscodeUtil.showNewFile(text, filename, ext);
        });
    }

    private async copyToClipboard(text: string): Promise<void> {
        await callWithTelemetryAndErrorHandling('cosmosDB.nosql.queryEditor.copyToClipboard', async () => {
            await vscode.env.clipboard.writeText(text);
        });
    }

    private async showInformationMessage(message: string) {
        await vscode.window.showInformationMessage(message);
    }

    private async showErrorMessage(message: string) {
        await vscode.window.showErrorMessage(message);
    }

    private async connectToDatabase(): Promise<void> {
        await callWithTelemetryAndErrorHandling('cosmosDB.nosql.queryEditor.connectToDatabase', async (context) => {
            await getNoSqlQueryConnection().then(async (connection) => {
                if (connection) {
                    const { databaseId, containerId } = connection;
                    context.telemetry.properties.databaseId = crypto
                        .createHash('sha256')
                        .update(databaseId)
                        .digest('hex');
                    context.telemetry.properties.containerId = crypto
                        .createHash('sha256')
                        .update(containerId)
                        .digest('hex');
                    context.telemetry.properties.isEmulator = connection.isEmulator.toString();

                    await this.updateConnection(connection);
                }
            });
        });
    }

    private async disconnectFromDatabase(): Promise<void> {
        await callWithTelemetryAndErrorHandling('cosmosDB.nosql.queryEditor.disconnectFromDatabase', async () => {
            return this.updateConnection(undefined);
        });
    }

    private async runQuery(query: string, options: ResultViewMetadata): Promise<void> {
        await callWithTelemetryAndErrorHandling('cosmosDB.nosql.queryEditor.runQuery', async (context) => {
            if (!this.connection) {
                throw new Error('No connection');
            }

            const session = new CosmosDBSession(this.connection, this.channel, query, options);

            context.telemetry.properties.executionId = session.id;

            this.sessions.set(session.id, session);

            await session.run();
        });
    }

    private async stopQuery(executionId: string): Promise<void> {
        await callWithTelemetryAndErrorHandling('cosmosDB.nosql.queryEditor.stopQuery', async (context) => {
            context.telemetry.properties.executionId = executionId;

            const session = this.sessions.get(executionId);
            if (!session) {
                throw new Error(`No session found for executionId: ${executionId}`);
            }

            await session.stop();
            this.sessions.delete(executionId);
        });
    }

    private async nextPage(executionId: string): Promise<void> {
        await callWithTelemetryAndErrorHandling('cosmosDB.nosql.queryEditor.nextPage', async (context) => {
            context.telemetry.properties.executionId = executionId;

            if (!this.connection) {
                throw new Error('No connection');
            }

            const session = this.sessions.get(executionId);
            if (!session) {
                throw new Error(`No session found for executionId: ${executionId}`);
            }

            await session.nextPage();
        });
    }

    private async prevPage(executionId: string): Promise<void> {
        await callWithTelemetryAndErrorHandling('cosmosDB.nosql.queryEditor.prevPage', async (context) => {
            context.telemetry.properties.executionId = executionId;

            if (!this.connection) {
                throw new Error('No connection');
            }

            const session = this.sessions.get(executionId);
            if (!session) {
                throw new Error(`No session found for executionId: ${executionId}`);
            }

            await session.prevPage();
        });
    }

    private async firstPage(executionId: string): Promise<void> {
        await callWithTelemetryAndErrorHandling('cosmosDB.nosql.queryEditor.firstPage', async (context) => {
            context.telemetry.properties.executionId = executionId;

            if (!this.connection) {
                throw new Error('No connection');
            }

            const session = this.sessions.get(executionId);
            if (!session) {
                throw new Error(`No session found for executionId: ${executionId}`);
            }

            await session.firstPage();
        });
    }
}<|MERGE_RESOLUTION|>--- conflicted
+++ resolved
@@ -30,8 +30,6 @@
     public static readonly viewType = 'cosmosDbQuery';
     public static readonly openTabs: Set<QueryEditorTab> = new Set<QueryEditorTab>();
 
-    private static telemetryContext: TelemetryContext;
-
     public readonly channel: Channel;
     public readonly panel: vscode.WebviewPanel;
     public readonly sessions = new Map<string, CosmosDBSession>();
@@ -67,10 +65,6 @@
     }
 
     public static render(connection?: NoSqlQueryConnection, viewColumn?: vscode.ViewColumn): QueryEditorTab {
-        if (!QueryEditorTab.telemetryContext) {
-            QueryEditorTab.telemetryContext = new TelemetryContext(connection);
-        }
-
         const column = viewColumn ?? vscode.ViewColumn.One;
         if (connection) {
             const openTab = [...QueryEditorTab.openTabs].find(
@@ -109,7 +103,7 @@
             }
         }
 
-        void this.telemetryContext.reportEvent(
+        void this.telemetryContext.reportWebviewEvent(
             'webviewClosed',
             {
                 panelId: this.id,
@@ -231,11 +225,8 @@
                 return this.connectToDatabase();
             case 'disconnectFromDatabase':
                 return this.disconnectFromDatabase();
-            case 'runQuery': {
-                const queryText = payload.params[0] as string;
-                QueryEditorTab.telemetryContext.addMaskedValue(queryText);
-                return this.runQuery(queryText, payload.params[1] as ResultViewMetadata);
-            }
+            case 'runQuery':
+                return this.runQuery(payload.params[0] as string, payload.params[1] as ResultViewMetadata);
             case 'stopQuery':
                 return this.stopQuery(payload.params[0] as string);
             case 'nextPage':
@@ -244,22 +235,14 @@
                 return this.prevPage(payload.params[0] as string);
             case 'firstPage':
                 return this.firstPage(payload.params[0] as string);
-<<<<<<< HEAD
             case 'reportEvent':
-                return this.telemetryContext.reportEvent(
+                return this.telemetryContext.reportWebviewEvent(
                     payload.params[0] as string,
                     payload.params[1] as Record<string, string>,
                     payload.params[2] as Record<string, number>,
                 );
-            case 'reportError':
-                return this.telemetryContext.reportError(
-                    payload.params[0] as string,
-                    payload.params[1] as string,
-                    payload.params[2] as string,
-                );
-=======
             case 'reportWebviewError':
-                return QueryEditorTab.telemetryContext.reportWebviewError(
+                return this.telemetryContext.reportWebviewError(
                     payload.params[0] as string, // message
                     payload.params[1] as string, // stack
                     payload.params[2] as string, // componentStack
@@ -267,7 +250,6 @@
             case 'executeReportIssueCommand':
                 // Use an async anonymous function to convert Thenable to Promise
                 return (async () => await vscode.commands.executeCommand('azureDatabases.reportIssue'))();
->>>>>>> 0e9e52ce
             default:
                 throw new Error(`Unknown command: ${commandName}`);
         }
