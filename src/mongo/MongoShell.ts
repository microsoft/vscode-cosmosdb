/*---------------------------------------------------------------------------------------------
 *  Copyright (c) Microsoft Corporation. All rights reserved.
 *  Licensed under the MIT License. See License.txt in the project root for license information.
 *--------------------------------------------------------------------------------------------*/

import { parseError } from '@microsoft/vscode-azext-utils';
import * as os from 'os';
import * as vscode from 'vscode';
import { InteractiveChildProcess } from '../utils/InteractiveChildProcess';
import { randomUtils } from '../utils/randomUtils';
import { getBatchSizeSetting } from '../utils/workspacUtils';
import { wrapError } from '../utils/wrapError';

const timeoutMessage =
    "Timed out trying to execute the Mongo script. To use a longer timeout, modify the VS Code 'mongo.shell.timeout' setting.";

const mongoShellMoreMessage = 'Type "it" for more';
const extensionMoreMessage = '(More)';

const sentinelBase = 'EXECUTION COMPLETED';
<<<<<<< HEAD
const sentinelRegex = /\"?EXECUTION COMPLETED [0-9a-fA-F]{10}\"?/;
=======
const sentinelRegex = /"?EXECUTION COMPLETED [0-9a-fA-F]{10}"?/;
>>>>>>> 4ca6fd6d
function createSentinel(): string {
    return `${sentinelBase} ${randomUtils.getRandomHexString(10)}`;
}

export class MongoShell extends vscode.Disposable {
    constructor(
        private _process: InteractiveChildProcess,
        private _timeoutSeconds: number,
    ) {
        super(() => this.dispose());
    }

    public static async create(
        execPath: string,
        execArgs: string[],
        connectionString: string,
        isEmulator: boolean | undefined,
        outputChannel: vscode.OutputChannel,
        timeoutSeconds: number,
    ): Promise<MongoShell> {
        try {
            const args: string[] = execArgs.slice() || []; // Snapshot since we modify it
            args.push(connectionString);

            if (isEmulator) {
                // Without these the connection will fail due to the self-signed DocDB certificate
                if (args.indexOf('--ssl') < 0) {
                    args.push('--ssl');
                }
                if (args.indexOf('--sslAllowInvalidCertificates') < 0) {
                    args.push('--sslAllowInvalidCertificates');
                }
            }

            const process: InteractiveChildProcess = await InteractiveChildProcess.create({
                outputChannel: outputChannel,
                command: execPath,
                args,
                outputFilterSearch: sentinelRegex,
                outputFilterReplace: '',
            });
            const shell: MongoShell = new MongoShell(process, timeoutSeconds);

            // Try writing an empty script to verify the process is running correctly and allow us
            // to catch any errors related to the start-up of the process before trying to write to it.
            await shell.executeScript('');

            // Configure the batch size
            await shell.executeScript(`DBQuery.shellBatchSize = ${getBatchSizeSetting()}`);

            return shell;
        } catch (error) {
            throw wrapCheckOutputWindow(error);
        }
    }

    public dispose(): void {
        this._process.kill();
    }

    public async useDatabase(database: string): Promise<string> {
        return await this.executeScript(`use ${database}`);
    }

    public async executeScript(script: string): Promise<string> {
        script = convertToSingleLine(script);

        let stdOut = '';
        const sentinel = createSentinel();

        const disposables: vscode.Disposable[] = [];
        try {
            // eslint-disable-next-line @typescript-eslint/no-misused-promises, no-async-promise-executor
            const result = await new Promise<string>(async (resolve, reject) => {
                try {
                    startScriptTimeout(this._timeoutSeconds, reject);

                    // Hook up events
                    disposables.push(
                        this._process.onStdOut((text) => {
                            stdOut += text;
                            // eslint-disable-next-line prefer-const
                            let { text: stdOutNoSentinel, removed } = removeSentinel(stdOut, sentinel);
                            if (removed) {
                                // The sentinel was found, which means we are done.

                                // Change the "type 'it' for more" message to one that doesn't ask users to type anything,
                                //   since we're not currently interactive like that.
                                // CONSIDER: Ideally we would allow users to click a button to iterate through more data,
                                //   or even just do it for them
                                stdOutNoSentinel = stdOutNoSentinel.replace(
                                    mongoShellMoreMessage,
                                    extensionMoreMessage,
                                );

                                resolve(stdOutNoSentinel);
                            }
                        }),
                    );
                    disposables.push(
                        this._process.onStdErr((text) => {
                            // Mongo shell only writes to STDERR for errors relating to starting up. Script errors go to STDOUT.
                            //   So consider this an error.
                            // (It's okay if we fire this multiple times, the first one wins.)
                            // eslint-disable-next-line @typescript-eslint/prefer-promise-reject-errors
                            reject(wrapCheckOutputWindow(text.trim()));
                        }),
                    );
                    disposables.push(
                        this._process.onError((error) => {
                            // eslint-disable-next-line @typescript-eslint/prefer-promise-reject-errors
                            reject(error);
                        }),
                    );

                    // Write the script to STDIN
                    if (script) {
                        this._process.writeLine(script);
                    }

                    // Mark end of result by sending the sentinel wrapped in quotes so the console will spit
                    // it back out as a string value after it's done processing the script
                    const quotedSentinel = `"${sentinel}"`;
                    this._process.writeLine(quotedSentinel); // (Don't display the sentinel)
                } catch (error) {
                    // new Promise() doesn't seem to catch exceptions in an async function, we need to explicitly reject it

                    if ((<{ code?: string }>error).code === 'EPIPE') {
                        // Give a chance for start-up errors to show up before rejecting with this more general error message
                        await delay(500);
                        // eslint-disable-next-line no-ex-assign
                        error = new Error('The process exited prematurely.');
                    }

                    // eslint-disable-next-line @typescript-eslint/prefer-promise-reject-errors
                    reject(wrapCheckOutputWindow(error));
                }
            });

            return result.trim();
        } finally {
            // Dispose event handlers
            for (const d of disposables) {
                d.dispose();
            }
        }
    }
}

function startScriptTimeout(timeoutSeconds: number, reject: (err: unknown) => void): void {
    if (timeoutSeconds > 0) {
        setTimeout(() => {
            reject(timeoutMessage);
        }, timeoutSeconds * 1000);
    }
}

function convertToSingleLine(script: string): string {
    return script
        .split(os.EOL)
        .map((line) => line.trim())
        .join('');
}

function removeSentinel(text: string, sentinel: string): { text: string; removed: boolean } {
    const index = text.indexOf(sentinel);
    if (index >= 0) {
        return { text: text.slice(0, index), removed: true };
    } else {
        return { text, removed: false };
    }
}

async function delay(milliseconds: number): Promise<void> {
    return new Promise((resolve) => {
        setTimeout(resolve, milliseconds);
    });
}

function wrapCheckOutputWindow(error: unknown): unknown {
    const checkOutputMsg = 'The output window may contain additional information.';
    return parseError(error).message.includes(checkOutputMsg) ? error : wrapError(error, checkOutputMsg);
}<|MERGE_RESOLUTION|>--- conflicted
+++ resolved
@@ -18,11 +18,7 @@
 const extensionMoreMessage = '(More)';
 
 const sentinelBase = 'EXECUTION COMPLETED';
-<<<<<<< HEAD
-const sentinelRegex = /\"?EXECUTION COMPLETED [0-9a-fA-F]{10}\"?/;
-=======
 const sentinelRegex = /"?EXECUTION COMPLETED [0-9a-fA-F]{10}"?/;
->>>>>>> 4ca6fd6d
 function createSentinel(): string {
     return `${sentinelBase} ${randomUtils.getRandomHexString(10)}`;
 }
