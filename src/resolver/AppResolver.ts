/*---------------------------------------------------------------------------------------------
 *  Copyright (c) Microsoft Corporation. All rights reserved.
 *  Licensed under the MIT License. See License.txt in the project root for license information.
 *--------------------------------------------------------------------------------------------*/

import { getResourceGroupFromId } from '@microsoft/vscode-azext-azureutils';
import {
    callWithTelemetryAndErrorHandling,
    nonNullProp,
    nonNullValue,
    type AzExtParentTreeItem,
    type IActionContext,
    type ISubscriptionContext,
} from '@microsoft/vscode-azext-utils';
import { type AppResource, type AppResourceResolver } from '@microsoft/vscode-azext-utils/hostapi';
import { ext } from '../extensionVariables';
<<<<<<< HEAD
import { createPostgresConnectionString, parsePostgresConnectionString } from '../postgres/postgresConnectionStrings';
import { PostgresServerTreeItem } from '../postgres/tree/PostgresServerTreeItem';
import { createPostgreSQLClient, createPostgreSQLFlexibleClient } from '../utils/azureClients';
=======
import { type MongoAccountTreeItem } from '../mongo/tree/MongoAccountTreeItem';
import { PostgresServerType, type PostgresAbstractServer } from '../postgres/abstract/models';
import { type PostgresServerTreeItem } from '../postgres/tree/PostgresServerTreeItem';
import { SubscriptionTreeItem } from '../tree/SubscriptionTreeItem';
import { createCosmosDBClient, createPostgreSQLClient, createPostgreSQLFlexibleClient } from '../utils/azureClients';
>>>>>>> d7b7dd89
import { type ResolvedDatabaseAccountResource } from './ResolvedDatabaseAccountResource';
import { ResolvedPostgresServerResource } from './ResolvedPostgresServerResource';

const resourceTypes = [
    'microsoft.documentdb/databaseaccounts',
    'microsoft.dbforpostgresql/servers',
    'microsoft.dbforpostgresql/flexibleservers',
];

export class DatabaseResolver implements AppResourceResolver {
    public async resolveResource(
        subContext: ISubscriptionContext,
        resource: AppResource,
    ): Promise<ResolvedDatabaseAccountResource | null | undefined> {
        return await callWithTelemetryAndErrorHandling('resolveResource', async (context: IActionContext) => {
            const subNode: AzExtParentTreeItem | undefined = await ext.rgApi.appResourceTree.findTreeItem(
                `/subscriptions/${subContext.subscriptionId}`,
                context,
            );
            try {
                const resourceGroupName = getResourceGroupFromId(nonNullProp(resource, 'id'));
                const name = nonNullProp(resource, 'name');
                context.valuesToMask.push(resource.id);
                context.valuesToMask.push(resource.name);

                switch (resource.type.toLowerCase()) {
                    case resourceTypes[1]:
                    case resourceTypes[2]: {
                        const postgresClient =
                            resource.type.toLowerCase() === resourceTypes[1]
                                ? await createPostgreSQLClient({ ...context, ...subContext })
                                : await createPostgreSQLFlexibleClient({ ...context, ...subContext });

<<<<<<< HEAD
                        const postgresServer = await postgresClient.servers.get(resourceGroupName, name);
                        const fullyQualifiedDomainName = nonNullProp(postgresServer, 'fullyQualifiedDomainName');
                        const connectionString = createPostgresConnectionString(fullyQualifiedDomainName);
                        const parsedCS = parsePostgresConnectionString(connectionString);
                        const parent = nonNullValue(subNode);
=======
                        postgresServer = await postgresClient.servers.get(resourceGroupName, name);
                        postgresServer.serverType ??=
                            resource.type.toLowerCase() === resourceTypes[1]
                                ? PostgresServerType.Single
                                : PostgresServerType.Flexible;
                        dbChild = await SubscriptionTreeItem.initPostgresChild(postgresServer, nonNullValue(subNode));
>>>>>>> d7b7dd89

                        return new ResolvedPostgresServerResource(
                            new PostgresServerTreeItem(parent, parsedCS, postgresServer),
                            resource,
                        );
                    }
                    default:
                        return null;
                }
            } catch (e) {
                console.error({ ...context, ...subContext });
                throw e;
            }
        });
    }

    public matchesResource(resource: AppResource): boolean {
        return resourceTypes.includes(resource.type.toLowerCase());
    }
}<|MERGE_RESOLUTION|>--- conflicted
+++ resolved
@@ -14,17 +14,9 @@
 } from '@microsoft/vscode-azext-utils';
 import { type AppResource, type AppResourceResolver } from '@microsoft/vscode-azext-utils/hostapi';
 import { ext } from '../extensionVariables';
-<<<<<<< HEAD
 import { createPostgresConnectionString, parsePostgresConnectionString } from '../postgres/postgresConnectionStrings';
 import { PostgresServerTreeItem } from '../postgres/tree/PostgresServerTreeItem';
 import { createPostgreSQLClient, createPostgreSQLFlexibleClient } from '../utils/azureClients';
-=======
-import { type MongoAccountTreeItem } from '../mongo/tree/MongoAccountTreeItem';
-import { PostgresServerType, type PostgresAbstractServer } from '../postgres/abstract/models';
-import { type PostgresServerTreeItem } from '../postgres/tree/PostgresServerTreeItem';
-import { SubscriptionTreeItem } from '../tree/SubscriptionTreeItem';
-import { createCosmosDBClient, createPostgreSQLClient, createPostgreSQLFlexibleClient } from '../utils/azureClients';
->>>>>>> d7b7dd89
 import { type ResolvedDatabaseAccountResource } from './ResolvedDatabaseAccountResource';
 import { ResolvedPostgresServerResource } from './ResolvedPostgresServerResource';
 
@@ -58,20 +50,16 @@
                                 ? await createPostgreSQLClient({ ...context, ...subContext })
                                 : await createPostgreSQLFlexibleClient({ ...context, ...subContext });
 
-<<<<<<< HEAD
                         const postgresServer = await postgresClient.servers.get(resourceGroupName, name);
                         const fullyQualifiedDomainName = nonNullProp(postgresServer, 'fullyQualifiedDomainName');
                         const connectionString = createPostgresConnectionString(fullyQualifiedDomainName);
                         const parsedCS = parsePostgresConnectionString(connectionString);
                         const parent = nonNullValue(subNode);
-=======
-                        postgresServer = await postgresClient.servers.get(resourceGroupName, name);
+
                         postgresServer.serverType ??=
                             resource.type.toLowerCase() === resourceTypes[1]
                                 ? PostgresServerType.Single
                                 : PostgresServerType.Flexible;
-                        dbChild = await SubscriptionTreeItem.initPostgresChild(postgresServer, nonNullValue(subNode));
->>>>>>> d7b7dd89
 
                         return new ResolvedPostgresServerResource(
                             new PostgresServerTreeItem(parent, parsedCS, postgresServer),
