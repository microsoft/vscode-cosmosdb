/*---------------------------------------------------------------------------------------------
 *  Copyright (c) Microsoft Corporation. All rights reserved.
 *  Licensed under the MIT License. See License.txt in the project root for license information.
 *--------------------------------------------------------------------------------------------*/

import { Collection, CollectionMeta, DatabaseMeta, DocumentClient, FeedOptions, QueryIterator } from 'documentdb';
import { DocumentBase } from 'documentdb/lib';
import * as path from 'path';
import * as vscode from 'vscode';
<<<<<<< HEAD
import { DialogResponses, IAzureNode, IAzureTreeItem, UserCancelledError } from 'vscode-azureextensionui';
import { ext } from '../../extensionVariables';
=======
import { AzureTreeItem, DialogResponses, UserCancelledError } from 'vscode-azureextensionui';
import { DocDBAccountTreeItemBase } from './DocDBAccountTreeItemBase';
>>>>>>> dca0d21d
import { DocDBTreeItemBase } from './DocDBTreeItemBase';
import { IDocDBTreeRoot } from './IDocDBTreeRoot';

const minThroughput: number = 400;
const maxThroughput: number = 100000;

/**
 * This class provides common logic for DocumentDB, Graph, and Table databases
 * (DocumentDB is the base type for all Cosmos DB accounts)
 */
export abstract class DocDBDatabaseTreeItemBase extends DocDBTreeItemBase<CollectionMeta> {
    private readonly _database: DatabaseMeta;

    constructor(parent: DocDBAccountTreeItemBase, database: DatabaseMeta) {
        super(parent);
        this._database = database;
    }

    public get iconPath(): string | vscode.Uri | { light: string | vscode.Uri; dark: string | vscode.Uri } {
        return {
            light: path.join(__filename, '..', '..', '..', '..', '..', 'resources', 'icons', 'theme-agnostic', 'Database.svg'),
            dark: path.join(__filename, '..', '..', '..', '..', '..', 'resources', 'icons', 'theme-agnostic', 'Database.svg')
        };
    }

    public get id(): string {
        return this._database.id;
    }

    public get label(): string {
        return this._database.id;
    }

    public get link(): string {
        return this._database._self;
    }

    public async getIterator(client: DocumentClient, feedOptions: FeedOptions): Promise<QueryIterator<CollectionMeta>> {
        return await client.readCollections(this.link, feedOptions);
    }

    // Delete the database
    public async deleteTreeItemImpl(): Promise<void> {
        const message: string = `Are you sure you want to delete database '${this.label}' and its contents?`;
        const result = await vscode.window.showWarningMessage(message, { modal: true }, DialogResponses.deleteResponse, DialogResponses.cancel);
        if (result === DialogResponses.deleteResponse) {
            const client = this.root.getDocumentClient();
            await new Promise((resolve, reject) => {
                client.deleteDatabase(this.link, err => err ? reject(err) : resolve());
            });
        } else {
            throw new UserCancelledError();
        }
    }

    // Create a DB collection
<<<<<<< HEAD
    public async createChild(_node: IAzureNode, showCreatingNode: (label: string) => void): Promise<IAzureTreeItem> {
        const collectionName = await ext.ui.showInputBox({
=======
    public async createChildImpl(showCreatingTreeItem: (label: string) => void): Promise<AzureTreeItem<IDocDBTreeRoot>> {
        const collectionName = await vscode.window.showInputBox({
>>>>>>> dca0d21d
            placeHolder: `Enter an id for your ${this.childTypeLabel}`,
            ignoreFocusOut: true,
            validateInput: DocDBDatabaseTreeItemBase.validateCollectionName
        });

        let collectionDef: Collection = {
            id: collectionName
        };

<<<<<<< HEAD
        let partitionKey: string | undefined = await ext.ui.showInputBox({
            prompt: 'Enter the partition key for the collection, or leave blank in case of fixed size.',
            ignoreFocusOut: true,
            validateInput: DocDBDatabaseTreeItemBase.validatePartitionKey
        });

        if (partitionKey && partitionKey.length && partitionKey[0] !== '/') {
            partitionKey = '/' + partitionKey;
=======
            if (partitionKey) {
                if (partitionKey[0] !== '/') {
                    partitionKey = '/' + partitionKey;
                }
                const throughput: number = Number(await vscode.window.showInputBox({
                    value: minThroughput.toString(),
                    ignoreFocusOut: true,
                    prompt: `Initial throughput capacity, between ${minThroughput} and ${maxThroughput}`,
                    validateInput: DocDBDatabaseTreeItemBase.validateThroughput
                }));

                if (throughput) {
                    const options = { offerThroughput: throughput };
                    const collectionDef = {
                        id: collectionName,
                        partitionKey: {
                            paths: [partitionKey],
                            kind: DocumentBase.PartitionKind.Hash
                        }
                    };

                    showCreatingTreeItem(collectionName);
                    const client = this.root.getDocumentClient();
                    const collection: CollectionMeta = await new Promise<CollectionMeta>((resolve, reject) => {
                        client.createCollection(this.link, collectionDef, options, (err, result) => {
                            err ? reject(err) : resolve(result);
                        });
                    });

                    return this.initChild(collection);
                }
            }
>>>>>>> dca0d21d
        }
        if (partitionKey !== "") {
            collectionDef.partitionKey = {
                paths: [partitionKey],
                kind: DocumentBase.PartitionKind.Hash
            };
        }
        const throughput: number = Number(await ext.ui.showInputBox({
            value: minThroughput.toString(),
            ignoreFocusOut: true,
            prompt: `Initial throughput capacity, between ${minThroughput} and ${maxThroughput}`,
            validateInput: DocDBDatabaseTreeItemBase.validateThroughput
        }));

        const options = { offerThroughput: throughput };

        showCreatingNode(collectionName);
        const client = this.getDocumentClient();
        const collection: CollectionMeta = await new Promise<CollectionMeta>((resolve, reject) => {
            client.createCollection(this.link, collectionDef, options, (err, result) => {
                err ? reject(err) : resolve(result);
            });
        });

        return this.initChild(collection);
    }

    private static validatePartitionKey(key: string): string | undefined | null {
        if (/[#?\\]/.test(key)) {
            return "Cannot contain these characters: ?,#,\\, etc.";
        }
        return undefined;
    }

    private static validateThroughput(input: string): string | undefined | null {
        try {
            const value = Number(input);
            if (value < minThroughput || value > maxThroughput) {
                return `Value must be between ${minThroughput} and ${maxThroughput}`;
            }
        } catch (err) {
            return "Input must be a number";
        }
        return undefined;
    }

    private static validateCollectionName(name: string): string | undefined | null {
        if (!name) {
            return "Collection name cannot be empty";
        }
        if (name.endsWith(" ")) {
            return "Collection name cannot end with space";
        }
        if (/[/\\?#]/.test(name)) {
            return `Collection name cannot contain the characters '\\', '/', '#', '?'`;
        }
        return undefined;
    }
}<|MERGE_RESOLUTION|>--- conflicted
+++ resolved
@@ -7,13 +7,9 @@
 import { DocumentBase } from 'documentdb/lib';
 import * as path from 'path';
 import * as vscode from 'vscode';
-<<<<<<< HEAD
-import { DialogResponses, IAzureNode, IAzureTreeItem, UserCancelledError } from 'vscode-azureextensionui';
+import { AzureTreeItem, DialogResponses, UserCancelledError } from 'vscode-azureextensionui';
 import { ext } from '../../extensionVariables';
-=======
-import { AzureTreeItem, DialogResponses, UserCancelledError } from 'vscode-azureextensionui';
 import { DocDBAccountTreeItemBase } from './DocDBAccountTreeItemBase';
->>>>>>> dca0d21d
 import { DocDBTreeItemBase } from './DocDBTreeItemBase';
 import { IDocDBTreeRoot } from './IDocDBTreeRoot';
 
@@ -70,13 +66,8 @@
     }
 
     // Create a DB collection
-<<<<<<< HEAD
-    public async createChild(_node: IAzureNode, showCreatingNode: (label: string) => void): Promise<IAzureTreeItem> {
+    public async createChildImpl(showCreatingTreeItem: (label: string) => void): Promise<AzureTreeItem<IDocDBTreeRoot>> {
         const collectionName = await ext.ui.showInputBox({
-=======
-    public async createChildImpl(showCreatingTreeItem: (label: string) => void): Promise<AzureTreeItem<IDocDBTreeRoot>> {
-        const collectionName = await vscode.window.showInputBox({
->>>>>>> dca0d21d
             placeHolder: `Enter an id for your ${this.childTypeLabel}`,
             ignoreFocusOut: true,
             validateInput: DocDBDatabaseTreeItemBase.validateCollectionName
@@ -86,7 +77,6 @@
             id: collectionName
         };
 
-<<<<<<< HEAD
         let partitionKey: string | undefined = await ext.ui.showInputBox({
             prompt: 'Enter the partition key for the collection, or leave blank in case of fixed size.',
             ignoreFocusOut: true,
@@ -95,40 +85,6 @@
 
         if (partitionKey && partitionKey.length && partitionKey[0] !== '/') {
             partitionKey = '/' + partitionKey;
-=======
-            if (partitionKey) {
-                if (partitionKey[0] !== '/') {
-                    partitionKey = '/' + partitionKey;
-                }
-                const throughput: number = Number(await vscode.window.showInputBox({
-                    value: minThroughput.toString(),
-                    ignoreFocusOut: true,
-                    prompt: `Initial throughput capacity, between ${minThroughput} and ${maxThroughput}`,
-                    validateInput: DocDBDatabaseTreeItemBase.validateThroughput
-                }));
-
-                if (throughput) {
-                    const options = { offerThroughput: throughput };
-                    const collectionDef = {
-                        id: collectionName,
-                        partitionKey: {
-                            paths: [partitionKey],
-                            kind: DocumentBase.PartitionKind.Hash
-                        }
-                    };
-
-                    showCreatingTreeItem(collectionName);
-                    const client = this.root.getDocumentClient();
-                    const collection: CollectionMeta = await new Promise<CollectionMeta>((resolve, reject) => {
-                        client.createCollection(this.link, collectionDef, options, (err, result) => {
-                            err ? reject(err) : resolve(result);
-                        });
-                    });
-
-                    return this.initChild(collection);
-                }
-            }
->>>>>>> dca0d21d
         }
         if (partitionKey !== "") {
             collectionDef.partitionKey = {
@@ -145,8 +101,8 @@
 
         const options = { offerThroughput: throughput };
 
-        showCreatingNode(collectionName);
-        const client = this.getDocumentClient();
+        showCreatingTreeItem(collectionName);
+        const client = this.root.getDocumentClient();
         const collection: CollectionMeta = await new Promise<CollectionMeta>((resolve, reject) => {
             client.createCollection(this.link, collectionDef, options, (err, result) => {
                 err ? reject(err) : resolve(result);
