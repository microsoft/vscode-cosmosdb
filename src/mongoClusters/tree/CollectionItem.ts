--- conflicted
+++ resolved
@@ -3,12 +3,8 @@
  *  Licensed under the MIT License. See License.txt in the project root for license information.
  *--------------------------------------------------------------------------------------------*/
 
-<<<<<<< HEAD
 import { createContextValue } from '@microsoft/vscode-azext-utils';
-=======
-import { createContextValue, createGenericElement } from '@microsoft/vscode-azext-utils';
 import * as l10n from '@vscode/l10n';
->>>>>>> 9a4b52b9
 import * as vscode from 'vscode';
 import { type Experience } from '../../AzureDBExperiences';
 import { type CosmosDBTreeElement } from '../../tree/CosmosDBTreeElement';
@@ -39,29 +35,7 @@
 
     async getChildren(): Promise<CosmosDBTreeElement[]> {
         return [
-<<<<<<< HEAD
             new DocumentsItem(this.mongoCluster, this.databaseInfo, this.collectionInfo, this),
-=======
-            createGenericElement({
-                contextValue: createContextValue(['treeItem.documents', this.experienceContextValue]),
-                id: `${this.id}/documents`,
-                label: l10n.t('Documents'),
-                commandId: 'command.internal.mongoClusters.containerView.open',
-                commandArgs: [
-                    {
-                        id: this.id,
-                        viewTitle: `${this.collectionInfo.name}`,
-                        // viewTitle: `${this.mongoCluster.name}/${this.databaseInfo.name}/${this.collectionInfo.name}`, // using '/' as a separator to use VSCode's "title compression"(?) feature
-
-                        clusterId: this.mongoCluster.id,
-                        databaseName: this.databaseInfo.name,
-                        collectionName: this.collectionInfo.name,
-                        collectionTreeItem: this,
-                    },
-                ],
-                iconPath: new vscode.ThemeIcon('explorer-view-icon'),
-            }) as CosmosDBTreeElement,
->>>>>>> 9a4b52b9
             new IndexesItem(this.mongoCluster, this.databaseInfo, this.collectionInfo),
         ];
     }
