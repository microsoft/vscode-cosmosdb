{
    "name": "vscode-cosmosdb",
    "version": "0.19.3-alpha.0",
    "aiKey": "0c6ae279ed8443289764825290e4f9e2-1a736e7c-1324-4338-be46-fc2a58ae4d14-7255",
    "publisher": "ms-azuretools",
    "displayName": "Azure Databases",
    "description": "Create, browse, and update globally distributed, multi-model databases in Azure.",
    "engines": {
        "vscode": "^1.57.0"
    },
    "galleryBanner": {
        "color": "#3c3c3c",
        "theme": "dark"
    },
    "icon": "resources/databases.png",
    "categories": [
        "Azure"
    ],
    "keywords": [
        "Cosmos DB",
        "DocumentDB",
        "Graph",
        "Gremlin",
        "MongoDB",
        "PostgreSQL"
    ],
    "preview": true,
    "homepage": "https://github.com/microsoft/vscode-cosmosdb/blob/main/README.md",
    "bugs": {
        "url": "https://github.com/microsoft/vscode-cosmosdb/issues"
    },
    "license": "SEE LICENSE IN LICENSE.md",
    "repository": {
        "type": "git",
        "url": "https://github.com/microsoft/vscode-cosmosdb"
    },
    "main": "./main",
    "activationEvents": [
        "onCommand:azureDatabases.createServer",
        "onCommand:azureDatabases.detachDatabaseAccount",
        "onCommand:azureDatabases.loadMore",
        "onCommand:azureDatabases.refresh",
        "onCommand:azureDatabases.reportIssue",
        "onCommand:azureDatabases.update",
        "onCommand:cosmosDB.attachDatabaseAccount",
        "onCommand:cosmosDB.attachEmulator",
        "onCommand:cosmosDB.connectMongoDB",
        "onCommand:cosmosDB.copyConnectionString",
        "onCommand:cosmosDB.createDocDBCollection",
        "onCommand:cosmosDB.createDocDBDatabase",
        "onCommand:cosmosDB.createDocDBDocument",
        "onCommand:cosmosDB.createDocDBStoredProcedure",
        "onCommand:cosmosDB.createGraph",
        "onCommand:cosmosDB.createGraphDatabase",
        "onCommand:cosmosDB.createMongoCollection",
        "onCommand:cosmosDB.createMongoDatabase",
        "onCommand:cosmosDB.createMongoDocument",
        "onCommand:cosmosDB.deleteAccount",
        "onCommand:cosmosDB.deleteDocDBCollection",
        "onCommand:cosmosDB.deleteDocDBDatabase",
        "onCommand:cosmosDB.deleteDocDBDocument",
        "onCommand:cosmosDB.deleteGraph",
        "onCommand:cosmosDB.deleteGraphDatabase",
        "onCommand:cosmosDB.deleteMongoCollection",
        "onCommand:cosmosDB.deleteMongoDB",
        "onCommand:cosmosDB.deleteMongoDocument",
        "onCommand:cosmosDB.executeAllMongoCommands",
        "onCommand:cosmosDB.executeMongoCommand",
        "onCommand:cosmosDB.importDocument",
        "onCommand:cosmosDB.launchMongoShell",
        "onCommand:cosmosDB.newMongoScrapbook",
        "onCommand:cosmosDB.openCollection",
        "onCommand:cosmosDB.openDocument",
        "onCommand:cosmosDB.openGraphExplorer",
        "onCommand:cosmosDB.openStoredProcedure",
        "onCommand:postgreSQL.configureFirewall",
        "onCommand:postgreSQL.connectDatabase",
        "onCommand:postgreSQL.createDatabase",
        "onCommand:postgreSQL.createFunctionQuery",
        "onCommand:postgreSQL.createStoredProcedureQuery",
        "onCommand:postgreSQL.deleteDatabase",
        "onCommand:postgreSQL.deleteFunction",
        "onCommand:postgreSQL.deleteServer",
        "onCommand:postgreSQL.deleteStoredProcedure",
        "onCommand:postgreSQL.deleteTable",
        "onCommand:postgreSQL.enterCredentials",
        "onCommand:postgreSQL.executeQuery",
        "onCommand:postgreSQL.openFunction",
        "onCommand:postgreSQL.openStoredProcedure",
        "onFileSystem:azureDatabases",
        "onLanguage:mongo",
        "onView:azureWorkspace"
    ],
    "contributes": {
        "x-azResourcesV2": {
            "application": {
                "branches": [
                    {
                        "type": "AzureCosmosDb"
                    }
                ]
            },
            "workspace": {
                "branches": [
                    {
                        "type": "AttachedDatabaseAccount"
                    }
                ],
                "resources": [
                    {
                        "type": "AttachedDatabaseAccount"
                    }
                ]
            }
        },
        "x-azResources": {
            "azure": {
                "branches": [
                    {
                        "type": "AzureCosmosDb"
                    },
                    {
                        "type": "PostgresqlServersStandard"
                    },
                    {
                        "type": "PostgresqlServersFlexible"
                    }
                ]
            },
            "workspace": {
                "branches": [
                    {
                        "type": "ms-azuretools.vscode-cosmosdb"
                    }
                ],
                "resources": [
                    {
                        "type": "ms-azuretools.vscode-cosmosdb"
                    }
                ]
            },
            "commands": [
                {
                    "command": "azureDatabases.createServer",
                    "title": "Create Database Server...",
                    "type": "microsoft.documentdb/databaseaccounts",
                    "detail": "SQL or NoSQL databases for your web apps."
                }
            ]
        },
        "languages": [
            {
                "id": "mongo",
                "aliases": [
                    "Mongo Scrapbook",
                    "mongo"
                ],
                "extensions": [
                    ".mongo"
                ],
                "firstLine": "^#!/.*\\bmongo*\\b",
                "configuration": "./grammar/configuration.json"
            },
            {
                "id": "postgres",
                "aliases": [
                    "PostgreSQL"
                ],
                "extensions": [
                    ".psql"
                ]
            }
        ],
        "grammars": [
            {
                "language": "mongo",
                "scopeName": "source.mongo.js",
                "path": "./grammar/JavaScript.tmLanguage.json"
            },
            {
                "scopeName": "source.mongo.js.regexp",
                "path": "./grammar/Regular Expressions (JavaScript).tmLanguage"
            }
        ],
        "commands": [
            {
                "category": "Azure Databases",
                "command": "azureDatabases.createServer",
                "title": "Create Server...",
                "icon": "$(add)"
            },
            {
                "category": "Cosmos DB",
                "command": "azureDatabases.detachDatabaseAccount",
                "title": "Detach"
            },
            {
                "category": "Azure Databases",
                "command": "azureDatabases.loadMore",
                "title": "Load More"
            },
            {
                "category": "Azure Databases",
                "command": "azureDatabases.refresh",
                "title": "Refresh",
                "icon": "$(refresh)"
            },
            {
                "category": "Azure Databases",
                "command": "azureDatabases.reportIssue",
                "title": "Report Issue..."
            },
            {
                "category": "Azure Databases",
                "command": "azureDatabases.update",
                "title": "Update to Cloud",
                "icon": "$(cloud-upload)"
            },
            {
                "category": "Cosmos DB",
                "command": "cosmosDB.attachDatabaseAccount",
                "title": "Attach Database Account...",
                "icon": "$(plug)"
            },
            {
                "category": "Cosmos DB",
                "command": "cosmosDB.attachEmulator",
                "title": "Attach Emulator..."
            },
            {
                "category": "MongoDB",
                "command": "cosmosDB.connectMongoDB",
                "title": "Connect to Database..."
            },
            {
                "category": "Cosmos DB",
                "command": "cosmosDB.copyConnectionString",
                "title": "Copy Connection String"
            },
            {
                "category": "Core (SQL)",
                "command": "cosmosDB.createDocDBCollection",
                "title": "Create Collection..."
            },
            {
                "category": "Core (SQL)",
                "command": "cosmosDB.createDocDBDatabase",
                "title": "Create Database..."
            },
            {
                "category": "Core (SQL)",
                "command": "cosmosDB.createDocDBDocument",
                "title": "Create Document..."
            },
            {
                "category": "Core (SQL)",
                "command": "cosmosDB.createDocDBStoredProcedure",
                "title": "Create Stored Procedure..."
            },
            {
                "category": "Graph (Gremlin)",
                "command": "cosmosDB.createGraph",
                "title": "Create Graph..."
            },
            {
                "category": "Graph (Gremlin)",
                "command": "cosmosDB.createGraphDatabase",
                "title": "Create Database..."
            },
            {
                "category": "MongoDB",
                "command": "cosmosDB.createMongoCollection",
                "title": "Create Collection..."
            },
            {
                "category": "MongoDB",
                "command": "cosmosDB.createMongoDatabase",
                "title": "Create Database..."
            },
            {
                "category": "MongoDB",
                "command": "cosmosDB.createMongoDocument",
                "title": "Create Document"
            },
            {
                "category": "Cosmos DB",
                "command": "cosmosDB.deleteAccount",
                "title": "Delete Account..."
            },
            {
                "category": "Core (SQL)",
                "command": "cosmosDB.deleteDocDBCollection",
                "title": "Delete Collection..."
            },
            {
                "category": "Core (SQL)",
                "command": "cosmosDB.deleteDocDBDatabase",
                "title": "Delete Database..."
            },
            {
                "category": "Core (SQL)",
                "command": "cosmosDB.deleteDocDBDocument",
                "title": "Delete Document..."
            },
            {
                "category": "Core (SQL)",
                "command": "cosmosDB.deleteDocDBStoredProcedure",
                "title": "Delete Stored Procedure..."
            },
            {
                "category": "Graph (Gremlin)",
                "command": "cosmosDB.deleteGraph",
                "title": "Delete Graph..."
            },
            {
                "category": "Graph (Gremlin)",
                "command": "cosmosDB.deleteGraphDatabase",
                "title": "Delete Database..."
            },
            {
                "category": "MongoDB",
                "command": "cosmosDB.deleteMongoCollection",
                "title": "Delete Collection..."
            },
            {
                "category": "MongoDB",
                "command": "cosmosDB.deleteMongoDB",
                "title": "Delete Database..."
            },
            {
                "category": "MongoDB",
                "command": "cosmosDB.deleteMongoDocument",
                "title": "Delete Document..."
            },
            {
                "category": "MongoDB",
                "command": "cosmosDB.executeAllMongoCommands",
                "title": "Execute All MongoDB Commands"
            },
            {
                "category": "MongoDB",
                "command": "cosmosDB.executeMongoCommand",
                "title": "Execute MongoDB Command"
            },
            {
                "category": "Cosmos DB",
                "command": "cosmosDB.importDocument",
                "title": "Import Document into a Collection..."
            },
            {
                "category": "MongoDB",
                "command": "cosmosDB.launchMongoShell",
                "title": "Launch Shell"
            },
            {
                "category": "MongoDB",
                "command": "cosmosDB.newMongoScrapbook",
                "title": "New Mongo Scrapbook",
                "icon": "$(new-file)"
            },
            {
                "category": "MongoDB",
                "command": "cosmosDB.openCollection",
                "title": "Open Collection"
            },
            {
                "category": "Cosmos DB",
                "command": "cosmosDB.openDocument",
                "title": "Open Document"
            },
            {
                "category": "Graph (Gremlin)",
                "command": "cosmosDB.openGraphExplorer",
                "title": "Open Graph Explorer"
            },
            {
                "category": "Cosmos DB",
                "command": "cosmosDB.openStoredProcedure",
                "title": "Open Stored Procedure"
            },
            {
                "category": "PostgreSQL",
                "command": "postgreSQL.configureFirewall",
                "title": "Configure Firewall"
            },
            {
                "category": "PostgreSQL",
                "command": "postgreSQL.connectDatabase",
                "title": "Connect to Database..."
            },
            {
                "category": "PostgreSQL",
                "command": "postgreSQL.copyConnectionString",
                "title": "Copy Connection String"
            },
            {
                "category": "PostgreSQL",
                "command": "postgreSQL.createDatabase",
                "title": "Create Database..."
            },
            {
                "category": "PostgreSQL",
                "command": "postgreSQL.createFunctionQuery",
                "title": "Create Function Query..."
            },
            {
                "category": "PostgreSQL",
                "command": "postgreSQL.createStoredProcedureQuery",
                "title": "Create Stored Procedure Query..."
            },
            {
                "category": "PostgreSQL",
                "command": "postgreSQL.deleteDatabase",
                "title": "Delete Database..."
            },
            {
                "category": "PostgreSQL",
                "command": "postgreSQL.deleteFunction",
                "title": "Delete Function..."
            },
            {
                "category": "PostgreSQL",
                "command": "postgreSQL.deleteServer",
                "title": "Delete Server..."
            },
            {
                "category": "PostgreSQL",
                "command": "postgreSQL.deleteStoredProcedure",
                "title": "Delete Stored Procedure..."
            },
            {
                "category": "PostgreSQL",
                "command": "postgreSQL.deleteTable",
                "title": "Delete Table..."
            },
            {
                "category": "PostgreSQL",
                "command": "postgreSQL.enterCredentials",
                "title": "Enter Server Credentials"
            },
            {
                "category": "PostgreSQL",
                "command": "postgreSQL.executeQuery",
                "title": "Execute Query..."
            },
            {
                "category": "PostgreSQL",
                "command": "postgreSQL.openFunction",
                "title": "Open Function"
            },
            {
                "category": "PostgreSQL",
                "command": "postgreSQL.openStoredProcedure",
                "title": "Open Stored Procedure"
            }
        ],
        "menus": {
            "editor/context": [
                {
                    "command": "azureDatabases.update",
                    "when": "resourceFilename==cosmos-result.json"
                },
                {
                    "command": "azureDatabases.update",
                    "when": "resourceFilename=~/(.*cosmos-document[.]json)/"
                },
                {
                    "command": "azureDatabases.update",
                    "when": "resourceFilename=~/(.*cosmos-collection[.]json)/"
                },
                {
                    "command": "azureDatabases.update",
                    "when": "resourceFilename=~/(.*cosmos-stored-procedure[.]js)/"
                },
                {
                    "command": "cosmosDB.executeAllMongoCommands",
                    "when": "resourceLangId==mongo"
                },
                {
                    "command": "cosmosDB.executeMongoCommand",
                    "when": "resourceLangId==mongo"
                },
                {
                    "command": "cosmosDB.importDocument",
                    "when": "resourceLangId==json"
                },
                {
                    "command": "postgreSQL.connectDatabase",
                    "when": "resourceLangId==postgres"
                }
            ],
            "editor/title": [
                {
                    "command": "azureDatabases.update",
                    "when": "resourceFilename==cosmos-result.json",
                    "group": "navigation"
                },
                {
                    "command": "azureDatabases.update",
                    "when": "resourceFilename=~/(.*cosmos-document[.]json)(?![a-z])/i",
                    "group": "navigation"
                },
                {
                    "command": "azureDatabases.update",
                    "when": "resourceFilename=~/(.*cosmos-collection[.]json)(?![a-z])/i",
                    "group": "navigation"
                },
                {
                    "command": "azureDatabases.update",
                    "when": "resourceFilename=~/(.*cosmos-stored-procedure[.]js)(?![a-z])/i",
                    "group": "navigation"
                }
            ],
            "view/item/context": [
                {
                    "command": "azureDatabases.createServer",
                    "when": "view == azureResourceGroups && viewItem =~ /azurecosmosdb/i && viewItem =~ /azureResourceTypeGroup/i",
                    "group": "1@1"
                },
                {
                    "command": "cosmosDB.deleteAccount",
                    "when": "view == azureResourceGroups && viewItem =~ /cosmosDBMongoServer(?![a-z])/i",
                    "group": "1@2"
                },
                {
                    "command": "cosmosDB.deleteAccount",
                    "when": "view == azureResourceGroups && viewItem =~ /cosmosDBDocumentServer(?![a-z])/i",
                    "group": "1@2"
                },
                {
                    "command": "cosmosDB.deleteAccount",
                    "when": "view == azureResourceGroups && viewItem =~ /cosmosDBGraphAccount(?![a-z])/i",
                    "group": "1@2"
                },
                {
                    "command": "cosmosDB.deleteAccount",
                    "when": "view == azureResourceGroups && viewItem =~ /cosmosDBTableAccount(?![a-z])/i",
                    "group": "1@2"
                },
                {
                    "command": "postgreSQL.deleteServer",
                    "when": "view == azureResourceGroups && viewItem =~ /postgresServer(?![a-z])/i",
                    "group": "1@2"
                },
                {
                    "command": "cosmosDB.createMongoDatabase",
                    "when": "view == azureWorkspace && viewItem == cosmosDBMongoServerAttached",
                    "group": "1@1"
                },
                {
                    "command": "cosmosDB.createMongoDatabase",
                    "when": "view == azureResourceGroups && viewItem =~ /cosmosDBMongoServer(?![a-z])/i",
                    "group": "1@1"
                },
                {
                    "command": "cosmosDB.createMongoDocument",
                    "when": "view =~ /azure(ResourceGroups|Workspace)V2/ && viewItem == MongoCollection",
                    "group": "1@1"
                },
                {
                    "command": "cosmosDB.createMongoCollection",
                    "when": "view =~ /azure(ResourceGroups|Workspace)/ && viewItem == mongoDb",
                    "group": "1@1"
                },
                {
                    "command": "cosmosDB.createDocDBDocument",
                    "when": "view =~ /azure(ResourceGroups|Workspace)/ && viewItem == cosmosDBDocumentsGroup",
                    "group": "1@1"
                },
                {
                    "command": "cosmosDB.createDocDBStoredProcedure",
                    "when": "view =~ /azure(ResourceGroups|Workspace)/ && viewItem == cosmosDBStoredProceduresGroup",
                    "group": "1@1"
                },
                {
                    "command": "cosmosDB.createDocDBCollection",
                    "when": "view =~ /azure(ResourceGroups|Workspace)/ && viewItem == cosmosDBDocumentDatabase",
                    "group": "1@1"
                },
                {
                    "command": "cosmosDB.createDocDBDatabase",
                    "when": "view == azureResourceGroups && viewItem =~ /cosmosDBDocumentServer(?![a-z])/i",
                    "group": "1@1"
                },
                {
                    "command": "cosmosDB.createDocDBDatabase",
                    "when": "view == azureWorkspace && viewItem == cosmosDBDocumentServerAttached",
                    "group": "1@1"
                },
                {
                    "command": "cosmosDB.createGraphDatabase",
                    "when": "view == azureResourceGroups && viewItem =~ /cosmosDBGraphAccount(?![a-z])/i",
                    "group": "1@1"
                },
                {
                    "command": "cosmosDB.createGraphDatabase",
                    "when": "view == azureWorkspace && viewItem == cosmosDBGraphAccountAttached",
                    "group": "1@1"
                },
                {
                    "command": "cosmosDB.createGraph",
                    "when": "view =~ /azure(ResourceGroups|Workspace)V2/ && viewItem == cosmosDBGraphDatabase",
                    "group": "1@1"
                },
                {
                    "command": "postgreSQL.createDatabase",
                    "when": "view == azureResourceGroups && viewItem =~ /postgresServer(?![a-z])/i",
                    "group": "1@1"
                },
                {
                    "command": "postgreSQL.createDatabase",
                    "when": "view == azureWorkspace && viewItem == postgresServerAttached",
                    "group": "1@1"
                },
                {
                    "command": "azureDatabases.detachDatabaseAccount",
                    "when": "view == azureWorkspace && viewItem == cosmosDBMongoServerAttached",
                    "group": "1@2"
                },
                {
                    "command": "azureDatabases.detachDatabaseAccount",
                    "when": "view == azureWorkspace && viewItem == cosmosDBGraphAccountAttached",
                    "group": "1@2"
                },
                {
                    "command": "azureDatabases.detachDatabaseAccount",
                    "when": "view == azureWorkspace && viewItem == cosmosDBDocumentServerAttached",
                    "group": "1@2"
                },
                {
                    "command": "azureDatabases.detachDatabaseAccount",
                    "when": "view == azureWorkspace && viewItem == cosmosDBTableAccountAttached",
                    "group": "1@2"
                },
                {
                    "command": "azureDatabases.detachDatabaseAccount",
                    "when": "view == azureWorkspace && viewItem == postgresServerAttached",
                    "group": "1@2"
                },
                {
                    "command": "cosmosDB.connectMongoDB",
                    "when": "view =~ /azure(ResourceGroups|Workspace)/ && viewItem == mongoDb",
                    "group": "2@1"
                },
                {
                    "command": "cosmosDB.deleteMongoDB",
                    "when": "view =~ /azure(ResourceGroups|Workspace)/ && viewItem == mongoDb",
                    "group": "1@2"
                },
                {
                    "command": "cosmosDB.deleteMongoCollection",
                    "when": "view =~ /azure(ResourceGroups|Workspace)/ && viewItem == MongoCollection",
                    "group": "1@4"
                },
                {
                    "command": "cosmosDB.deleteMongoDocument",
                    "when": "view =~ /azure(ResourceGroups|Workspace)/ && viewItem == MongoDocument",
                    "group": "1@2"
                },
                {
                    "command": "cosmosDB.deleteDocDBCollection",
                    "when": "view =~ /azure(ResourceGroups|Workspace)/ && viewItem == cosmosDBDocumentCollection",
                    "group": "1@2"
                },
                {
                    "command": "cosmosDB.deleteDocDBDocument",
                    "when": "view =~ /azure(ResourceGroups|Workspace)/ && viewItem == cosmosDBDocument",
                    "group": "1@2"
                },
                {
                    "command": "cosmosDB.deleteDocDBStoredProcedure",
                    "when": "view =~ /azure(ResourceGroups|Workspace)/ && viewItem == cosmosDBStoredProcedure",
                    "group": "1@2"
                },
                {
                    "command": "cosmosDB.deleteDocDBDatabase",
                    "when": "view =~ /azure(ResourceGroups|Workspace)/ && viewItem == cosmosDBDocumentDatabase",
                    "group": "1@2"
                },
                {
                    "command": "cosmosDB.deleteGraphDatabase",
                    "when": "view =~ /azure(ResourceGroups|Workspace)/ && viewItem == cosmosDBGraphDatabase",
                    "group": "1@2"
                },
                {
                    "command": "postgreSQL.deleteDatabase",
                    "when": "view =~ /azure(ResourceGroups|Workspace)/ && viewItem == postgresDatabase",
                    "group": "1@2"
                },
                {
                    "command": "postgreSQL.deleteTable",
                    "when": "view =~ /azure(ResourceGroups|Workspace)/ && viewItem == postgresTable",
                    "group": "1@2"
                },
                {
                    "command": "postgreSQL.deleteFunction",
                    "when": "view =~ /azure(ResourceGroups|Workspace)/ && viewItem == postgresFunction",
                    "group": "1@2"
                },
                {
                    "command": "postgreSQL.deleteStoredProcedure",
                    "when": "view =~ /azure(ResourceGroups|Workspace)/ && viewItem == postgresStoredProcedure",
                    "group": "1@2"
                },
                {
                    "command": "cosmosDB.deleteGraph",
                    "when": "view =~ /azure(ResourceGroups|Workspace)/ && viewItem == cosmosDBGraph",
                    "group": "1@2"
                },
                {
                    "command": "cosmosDB.attachDatabaseAccount",
                    "when": "view == azureWorkspace && viewItem =~ /cosmosDBAttachedAccounts(?![a-z])/gi",
                    "group": "1@1"
                },
                {
                    "command": "cosmosDB.attachEmulator",
                    "when": "view == azureWorkspace && viewItem == cosmosDBAttachedAccountsWithEmulator",
                    "group": "1@2"
                },
                {
                    "command": "cosmosDB.openCollection",
                    "when": "view =~ /azure(ResourceGroups|Workspace)/ && viewItem == MongoCollection",
                    "group": "1@2"
                },
                {
                    "command": "cosmosDB.copyConnectionString",
                    "when": "view == azureResourceGroups && viewItem =~ /cosmosDBMongoServer(?![a-z])/i",
                    "group": "2@1"
                },
                {
                    "command": "cosmosDB.copyConnectionString",
                    "when": "view == azureResourceGroups && viewItem =~ /cosmosDBGraphAccount(?![a-z])/i",
                    "group": "2@1"
                },
                {
                    "command": "cosmosDB.copyConnectionString",
                    "when": "view == azureResourceGroups && viewItem =~ /cosmosDBDocumentServer(?![a-z])/i",
                    "group": "2@1"
                },
                {
                    "command": "cosmosDB.copyConnectionString",
                    "when": "view == azureResourceGroups && viewItem =~ /cosmosDBTableAccount(?![a-z])/i",
                    "group": "2@1"
                },
                {
                    "command": "cosmosDB.copyConnectionString",
                    "when": "view == azureWorkspace && viewItem == cosmosDBMongoServerAttached",
                    "group": "2@1"
                },
                {
                    "command": "cosmosDB.copyConnectionString",
                    "when": "view == azureWorkspace && viewItem == cosmosDBGraphAccountAttached",
                    "group": "2@1"
                },
                {
                    "command": "cosmosDB.copyConnectionString",
                    "when": "view == azureWorkspace && viewItem == cosmosDBDocumentServerAttached",
                    "group": "2@1"
                },
                {
                    "command": "cosmosDB.copyConnectionString",
                    "when": "view == azureWorkspace && viewItem == cosmosDBTableAccountAttached",
                    "group": "2@1"
                },
                {
                    "command": "postgreSQL.copyConnectionString",
                    "when": "view =~ /azure(ResourceGroups|Workspace)/ && viewItem == postgresDatabase",
                    "group": "2@1"
                },
                {
                    "command": "azureDatabases.refresh",
                    "when": "view == azureWorkspace && viewItem == cosmosDBMongoServerAttached",
                    "group": "3@2"
                },
                {
                    "command": "azureDatabases.refresh",
                    "when": "view =~ /azure(ResourceGroups|Workspace)/ && viewItem == cosmosDBDocumentCollection",
                    "group": "2@1"
                },
                {
                    "command": "azureDatabases.refresh",
                    "when": "view =~ /azure(ResourceGroups|Workspace)/ && viewItem == cosmosDBDocumentDatabase",
                    "group": "4@1"
                },
                {
                    "command": "azureDatabases.refresh",
                    "when": "view =~ /azure(ResourceGroups|Workspace)/ && viewItem == cosmosDBDocumentsGroup",
                    "group": "2@1"
                },
                {
                    "command": "azureDatabases.refresh",
                    "when": "view =~ /azure(ResourceGroups|Workspace)/ && viewItem == cosmosDBStoredProceduresGroup",
                    "group": "2@1"
                },
                {
                    "command": "azureDatabases.refresh",
                    "when": "view =~ /azureWorkspace/ && viewItem =~ /cosmosDBDocumentServer(?![a-z])/i",
                    "group": "3@2"
                },
                {
                    "command": "azureDatabases.refresh",
                    "when": "view =~ /azureWorkspace/ && viewItem =~ /postgresServer(?![a-z])/i",
                    "group": "2@2"
                },
                {
                    "command": "azureDatabases.refresh",
                    "when": "view =~ /azure(ResourceGroups|Workspace)/ && viewItem == postgresDatabase",
                    "group": "3@1"
                },
                {
                    "command": "azureDatabases.refresh",
                    "when": "view =~ /azure(ResourceGroups|Workspace)/ && viewItem == postgresTables",
                    "group": "1@1"
                },
                {
                    "command": "azureDatabases.refresh",
                    "when": "view =~ /azure(ResourceGroups|Workspace)/ && viewItem == postgresFunctions",
                    "group": "2@1"
                },
                {
                    "command": "azureDatabases.refresh",
                    "when": "view =~ /azure(ResourceGroups|Workspace)/ && viewItem == postgresStoredProcedures",
                    "group": "2@1"
                },
                {
                    "command": "azureDatabases.refresh",
                    "when": "view == azureWorkspace && viewItem == cosmosDBDocumentServerAttached",
                    "group": "3@1"
                },
                {
                    "command": "azureDatabases.refresh",
                    "when": "view =~ /azureWorkspace/ && viewItem =~ /cosmosDBGraphAccount(?![a-z])/i",
                    "group": "3@2"
                },
                {
                    "command": "azureDatabases.refresh",
                    "when": "view == azureWorkspace && viewItem == cosmosDBGraphAccountAttached",
                    "group": "3@1"
                },
                {
                    "command": "azureDatabases.refresh",
                    "when": "view =~ /azure(ResourceGroups|Workspace)/ && viewItem == cosmosDBGraphDatabase",
                    "group": "2@1"
                },
                {
                    "command": "azureDatabases.refresh",
                    "when": "view == azureWorkspace && viewItem == postgresServerAttached",
                    "group": "2@1"
                },
                {
                    "command": "azureDatabases.refresh",
                    "when": "view =~ /azure(ResourceGroups|Workspace)/ && viewItem == mongoDb",
                    "group": "3@1"
                },
                {
                    "command": "azureDatabases.refresh",
                    "when": "view =~ /azure(ResourceGroups|Workspace)/ && viewItem == MongoCollection",
                    "group": "4@1"
                },
                {
                    "command": "azureDatabases.refresh",
                    "when": "view == azureWorkspace && viewItem =~ /^cosmosDBAttachedAccounts(?![a-z])/gi",
                    "group": "2@1"
                },
                {
                    "command": "cosmosDB.importDocument",
                    "when": "view =~ /azure(ResourceGroups|Workspace)/ && viewItem == MongoCollection",
                    "group": "1@3"
                },
                {
                    "command": "cosmosDB.importDocument",
                    "when": "view =~ /azure(ResourceGroups|Workspace)/ && viewItem == cosmosDBDocumentCollection",
                    "group": "1@1"
                },
                {
                    "command": "postgreSQL.connectDatabase",
                    "when": "view =~ /azure(ResourceGroups|Workspace)/ && viewItem == postgresDatabase",
                    "group": "1@1"
                },
                {
                    "command": "postgreSQL.createFunctionQuery",
                    "when": "view =~ /azure(ResourceGroups|Workspace)/ && viewItem == postgresFunctions",
                    "group": "1@1"
                },
                {
                    "command": "postgreSQL.createStoredProcedureQuery",
                    "when": "view =~ /azure(ResourceGroups|Workspace)/ && viewItem == postgresStoredProcedures",
                    "group": "1@1"
                }
            ],
            "explorer/context": [
                {
                    "command": "cosmosDB.importDocument",
                    "when": "resourceLangId == json"
                },
                {
                    "command": "postgreSQL.connectDatabase",
                    "when": "resourceLangId == postgres"
                }
            ],
            "commandPalette": [
                {
                    "command": "azureDatabases.loadMore",
                    "when": "never"
                },
                {
                    "command": "azureDatabases.refresh",
                    "when": "never"
                },
                {
                    "command": "azureDatabases.update",
                    "when": "never"
                },
                {
                    "command": "cosmosDB.executeAllMongoCommands",
                    "when": "editorLangId == 'mongo'"
                },
                {
                    "command": "cosmosDB.executeMongoCommand",
                    "when": "editorLangId == 'mongo'"
                },
                {
                    "command": "postgreSQL.executeQuery",
                    "when": "editorLangId == 'postgres'"
                }
            ]
        },
        "keybindings": [
            {
                "command": "cosmosDB.executeMongoCommand",
                "key": "ctrl+shift+'",
                "mac": "cmd+shift+'",
                "when": "editorLangId == 'mongo' && editorTextFocus"
            },
            {
                "command": "cosmosDB.executeAllMongoCommands",
                "key": "ctrl+shift+;",
                "mac": "cmd+shift+;",
                "when": "editorLangId == 'mongo' && editorTextFocus"
            }
        ],
        "configuration": {
            "title": "Azure Databases",
            "properties": {
                "mongo.shell.path": {
                    "type": [
                        "string",
                        "null"
                    ],
                    "description": "Full path to folder and executable to start the Mongo shell, needed by some Mongo scrapbook commands. The default is to search in the system path for 'mongo'.",
                    "default": null
                },
                "mongo.shell.args": {
                    "type": "array",
                    "items": {
                        "type": "string"
                    },
                    "description": "Arguments to pass when starting the Mongo shell.",
                    "default": [
                        "--quiet"
                    ]
                },
                "mongo.shell.timeout": {
                    "type": "number",
                    "description": "The duration allowed (in seconds) for the Mongo shell to execute a command. Default value is 30 seconds.",
                    "default": 30
                },
                "azureDatabases.showExplorer": {
                    "type": "boolean",
                    "default": true,
                    "description": "Show or hide the Azure Databases Explorer"
                },
                "cosmosDB.documentLabelFields": {
                    "type": "array",
                    "default": [
                        "name",
                        "Name",
                        "NAME",
                        "ID",
                        "UUID",
                        "Id",
                        "id",
                        "_id",
                        "uuid"
                    ],
                    "description": "The field values to display as labels in the treeview for Cosmos DB and MongoDB documents, in priority order"
                },
                "cosmosDB.enableEndpointDiscovery": {
                    "type": "boolean",
                    "default": true,
                    "description": "Flag to enable/disable automatic redirecting of requests based on read/write operations."
                },
                "cosmosDB.showSavePrompt": {
                    "type": "boolean",
                    "default": true,
                    "description": "Show warning dialog when uploading a document to the cloud."
                },
                "azureDatabases.batchSize": {
                    "type": "number",
                    "description": "The batch size to be used when querying Azure Database resources.",
                    "default": 50
                },
                "azureDatabases.enableOutputTimestamps": {
                    "type": "boolean",
                    "default": true,
                    "description": "Prepends each line displayed in the output channel with a timestamp."
                },
                "cosmosDB.emulator.mongoPort": {
                    "type": "integer",
                    "default": 10255,
                    "description": "Port to use when connecting to a CosmosDB Mongo Emulator instance"
                },
                "cosmosDB.emulator.port": {
                    "type": "integer",
                    "default": 8081,
                    "description": "Port to use when connecting to a CosmosDB Emulator instance"
                }
            }
        }
    },
    "scripts": {
        "vscode:prepublish": "npm run webpack-prod",
        "build": "tsc",
        "cleanReadme": "gulp cleanReadme",
        "compile": "tsc -watch",
        "package": "vsce package --githubBranch main",
        "lint": "eslint --ext .ts .",
        "lint-fix": "eslint --ext .ts . --fix",
        "pretest": "npm run webpack-prod && gulp preTest",
        "test": "node ./out/test/runTest.js",
        "update-grammar": "antlr4ts -visitor ./grammar/mongo.g4 -o ./src/mongo/grammar",
        "webpack": "npm run build && gulp webpack-dev",
        "webpack-prod": "npm run build && gulp webpack-prod",
        "webpack-profile": "webpack --profile --json --mode production > webpack-stats.json && echo Use http://webpack.github.io/analyse to analyze the stats",
        "all": "npm i && npm run lint && npm test",
        "prepare": "husky install"
    },
    "devDependencies": {
        "@azure/arm-resources": "^4.0.0",
        "@microsoft/eslint-config-azuretools": "^0.1.0",
        "@microsoft/vscode-azext-dev": "^0.1.4",
        "@types/copy-webpack-plugin": "^6.4.0",
        "@types/documentdb": "^1.10.2",
        "@types/fs-extra": "^8.1.0",
        "@types/gulp": "^4.0.6",
        "@types/keytar": "4.0.1",
        "@types/mocha": "^7.0.2",
        "@types/mongodb": "^3.3.2",
        "@types/node": "^14.0.0",
        "@types/vscode": "1.57.0",
        "@typescript-eslint/eslint-plugin": "^4.31.1",
        "antlr4ts-cli": "^0.4.0-alpha.4",
        "copy-webpack-plugin": "^6.4.0",
        "eslint": "^7.19.0",
        "eslint-plugin-import": "^2.22.1",
        "glob": "^7.1.6",
        "gulp": "^4.0.0",
        "husky": "^7.0.2",
        "mocha": "^7.1.1",
        "mocha-junit-reporter": "^1.18.0",
        "mocha-multi-reporters": "^1.1.7",
        "ts-node": "^7.0.1",
        "typescript": "^4.4.3",
        "vsce": "^1.87.0",
        "vscode-test": "^1.5.2",
        "webpack": "^5.28.0",
        "webpack-cli": "^4.6.0",
        "webpack-log": "^3.0.2"
    },
    "dependencies": {
        "@azure/arm-cosmosdb": "^15.0.0",
        "@azure/arm-postgresql": "^6.0.0",
        "@azure/arm-postgresql-flexible": "^5.0.0",
        "@azure/cosmos": "^3.6.3",
        "@microsoft/vscode-azext-azureutils": "^0.3.4",
<<<<<<< HEAD
        "@microsoft/vscode-azext-utils": "file:../vscode-azuretools/utils/microsoft-vscode-azext-utils-0.3.15.tgz",
=======
        "@microsoft/vscode-azext-utils": "^0.3.20",
>>>>>>> bb92bd75
        "antlr4ts": "^0.4.1-alpha.0",
        "bson": "^1.1.3",
        "fs-extra": "^8.0.0",
        "mongodb": "^3.6.2",
        "mongodb-extended-json": "^1.10.0",
        "pg": "^8.3.3",
        "pg-connection-string": "^2.3.0",
        "pg-structure": "^6.2.0",
        "semver": "^7.2.2",
        "underscore": "^1.12.1",
        "vscode-json-languageservice": "^3.0.8",
        "vscode-languageclient": "^6.1.3",
        "vscode-languageserver": "^6.1.1",
        "vscode-languageserver-textdocument": "^1.0.1",
        "vscode-nls": "^4.0.0",
        "vscode-uri": "^1.0.1"
    },
    "extensionDependencies": [
        "ms-vscode.azure-account",
        "ms-azuretools.vscode-azureresourcegroups"
    ]
}<|MERGE_RESOLUTION|>--- conflicted
+++ resolved
@@ -1073,11 +1073,7 @@
         "@azure/arm-postgresql-flexible": "^5.0.0",
         "@azure/cosmos": "^3.6.3",
         "@microsoft/vscode-azext-azureutils": "^0.3.4",
-<<<<<<< HEAD
-        "@microsoft/vscode-azext-utils": "file:../vscode-azuretools/utils/microsoft-vscode-azext-utils-0.3.15.tgz",
-=======
         "@microsoft/vscode-azext-utils": "^0.3.20",
->>>>>>> bb92bd75
         "antlr4ts": "^0.4.1-alpha.0",
         "bson": "^1.1.3",
         "fs-extra": "^8.0.0",
