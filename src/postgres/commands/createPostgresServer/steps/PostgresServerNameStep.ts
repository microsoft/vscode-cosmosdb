/*---------------------------------------------------------------------------------------------
 *  Copyright (c) Microsoft Corporation. All rights reserved.
 *  Licensed under the MIT License. See License.txt in the project root for license information.
 *--------------------------------------------------------------------------------------------*/

<<<<<<< HEAD
import { AzureNameStep, ResourceGroupListStep, resourceGroupNamingRules } from 'vscode-azureextensionui';
import { ext } from '../../../../extensionVariables';
=======
import { PostgreSQLManagementClient } from '@azure/arm-postgresql';
import { NameAvailability, NameAvailabilityRequest } from '@azure/arm-postgresql/src/models';
import { AzureNameStep, createAzureClient, ResourceGroupListStep, resourceGroupNamingRules } from 'vscode-azureextensionui';
>>>>>>> f8431aa6
import { localize } from '../../../../utils/localize';
import { nonNullProp } from '../../../../utils/nonNull';
import { AbstractPostgresClient, createAbstractPostgresClient } from '../../../abstract/AbstractPostgresClient';
import { AbstractNameAvailability } from '../../../abstract/models';
import { IPostgresServerWizardContext } from '../IPostgresServerWizardContext';

export class PostgresServerNameStep extends AzureNameStep<IPostgresServerWizardContext> {

<<<<<<< HEAD
    public async prompt(wizardContext: IPostgresServerWizardContext): Promise<void> {
        const client = createAbstractPostgresClient(nonNullProp(wizardContext, "serverType"), wizardContext);
        wizardContext.newServerName = (await ext.ui.showInputBox({
=======
    public async prompt(context: IPostgresServerWizardContext): Promise<void> {
        const client: PostgreSQLManagementClient = createAzureClient(context, PostgreSQLManagementClient);
        context.newServerName = (await context.ui.showInputBox({
>>>>>>> f8431aa6
            placeHolder: localize('serverNamePlaceholder', 'Server name'),
            prompt: localize('enterServerNamePrompt', 'Provide a name for the PostgreSQL Server.'),
            validateInput: (name: string) => validatePostgresServerName(name, client)
        })).trim();
        context.valuesToMask.push(context.newServerName);
        context.relatedNameTask = this.generateRelatedName(context, context.newServerName, resourceGroupNamingRules);
    }

    public shouldPrompt(context: IPostgresServerWizardContext): boolean {
        return !context.newServerName;
    }

    protected async isRelatedNameAvailable(context: IPostgresServerWizardContext, name: string): Promise<boolean> {
        return await ResourceGroupListStep.isNameAvailable(context, name);
    }
}

async function validatePostgresServerName(name: string, client: AbstractPostgresClient): Promise<string | undefined> {
    name = name ? name.trim() : '';

    const min = 3;
    const max = 63;

    if (name.length < min || name.length > max) {
        return localize('serverNameLengthCheck', 'The name must be between {0} and {1} characters.', min, max);
    } else if (!(/^[a-z0-9-]+$/).test(name)) {
        return localize('serverNameCharacterCheck', 'Server name must only contain lowercase letters, numbers, and hyphens.');
    } else if (name.startsWith('-') || name.endsWith('-')) {
        return localize('serverNamePrefixSuffixCheck', 'Server name must not start or end in a hyphen.');
    }

    const availability: AbstractNameAvailability = await client.checkNameAvailability.execute({name: name, type: "Microsoft.DBforPostgreSQL"});

    if (!availability.nameAvailable) {
        return localize('serverNameAvailabilityCheck', 'Server name "{0}" is not available.', name);
    }

    return undefined;

}<|MERGE_RESOLUTION|>--- conflicted
+++ resolved
@@ -3,14 +3,11 @@
  *  Licensed under the MIT License. See License.txt in the project root for license information.
  *--------------------------------------------------------------------------------------------*/
 
-<<<<<<< HEAD
 import { AzureNameStep, ResourceGroupListStep, resourceGroupNamingRules } from 'vscode-azureextensionui';
 import { ext } from '../../../../extensionVariables';
-=======
 import { PostgreSQLManagementClient } from '@azure/arm-postgresql';
 import { NameAvailability, NameAvailabilityRequest } from '@azure/arm-postgresql/src/models';
 import { AzureNameStep, createAzureClient, ResourceGroupListStep, resourceGroupNamingRules } from 'vscode-azureextensionui';
->>>>>>> f8431aa6
 import { localize } from '../../../../utils/localize';
 import { nonNullProp } from '../../../../utils/nonNull';
 import { AbstractPostgresClient, createAbstractPostgresClient } from '../../../abstract/AbstractPostgresClient';
@@ -19,15 +16,9 @@
 
 export class PostgresServerNameStep extends AzureNameStep<IPostgresServerWizardContext> {
 
-<<<<<<< HEAD
-    public async prompt(wizardContext: IPostgresServerWizardContext): Promise<void> {
-        const client = createAbstractPostgresClient(nonNullProp(wizardContext, "serverType"), wizardContext);
-        wizardContext.newServerName = (await ext.ui.showInputBox({
-=======
     public async prompt(context: IPostgresServerWizardContext): Promise<void> {
-        const client: PostgreSQLManagementClient = createAzureClient(context, PostgreSQLManagementClient);
+        const client = createAbstractPostgresClient(nonNullProp(context, "serverType"), context);
         context.newServerName = (await context.ui.showInputBox({
->>>>>>> f8431aa6
             placeHolder: localize('serverNamePlaceholder', 'Server name'),
             prompt: localize('enterServerNamePrompt', 'Provide a name for the PostgreSQL Server.'),
             validateInput: (name: string) => validatePostgresServerName(name, client)
