--- conflicted
+++ resolved
@@ -3,10 +3,6 @@
  *  Licensed under the MIT License. See License.txt in the project root for license information.
  *--------------------------------------------------------------------------------------------*/
 
-<<<<<<< HEAD
-import Editor, { loader } from '@monaco-editor/react';
-=======
->>>>>>> 353e30cf
 import * as React from 'react';
 import { MonacoEditor } from '../../../MonacoEditor';
 
@@ -37,17 +33,5 @@
 };
 
 export const DataViewPanelJSON = ({ value }: Props): React.JSX.Element => {
-<<<<<<< HEAD
-    React.useEffect(() => {
-        console.log('JSON View has mounted');
-
-        return () => {
-            console.log('JSON View will unmount');
-        };
-    }, []); // Empty dependency array means this runs only once, like componentDidMount
-
-    return <Editor height={'100%'} width={'100%'} language="json" options={monacoOptions} value={value.join('\n\n')} />;
-=======
     return <MonacoEditor height={'100%'} width={'100%'} language="json" options={monacoOptions} value={value} />;
->>>>>>> 353e30cf
 };