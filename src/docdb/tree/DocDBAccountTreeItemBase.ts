/*---------------------------------------------------------------------------------------------
 *  Copyright (c) Microsoft Corporation. All rights reserved.
 *  Licensed under the MIT License. See License.txt in the project root for license information.
 *--------------------------------------------------------------------------------------------*/

import { type DatabaseAccountGetResults } from '@azure/arm-cosmosdb/src/models';
import {
    type CosmosClient,
    type DatabaseDefinition,
    type DatabaseResponse,
    type FeedOptions,
    type QueryIterator,
    type Resource,
} from '@azure/cosmos';
import {
    type AzExtParentTreeItem,
    type AzExtTreeItem,
    type ICreateChildImplContext,
} from '@microsoft/vscode-azext-utils';
import type * as vscode from 'vscode';
import { type IDeleteWizardContext } from '../../commands/deleteDatabaseAccount/IDeleteWizardContext';
import { deleteCosmosDBAccount } from '../../commands/deleteDatabaseAccount/deleteCosmosDBAccount';
import { getThemeAgnosticIconPath, SERVERLESS_CAPABILITY_NAME } from '../../constants';
import { nonNullProp } from '../../utils/nonNull';
import { rejectOnTimeout } from '../../utils/timeout';
import { getCosmosClient, getCosmosKeyCredential, type CosmosDBCredential } from '../getCosmosClient';
<<<<<<< HEAD
=======
import { getSignedInPrincipalIdForAccountEndpoint } from '../utils/azureSessionHelper';
import { ensureRbacPermission, isRbacException, showRbacPermissionError } from '../utils/rbacUtils';
>>>>>>> 4ca6fd6d
import { DocDBTreeItemBase } from './DocDBTreeItemBase';

/**
 * This class provides common logic for DocumentDB, Graph, and Table accounts
 * (DocumentDB is the base type for all Cosmos DB accounts)
 */
export abstract class DocDBAccountTreeItemBase extends DocDBTreeItemBase<DatabaseDefinition & Resource> {
    public readonly label: string;
    public readonly childTypeLabel: string = 'Database';
<<<<<<< HEAD
=======
    private hasShownRbacNotification: boolean = false;
>>>>>>> 4ca6fd6d

    constructor(
        parent: AzExtParentTreeItem,
        id: string,
        label: string,
        endpoint: string,
        credentials: CosmosDBCredential[],
        isEmulator: boolean | undefined,
        readonly databaseAccount?: DatabaseAccountGetResults,
    ) {
        super(parent);
        this.id = id;
        this.label = label;
        this.root = {
            endpoint,
            credentials,
            isEmulator,
            getCosmosClient: () => getCosmosClient(endpoint, credentials, isEmulator),
        };

        const keys = credentials
            .map((cred) => (cred.type === 'key' ? cred.key : undefined))
            .filter((value): value is string => value !== undefined);
        this.valuesToMask.push(id, endpoint, ...keys);
    }

    public get connectionString(): string {
        const firstKey = getCosmosKeyCredential(this.root.credentials);
        if (firstKey) {
            return `AccountEndpoint=${this.root.endpoint};AccountKey=${firstKey.key}`;
        } else {
            return `AccountEndpoint=${this.root.endpoint}`;
        }
    }

    public get iconPath(): string | vscode.Uri | { light: string | vscode.Uri; dark: string | vscode.Uri } {
        return getThemeAgnosticIconPath('CosmosDBAccount.svg');
    }

    public get isServerless(): boolean {
        return this.databaseAccount?.capabilities
            ? this.databaseAccount.capabilities.some((cap) => cap.name === SERVERLESS_CAPABILITY_NAME)
            : false;
    }

    public getIterator(client: CosmosClient, feedOptions: FeedOptions): QueryIterator<DatabaseDefinition & Resource> {
        return client.databases.readAll(feedOptions);
    }

    public async createChildImpl(context: ICreateChildImplContext): Promise<AzExtTreeItem> {
        const databaseName = await context.ui.showInputBox({
            placeHolder: 'Database Name',
            validateInput: validateDatabaseName,
            stepName: 'createDatabase',
        });

        const client = this.root.getCosmosClient();
        const database: DatabaseResponse = await client.databases.create({ id: databaseName });
        return this.initChild(nonNullProp(database, 'resource'));
    }

    public async loadMoreChildrenImpl(clearCache: boolean): Promise<AzExtTreeItem[]> {
        if (this.root.isEmulator) {
            const unableToReachEmulatorMessage: string =
                "Unable to reach emulator. Please ensure it is started and connected to the port specified by the 'cosmosDB.emulator.port' setting, then try again.";
            return await rejectOnTimeout(
                2000,
                () => super.loadMoreChildrenImpl(clearCache),
                unableToReachEmulatorMessage,
            );
        } else {
            try {
                return await super.loadMoreChildrenImpl(clearCache);
            } catch (e) {
                if (e instanceof Error && isRbacException(e) && !this.hasShownRbacNotification) {
                    this.hasShownRbacNotification = true;
                    const principalId = (await getSignedInPrincipalIdForAccountEndpoint(this.root.endpoint)) ?? '';
                    // chedck if the principal ID matches the one that is signed in, otherwise this might be a security problem, hence show the error message
                    if (e.message.includes(`[${principalId}]`) && (await ensureRbacPermission(this, principalId))) {
                        return await super.loadMoreChildrenImpl(clearCache);
                    } else {
                        void showRbacPermissionError(this.fullId, principalId);
                    }
                }
                throw e; // rethrowing tells the resources extension to show the exception message in the tree
            }
        }
    }

    public async deleteTreeItemImpl(context: IDeleteWizardContext): Promise<void> {
        await deleteCosmosDBAccount(context, this);
    }
}

function validateDatabaseName(name: string): string | undefined | null {
    if (!name || name.length < 1 || name.length > 255) {
        return 'Name has to be between 1 and 255 chars long';
    }
    if (name.endsWith(' ')) {
        return 'Database name cannot end with space';
    }
    if (/[/\\?#=]/.test(name)) {
        return `Database name cannot contain the characters '\\', '/', '#', '?', '='`;
    }
    return undefined;
}<|MERGE_RESOLUTION|>--- conflicted
+++ resolved
@@ -24,11 +24,8 @@
 import { nonNullProp } from '../../utils/nonNull';
 import { rejectOnTimeout } from '../../utils/timeout';
 import { getCosmosClient, getCosmosKeyCredential, type CosmosDBCredential } from '../getCosmosClient';
-<<<<<<< HEAD
-=======
 import { getSignedInPrincipalIdForAccountEndpoint } from '../utils/azureSessionHelper';
 import { ensureRbacPermission, isRbacException, showRbacPermissionError } from '../utils/rbacUtils';
->>>>>>> 4ca6fd6d
 import { DocDBTreeItemBase } from './DocDBTreeItemBase';
 
 /**
@@ -38,10 +35,7 @@
 export abstract class DocDBAccountTreeItemBase extends DocDBTreeItemBase<DatabaseDefinition & Resource> {
     public readonly label: string;
     public readonly childTypeLabel: string = 'Database';
-<<<<<<< HEAD
-=======
     private hasShownRbacNotification: boolean = false;
->>>>>>> 4ca6fd6d
 
     constructor(
         parent: AzExtParentTreeItem,
