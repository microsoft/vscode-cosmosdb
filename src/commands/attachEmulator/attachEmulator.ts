/*---------------------------------------------------------------------------------------------
 *  Copyright (c) Microsoft Corporation. All rights reserved.
 *  Licensed under the MIT License. See License.txt in the project root for license information.
 *--------------------------------------------------------------------------------------------*/

<<<<<<< HEAD
import {
    AzureWizard,
    type AzureWizardExecuteStep,
    type AzureWizardPromptStep,
    type IActionContext,
} from '@microsoft/vscode-azext-utils';
import { isLinux, isWindows } from '../../constants';
import { NewEmulatorConnectionItem } from '../../mongoClusters/tree/workspace/LocalEmulators/NewEmulatorConnectionItem';
import { CosmosDBAttachEmulatorResourceItem } from '../../tree/attached/CosmosDBAttachEmulatorResourceItem';
=======
import { AzureWizard, type IActionContext } from '@microsoft/vscode-azext-utils';
import { isEmulatorSupported } from '../../constants';
import { type CosmosDBAttachEmulatorResourceItem } from '../../tree/attached/CosmosDBAttachEmulatorResourceItem';
>>>>>>> e2d6ef86
import { localize } from '../../utils/localize';
import { type AttachEmulatorWizardContext } from './AttachEmulatorWizardContext';
import { ExecuteStep } from './ExecuteStep';
import { PromptMongoEmulatorConnectionStringStep } from './mongo/PromptMongoEmulatorConnectionStringStep';
import { PromptMongoEmulatorSecurityStep } from './mongo/PromptMongoEmulatorSecurityStep';
import { PromptMongoEmulatorStep } from './mongo/PromptMongoEmulatorStep';
import { PromptMongoPortStep } from './mongo/PromptMongoPortStep';
import { PromptExperienceStep } from './PromptExperienceStep';
import { PromptPortStep } from './PromptPortStep';

<<<<<<< HEAD
export async function attachEmulator(
    context: IActionContext,
    node: CosmosDBAttachEmulatorResourceItem | NewEmulatorConnectionItem,
) {
    if (node instanceof NewEmulatorConnectionItem) {
        if (!isWindows && !isLinux) {
            context.errorHandling.suppressReportIssue = true;
            throw new Error(
                localize(
                    'mongoEmulatorNotSupported',
                    'The Azure Cosmos DB emulator for MongoDB is only supported on Windows and Linux.',
                ),
            );
        }
    } else {
        if (!isWindows) {
            context.errorHandling.suppressReportIssue = true;
            throw new Error(
                localize('emulatorNotSupported', 'The Azure Cosmos DB emulator is only supported on Windows.'),
            );
        }
=======
export async function attachEmulator(context: IActionContext, node: CosmosDBAttachEmulatorResourceItem) {
    if (!isEmulatorSupported) {
        context.errorHandling.suppressReportIssue = true;
        throw new Error(
            localize(
                'emulatorNotSupported',
                'The Cosmos DB emulator is only supported on Windows, Linux and MacOS (Intel).',
            ),
        );
>>>>>>> e2d6ef86
    }

    const wizardContext: AttachEmulatorWizardContext = { ...context, parentTreeElementId: node.parentId };

    let title: string = '';
    const steps: AzureWizardPromptStep<AttachEmulatorWizardContext>[] = [];
    const executeSteps: AzureWizardExecuteStep<AttachEmulatorWizardContext>[] = [];

    if (node instanceof NewEmulatorConnectionItem) {
        title = 'New Emulator Connection';
        steps.push(
            new PromptMongoEmulatorStep(),
            new PromptMongoEmulatorConnectionStringStep(),
            new PromptMongoPortStep(),
            new PromptMongoEmulatorSecurityStep(),
        );
        executeSteps.push(new ExecuteStep());
    }

    if (node instanceof CosmosDBAttachEmulatorResourceItem) {
        title = 'Attach Emulator';
        steps.push(new PromptExperienceStep(), new PromptPortStep());
        executeSteps.push(new ExecuteStep());
    }

    const wizard = new AzureWizard(wizardContext, {
        title: title,
        promptSteps: steps,
        executeSteps: executeSteps,
        showLoadingPrompt: true,
    });

    await wizard.prompt();
    await wizard.execute();
}<|MERGE_RESOLUTION|>--- conflicted
+++ resolved
@@ -3,7 +3,9 @@
  *  Licensed under the MIT License. See License.txt in the project root for license information.
  *--------------------------------------------------------------------------------------------*/
 
-<<<<<<< HEAD
+import { AzureWizard, type IActionContext } from '@microsoft/vscode-azext-utils';
+import { isEmulatorSupported } from '../../constants';
+import { type CosmosDBAttachEmulatorResourceItem } from '../../tree/attached/CosmosDBAttachEmulatorResourceItem';
 import {
     AzureWizard,
     type AzureWizardExecuteStep,
@@ -13,11 +15,6 @@
 import { isLinux, isWindows } from '../../constants';
 import { NewEmulatorConnectionItem } from '../../mongoClusters/tree/workspace/LocalEmulators/NewEmulatorConnectionItem';
 import { CosmosDBAttachEmulatorResourceItem } from '../../tree/attached/CosmosDBAttachEmulatorResourceItem';
-=======
-import { AzureWizard, type IActionContext } from '@microsoft/vscode-azext-utils';
-import { isEmulatorSupported } from '../../constants';
-import { type CosmosDBAttachEmulatorResourceItem } from '../../tree/attached/CosmosDBAttachEmulatorResourceItem';
->>>>>>> e2d6ef86
 import { localize } from '../../utils/localize';
 import { type AttachEmulatorWizardContext } from './AttachEmulatorWizardContext';
 import { ExecuteStep } from './ExecuteStep';
@@ -28,7 +25,6 @@
 import { PromptExperienceStep } from './PromptExperienceStep';
 import { PromptPortStep } from './PromptPortStep';
 
-<<<<<<< HEAD
 export async function attachEmulator(
     context: IActionContext,
     node: CosmosDBAttachEmulatorResourceItem | NewEmulatorConnectionItem,
@@ -44,14 +40,6 @@
             );
         }
     } else {
-        if (!isWindows) {
-            context.errorHandling.suppressReportIssue = true;
-            throw new Error(
-                localize('emulatorNotSupported', 'The Azure Cosmos DB emulator is only supported on Windows.'),
-            );
-        }
-=======
-export async function attachEmulator(context: IActionContext, node: CosmosDBAttachEmulatorResourceItem) {
     if (!isEmulatorSupported) {
         context.errorHandling.suppressReportIssue = true;
         throw new Error(
@@ -60,7 +48,6 @@
                 'The Cosmos DB emulator is only supported on Windows, Linux and MacOS (Intel).',
             ),
         );
->>>>>>> e2d6ef86
     }
 
     const wizardContext: AttachEmulatorWizardContext = { ...context, parentTreeElementId: node.parentId };
