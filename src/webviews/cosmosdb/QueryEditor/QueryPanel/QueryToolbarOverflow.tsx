--- conflicted
+++ resolved
@@ -3,493 +3,18 @@
  *  Licensed under the MIT License. See License.txt in the project root for license information.
  *--------------------------------------------------------------------------------------------*/
 
-import { type OptionOnSelectData, type SelectionEvents } from '@fluentui/react-combobox';
 import {
     Button,
-<<<<<<< HEAD
-    Dropdown,
-    makeStyles,
     Menu,
-    type MenuButtonProps,
-    MenuDivider,
-    MenuItem,
-    MenuItemCheckbox,
-    MenuItemLink,
-    type MenuItemProps,
-=======
-    Menu,
->>>>>>> 28fc3560
     MenuList,
     MenuPopover,
-    MenuSplitGroup,
     MenuTrigger,
-    Option,
-    OptionGroup,
     Overflow,
     OverflowItem,
     Toolbar,
     type ToolbarProps,
     useOverflowMenu,
-    useRestoreFocusTarget,
 } from '@fluentui/react-components';
-<<<<<<< HEAD
-import {
-    bundleIcon,
-    ChevronRightFilled,
-    ChevronRightRegular,
-    CommentCheckmarkRegular,
-    DatabasePlugConnectedRegular,
-    EmojiSmileSlightRegular,
-    FolderOpenRegular,
-    LibraryRegular,
-    MoreHorizontal20Filled,
-    PlayRegular,
-    SaveRegular,
-    StopRegular,
-    TabDesktopMultipleRegular,
-} from '@fluentui/react-icons';
-import * as l10n from '@vscode/l10n';
-import {
-    type ForwardedRef,
-    forwardRef,
-    type PropsWithChildren,
-    useCallback,
-    useEffect,
-    useMemo,
-    useState,
-} from 'react';
-import { useQueryEditorDispatcher, useQueryEditorState } from '../state/QueryEditorContext';
-
-const useClasses = makeStyles({
-    iconStop: {
-        color: tokens.colorStatusDangerBorderActive,
-    },
-    iconDisconnect: {
-        color: tokens.colorStatusDangerBorderActive,
-    },
-});
-
-const ChevronRightIcon = bundleIcon(ChevronRightFilled, ChevronRightRegular);
-
-type OverflowToolbarItemProps = {
-    type: 'button' | 'menuitem';
-};
-
-const RunQueryButton = forwardRef((props: OverflowToolbarItemProps, ref: ForwardedRef<HTMLButtonElement>) => {
-    const state = useQueryEditorState();
-    const dispatcher = useQueryEditorDispatcher();
-
-    const truncateString = (str: string, maxLength: number) => {
-        if (str.length > maxLength) {
-            return str.slice(0, maxLength - 1) + '…';
-        }
-        return str;
-    };
-
-    const runQuery = () => {
-        if (state.querySelectedValue) {
-            return void dispatcher.runQuery(state.querySelectedValue, { countPerPage: state.pageSize });
-        }
-
-        void dispatcher.runQuery(state.queryValue, { countPerPage: state.pageSize });
-    };
-
-    return (
-        <Menu>
-            <MenuTrigger>
-                {props.type === 'button' ? (
-                    (triggerProps: MenuButtonProps) => (
-                        <SplitButton
-                            ref={ref}
-                            aria-label={l10n.t('Run')}
-                            icon={<PlayRegular />}
-                            disabled={state.isExecuting || !state.isConnected}
-                            appearance={'primary'}
-                            menuButton={{
-                                ...triggerProps,
-                                'aria-label': l10n.t('Show history of previous queries'),
-                            }}
-                            primaryActionButton={{ onClick: () => runQuery() }}
-                        >
-                            {l10n.t('Run')}
-                        </SplitButton>
-                    )
-                ) : (
-                    <MenuItem
-                        aria-label={l10n.t('Run')}
-                        icon={<PlayRegular />}
-                        disabled={state.isExecuting || !state.isConnected}
-                        onClick={() => runQuery()}
-                    >
-                        {l10n.t('Run')}
-                    </MenuItem>
-                )}
-            </MenuTrigger>
-            <MenuPopover>
-                {state.queryHistory.length === 0 && <MenuItem disabled>{l10n.t('No history')}</MenuItem>}
-                {state.queryHistory.length > 0 &&
-                    state.queryHistory.map((query, index) => (
-                        <MenuItem onClick={() => dispatcher.insertText(query)} key={index}>
-                            {truncateString(query, 50)}
-                        </MenuItem>
-                    ))}
-            </MenuPopover>
-        </Menu>
-    );
-});
-
-const CancelQueryButton = forwardRef(
-    (props: OverflowToolbarItemProps, ref: ForwardedRef<HTMLButtonElement | HTMLDivElement>) => {
-        const classes = useClasses();
-        const state = useQueryEditorState();
-        const dispatcher = useQueryEditorDispatcher();
-        const Component = props.type === 'button' ? ToolbarButton : MenuItem;
-
-        return (
-            <Component
-                // eslint-disable-next-line @typescript-eslint/ban-ts-comment
-                // @ts-ignore
-                ref={ref}
-                aria-label={l10n.t('Cancel')}
-                icon={<StopRegular className={classes.iconStop} />}
-                disabled={!state.isExecuting}
-                onClick={() => void dispatcher.stopQuery(state.currentExecutionId)}
-            >
-                {l10n.t('Cancel')}
-            </Component>
-        );
-    },
-);
-
-const OpenFileButton = forwardRef(
-    (props: OverflowToolbarItemProps, ref: ForwardedRef<HTMLButtonElement | HTMLDivElement>) => {
-        const dispatcher = useQueryEditorDispatcher();
-        const Component = props.type === 'button' ? ToolbarButton : MenuItem;
-
-        return (
-            <Component
-                // eslint-disable-next-line @typescript-eslint/ban-ts-comment
-                // @ts-ignore
-                ref={ref}
-                aria-label={l10n.t('Open')}
-                icon={<FolderOpenRegular />}
-                onClick={() => void dispatcher.openFile()}
-            >
-                {l10n.t('Open')}
-            </Component>
-        );
-    },
-);
-
-const SaveToFileButton = forwardRef(
-    (props: OverflowToolbarItemProps, ref: ForwardedRef<HTMLButtonElement | HTMLDivElement>) => {
-        const state = useQueryEditorState();
-        const dispatcher = useQueryEditorDispatcher();
-        const Component = props.type === 'button' ? ToolbarButton : MenuItem;
-
-        return (
-            <Component
-                // eslint-disable-next-line @typescript-eslint/ban-ts-comment
-                // @ts-ignore
-                ref={ref}
-                aria-label={l10n.t('Save query')}
-                icon={<SaveRegular />}
-                onClick={() => void dispatcher.saveToFile(state.queryValue, 'New query', 'nosql')}
-            >
-                {l10n.t('Save')}
-            </Component>
-        );
-    },
-);
-
-const DuplicateTabButton = forwardRef(
-    (props: OverflowToolbarItemProps, ref: ForwardedRef<HTMLButtonElement | HTMLDivElement>) => {
-        const state = useQueryEditorState();
-        const dispatcher = useQueryEditorDispatcher();
-        const Component = props.type === 'button' ? ToolbarButton : MenuItem;
-
-        return (
-            <Component
-                // eslint-disable-next-line @typescript-eslint/ban-ts-comment
-                // @ts-ignore
-                ref={ref}
-                aria-label={l10n.t('Duplicate')}
-                icon={<TabDesktopMultipleRegular />}
-                onClick={() => void dispatcher.duplicateTab(state.queryValue)}
-                disabled={!state.isConnected}
-            >
-                {l10n.t('Duplicate')}
-            </Component>
-        );
-    },
-);
-
-const LearnButton = forwardRef((props: OverflowToolbarItemProps, ref: ForwardedRef<HTMLButtonElement>) => {
-    const state = useQueryEditorState();
-    const dispatcher = useQueryEditorDispatcher();
-    const samples = ['SELECT * FROM c', 'SELECT * FROM c ORDER BY c.id', 'SELECT * FROM c OFFSET 0 LIMIT 10'];
-    const noSqlQuickReferenceUrl = 'https://learn.microsoft.com/en-us/azure/cosmos-db/nosql/query/';
-    const noSqlLearningCenterUrl = 'https://learn.microsoft.com/en-us/azure/cosmos-db/nosql/';
-    const cosmosDBLimitations = 'https://github.com/Azure/azure-sdk-for-js/tree/main/sdk/cosmosdb/cosmos#limitations';
-    const Component = props.type === 'button' ? ToolbarButton : MenuItem;
-
-    return (
-        <Menu>
-            <MenuTrigger>
-                <Component
-                    // eslint-disable-next-line @typescript-eslint/ban-ts-comment
-                    // @ts-ignore
-                    ref={ref}
-                    aria-label={l10n.t('Learn more')}
-                    icon={<LibraryRegular />}
-                >
-                    {l10n.t('Learn')}
-                </Component>
-            </MenuTrigger>
-            <MenuPopover>
-                <MenuList>
-                    <Menu>
-                        <MenuTrigger>
-                            <MenuItem>{l10n.t('Query examples')}</MenuItem>
-                        </MenuTrigger>
-                        <MenuPopover>
-                            {samples.map((sample, index) => (
-                                <MenuItem
-                                    disabled={state.isExecuting}
-                                    onClick={() => dispatcher.insertText(sample)}
-                                    key={index}
-                                >
-                                    {sample}
-                                </MenuItem>
-                            ))}
-                        </MenuPopover>
-                    </Menu>
-                    <MenuItemLink href={noSqlQuickReferenceUrl}>{l10n.t('NoSQL quick reference')}</MenuItemLink>
-                    <MenuItemLink href={noSqlLearningCenterUrl}>{l10n.t('Learning center')}</MenuItemLink>
-                    <MenuItemLink href={cosmosDBLimitations}>{l10n.t('CosmosDB SDK limitations')}</MenuItemLink>
-                </MenuList>
-            </MenuPopover>
-        </Menu>
-    );
-});
-
-const ProvideFeedbackButton = forwardRef((props: OverflowToolbarItemProps, ref: ForwardedRef<HTMLButtonElement>) => {
-    const dispatcher = useQueryEditorDispatcher();
-
-    if (props.type === 'button') {
-        return (
-            <Menu>
-                <MenuTrigger>
-                    <Tooltip content={l10n.t('Provide Feedback')} relationship="label">
-                        <ToolbarButton
-                            ref={ref}
-                            aria-label={l10n.t('Provide Feedback')}
-                            icon={<EmojiSmileSlightRegular />}
-                        ></ToolbarButton>
-                    </Tooltip>
-                </MenuTrigger>
-                <MenuPopover>
-                    <MenuList>
-                        <MenuItem icon={<CommentCheckmarkRegular />} onClick={() => void dispatcher.provideFeedback()}>
-                            {l10n.t('Provide Feedback')}
-                        </MenuItem>
-                    </MenuList>
-                </MenuPopover>
-            </Menu>
-        );
-    } else {
-        return (
-            <MenuItem
-                aria-label={l10n.t('Provide Feedback')}
-                icon={<EmojiSmileSlightRegular />}
-                onClick={() => void dispatcher.provideFeedback()}
-            >
-                {l10n.t('Provide Feedback')}
-            </MenuItem>
-        );
-    }
-});
-
-const ConnectionButton = forwardRef((props: OverflowToolbarItemProps, ref: ForwardedRef<HTMLDivElement>) => {
-    const state = useQueryEditorState();
-    const dispatcher = useQueryEditorDispatcher();
-    const restoreFocusTargetAttribute = useRestoreFocusTarget();
-    const [connectionList, setConnectionList] = useState(state.connectionList);
-    const [checkedValues, setCheckedValues] = useState<Record<string, string[]>>({ databaseId: [], collectionId: [] });
-    const [selectedOptions, setSelectedOptions] = useState<string[]>([]);
-
-    const currentValue = useMemo(() => {
-        return state.dbName && state.collectionName ? `${state.dbName}/${state.collectionName}` : '';
-    }, [state.dbName, state.collectionName]);
-
-    useEffect(() => {
-        setSelectedOptions([`${state.dbName}/${state.collectionName}`]);
-        setCheckedValues({ databaseId: [state.dbName], collectionId: [state.collectionName] });
-    }, [state.dbName, state.collectionName]);
-
-    useEffect(() => {
-        setConnectionList(state.connectionList);
-    }, [state.connectionList]);
-
-    const onOpenChange = useCallback(
-        (_e: never, data: { open: boolean }) => {
-            if (data.open) {
-                void dispatcher.getConnections();
-            }
-        },
-        [dispatcher],
-    );
-
-    const onSetConnection = useCallback(
-        (databaseId: string, collectionId: string) => {
-            void dispatcher.setConnection(databaseId, collectionId);
-        },
-        [dispatcher],
-    );
-
-    const onOptionSelect = useCallback(
-        (_event: SelectionEvents, data: OptionOnSelectData) => {
-            const selected = data.optionValue;
-            if (selected) {
-                const [databaseId, collectionId] = selected.split('/');
-                void onSetConnection(databaseId, collectionId);
-            }
-        },
-        [dispatcher],
-    );
-
-    if (props.type === 'button') {
-        return (
-            <div ref={ref} style={{ paddingLeft: '8px' }}>
-                <Dropdown
-                    style={{ minWidth: '100px', maxWidth: '300px' }}
-                    aria-label={l10n.t('Connect to…')}
-                    placeholder={l10n.t('Connect to…')}
-                    value={currentValue}
-                    selectedOptions={selectedOptions}
-                    onOptionSelect={onOptionSelect}
-                    onOpenChange={onOpenChange}
-                    {...restoreFocusTargetAttribute}
-                >
-                    {state.isConnected && !connectionList && (
-                        <OptionGroup label={state.dbName}>
-                            <Option value={currentValue} text={currentValue}>
-                                {state.collectionName}
-                            </Option>
-                        </OptionGroup>
-                    )}
-                    {!connectionList && <Option aria-label={l10n.t('Loading…')}>{l10n.t('Loading…')}</Option>}
-                    {connectionList && Object.entries(connectionList).length === 0 && (
-                        <Option disabled aria-label={l10n.t('No connections')}>
-                            {l10n.t('No connections')}
-                        </Option>
-                    )}
-                    {connectionList &&
-                        Object.entries(connectionList).map(([databaseId, collections]) => (
-                            <OptionGroup key={databaseId} label={databaseId}>
-                                {collections.length === 0 && <Option disabled>{l10n.t('No collections')}</Option>}
-                                {collections.map((collectionId) => (
-                                    <Option
-                                        key={collectionId}
-                                        value={`${databaseId}/${collectionId}`}
-                                        text={`${databaseId}/${collectionId}`}
-                                    >
-                                        {collectionId}
-                                    </Option>
-                                ))}
-                            </OptionGroup>
-                        ))}
-                </Dropdown>
-            </div>
-        );
-    }
-
-    return (
-        <Menu hasCheckmarks={true} onOpenChange={onOpenChange} checkedValues={checkedValues}>
-            <MenuTrigger>
-                <MenuItem aria-label={l10n.t('Connect to…')} icon={<DatabasePlugConnectedRegular />}>
-                    {l10n.t('Connect to…')}
-                </MenuItem>
-            </MenuTrigger>
-            <MenuPopover>
-                <MenuList>
-                    {!connectionList && <MenuItem>{l10n.t('Loading…')}</MenuItem>}
-                    {connectionList && Object.entries(connectionList).length === 0 && (
-                        <MenuItem disabled>{l10n.t('No connections')}</MenuItem>
-                    )}
-                    {connectionList &&
-                        Object.entries(connectionList).map(([databaseId, collections]) => (
-                            <Menu hasCheckmarks={true} checkedValues={checkedValues}>
-                                <MenuTrigger disableButtonEnhancement>
-                                    <MenuSplitGroup>
-                                        <MenuItemCheckbox
-                                            key={databaseId}
-                                            //icon={databaseId === state.dbName ? <Checkmark16Regular /> : undefined}
-                                            name={'databaseId'}
-                                            value={databaseId}
-                                            submenuIndicator={<ChevronRightIcon />}
-                                        >
-                                            {databaseId}
-                                        </MenuItemCheckbox>
-                                        <MenuTrigger disableButtonEnhancement>
-                                            <MenuItem aria-label="Open collection list" />
-                                        </MenuTrigger>
-                                    </MenuSplitGroup>
-                                </MenuTrigger>
-                                <MenuPopover>
-                                    <MenuList>
-                                        {collections.length === 0 && (
-                                            <MenuItem disabled>{l10n.t('No collections')}</MenuItem>
-                                        )}
-                                        {collections.map((collectionId) => (
-                                            <MenuItemCheckbox
-                                                key={collectionId}
-                                                name={'collectionId'}
-                                                value={collectionId}
-                                                onClick={() => void onSetConnection(databaseId, collectionId)}
-                                            >
-                                                {collectionId}
-                                            </MenuItemCheckbox>
-                                        ))}
-                                    </MenuList>
-                                </MenuPopover>
-                            </Menu>
-                        ))}
-                </MenuList>
-            </MenuPopover>
-        </Menu>
-    );
-});
-
-interface ToolbarOverflowMenuItemProps extends Omit<MenuItemProps, 'id'> {
-    id: string;
-}
-
-const ToolbarOverflowMenuItem = (props: PropsWithChildren<ToolbarOverflowMenuItemProps>) => {
-    const { id, children } = props;
-    const isVisible = useIsOverflowItemVisible(id);
-
-    if (isVisible) {
-        return null;
-    }
-
-    return children;
-};
-
-type ToolbarMenuOverflowDividerProps = {
-    id: string;
-};
-
-const ToolbarMenuOverflowDivider = (props: ToolbarMenuOverflowDividerProps) => {
-    const isGroupVisible = useIsOverflowGroupVisible(props.id);
-
-    if (isGroupVisible === 'visible') {
-        return null;
-    }
-
-    return <MenuDivider />;
-};
-=======
 import { MoreHorizontal20Filled } from '@fluentui/react-icons';
 import * as l10n from '@vscode/l10n';
 import { ToolbarOverflowDivider } from '../../../common/ToolbarOverflow/ToolbarOverflowDivider';
@@ -504,7 +29,6 @@
 import { ProvideFeedbackButton } from './ProvideFeedbackButton';
 import { RunQueryButton } from './RunQueryButton';
 import { SaveToFileButton } from './SaveToFileButton';
->>>>>>> 28fc3560
 
 const OverflowMenu = () => {
     const { ref, isOverflowing } = useOverflowMenu<HTMLButtonElement>();
