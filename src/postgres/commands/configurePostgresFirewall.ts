/*---------------------------------------------------------------------------------------------
 *  Copyright (c) Microsoft Corporation. All rights reserved.
 *  Licensed under the MIT License. See License.txt in the project root for license information.
 *--------------------------------------------------------------------------------------------*/

import PostgreSQLManagementClient from 'azure-arm-postgresql';
import { FirewallRule } from 'azure-arm-postgresql/lib/models';
import * as publicIp from 'public-ip';
import * as vscode from 'vscode';
import { createAzureClient, DialogResponses, IActionContext } from "vscode-azureextensionui";
import { ext } from "../../extensionVariables";
import { localize } from "../../utils/localize";
import { nonNullProp } from '../../utils/nonNull';
import { PostgresServerTreeItem } from "../tree/PostgresServerTreeItem";

export async function configurePostgresFirewall(context: IActionContext, treeItem?: PostgresServerTreeItem): Promise<void> {
    if (!treeItem) {
        treeItem = <PostgresServerTreeItem>await ext.tree.showTreeItemPicker(PostgresServerTreeItem.contextValue, context);
    }

    const ip: string = await getPublicIp();
    await ext.ui.showWarningMessage(
<<<<<<< HEAD
        localize('firewallRuleWillBeAdded', 'A firewall rule for your IP ({0}) will be added to server "{1}". Would you like to continue?', ip, treeItem.name),
=======
        localize('firewallRuleWillBeAdded', 'A firewall rule for your IP ({0}) will be added to server "{1}". Would you like to continue?', ip, treeItem.label),
>>>>>>> 6f7c20b3
        { modal: true },
        { title: DialogResponses.yes.title }
    );

    await setFirewallRule(treeItem, ip);
}

export async function setFirewallRule(treeItem: PostgresServerTreeItem, ip: string): Promise<void> {

    const client: PostgreSQLManagementClient = createAzureClient(treeItem.root, PostgreSQLManagementClient);
<<<<<<< HEAD
    const resourceGroup: string = azureUtils.getResourceGroupFromId(treeItem.id);
    const serverName: string = nonNullProp(treeItem, 'name');
=======
    const resourceGroup: string = nonNullProp(treeItem, 'resourceGroup');
    const serverName: string = nonNullProp(treeItem, 'azureName');
>>>>>>> 6f7c20b3
    const firewallRuleName: string = "azureDatabasesForVSCode-publicIp";

    const newFirewallRule: FirewallRule = {
        startIpAddress: ip,
        endIpAddress: ip
    };

    const progressMessage: string = localize('configuringFirewallRule', 'Adding firewall rule for IP "{0}" to server "{1}"...', ip, serverName);
    const options: vscode.ProgressOptions = {
        location: vscode.ProgressLocation.Notification,
        title: progressMessage
    };
    ext.outputChannel.appendLog(progressMessage);
    await vscode.window.withProgress(options, async () => {
        await client.firewallRules.createOrUpdate(resourceGroup, serverName, firewallRuleName, newFirewallRule);
    });
    const completedMessage: string = localize('addedFirewallRule', 'Successfully added firewall rule for IP "{0}" to server "{1}".', ip, serverName);
    vscode.window.showInformationMessage(completedMessage);
    ext.outputChannel.appendLog(completedMessage);
    await treeItem.refresh();
}

export async function getPublicIp(): Promise<string> {
    const options: vscode.ProgressOptions = {
        location: vscode.ProgressLocation.Notification,
        title: localize('gettingPublicIp', 'Getting public IP...')
    };

    return await vscode.window.withProgress(options, async () => {
        return await publicIp.v4();
    });
}<|MERGE_RESOLUTION|>--- conflicted
+++ resolved
@@ -20,11 +20,7 @@
 
     const ip: string = await getPublicIp();
     await ext.ui.showWarningMessage(
-<<<<<<< HEAD
-        localize('firewallRuleWillBeAdded', 'A firewall rule for your IP ({0}) will be added to server "{1}". Would you like to continue?', ip, treeItem.name),
-=======
         localize('firewallRuleWillBeAdded', 'A firewall rule for your IP ({0}) will be added to server "{1}". Would you like to continue?', ip, treeItem.label),
->>>>>>> 6f7c20b3
         { modal: true },
         { title: DialogResponses.yes.title }
     );
@@ -35,13 +31,8 @@
 export async function setFirewallRule(treeItem: PostgresServerTreeItem, ip: string): Promise<void> {
 
     const client: PostgreSQLManagementClient = createAzureClient(treeItem.root, PostgreSQLManagementClient);
-<<<<<<< HEAD
-    const resourceGroup: string = azureUtils.getResourceGroupFromId(treeItem.id);
-    const serverName: string = nonNullProp(treeItem, 'name');
-=======
     const resourceGroup: string = nonNullProp(treeItem, 'resourceGroup');
     const serverName: string = nonNullProp(treeItem, 'azureName');
->>>>>>> 6f7c20b3
     const firewallRuleName: string = "azureDatabasesForVSCode-publicIp";
 
     const newFirewallRule: FirewallRule = {
