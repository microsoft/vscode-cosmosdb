--- conflicted
+++ resolved
@@ -12,11 +12,7 @@
     type OnSelectedRowsChangedEventArgs,
     type SlickgridReactInstance,
 } from 'slickgrid-react';
-<<<<<<< HEAD
-import { type CellValue } from '../../../../webviews-extension-shared/gridSupport';
-=======
 import { type CellValue } from '../../../../utils/slickgrid/CellValue';
->>>>>>> 2c338af2
 import { LoadingAnimationTable } from './LoadingAnimationTable';
 
 import debounce from 'lodash.debounce';
