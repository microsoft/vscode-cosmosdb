/*---------------------------------------------------------------------------------------------
 *  Copyright (c) Microsoft Corporation. All rights reserved.
 *  Licensed under the MIT License. See License.txt in the project root for license information.
 *--------------------------------------------------------------------------------------------*/

import { type TreeElementBase } from '@microsoft/vscode-azext-utils';
import * as vscode from 'vscode';
import { type TreeItem } from 'vscode';
import { getExperienceLabel, tryGetExperience } from '../AzureDBExperiences';
import { type CosmosAccountModel } from './CosmosAccountModel';
import { type CosmosDBTreeElement } from './CosmosDBTreeElement';

export abstract class CosmosAccountResourceItemBase implements CosmosDBTreeElement {
    public id: string;
    public contextValue: string = 'cosmosDB.item.account';

    protected constructor(protected readonly account: CosmosAccountModel) {
        this.id = account.id ?? '';
    }

    /**
     * Returns the children of the cluster.
     * @returns The children of the cluster.
     */
<<<<<<< HEAD
    getChildren(): Promise<TreeElementBase[]> {
=======
    getChildren(): Promise<CosmosDBTreeElement[]> {
>>>>>>> f2fcaad6
        return Promise.resolve([]);
    }

    /**
     * Returns the tree item representation of the cluster.
     * @returns The TreeItem object.
     */
    getTreeItem(): TreeItem {
        const experience = tryGetExperience(this.account);
        if (!experience) {
            const accountKindLabel = getExperienceLabel(this.account);
            const label: string = this.account.name + (accountKindLabel ? ` (${accountKindLabel})` : ``);
            return {
                id: this.id,
                contextValue: 'cosmosDB.item.account',
                label: label,
                collapsibleState: vscode.TreeItemCollapsibleState.Collapsed,
            };
        }
        return {
            id: this.id,
            contextValue: `${experience.api}.item.account`,
            label: this.account.name,
            description: `(${experience.shortName})`,
            collapsibleState: vscode.TreeItemCollapsibleState.Collapsed,
        };
    }
}<|MERGE_RESOLUTION|>--- conflicted
+++ resolved
@@ -22,11 +22,7 @@
      * Returns the children of the cluster.
      * @returns The children of the cluster.
      */
-<<<<<<< HEAD
-    getChildren(): Promise<TreeElementBase[]> {
-=======
     getChildren(): Promise<CosmosDBTreeElement[]> {
->>>>>>> f2fcaad6
         return Promise.resolve([]);
     }
 
