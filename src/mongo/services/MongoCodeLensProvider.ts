--- conflicted
+++ resolved
@@ -27,18 +27,10 @@
             // Suppress except for errors - this can fire on every keystroke
             context.telemetry.suppressIfSuccessful = true;
 
-<<<<<<< HEAD
-			let isInitialized = this._connectedDatabaseInitialized;
-			let isConnected = !!this._connectedDatabase;
-
-			let database = isConnected && this._connectedDatabase;
-			let lenses: vscode.CodeLens[] = [];
-=======
             const isInitialized = this._connectedDatabaseInitialized;
             const isConnected = !!this._connectedDatabase;
             const database = isConnected && this._connectedDatabase;
             const lenses: vscode.CodeLens[] = [];
->>>>>>> ad073a99
 
             // Allow displaying and changing connected database
             lenses.push(<vscode.CodeLens>{
