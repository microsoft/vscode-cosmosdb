/*---------------------------------------------------------------------------------------------
 *  Copyright (c) Microsoft Corporation. All rights reserved.
 *  Licensed under the MIT License. See License.txt in the project root for license information.
 *--------------------------------------------------------------------------------------------*/

export const isWindows: boolean = /^win/.test(process.platform);
export const isLinux: boolean = /^linux/.test(process.platform);
export const isMacOS: boolean = /^darwin/.test(process.platform);

import * as fs from 'fs';
import assert from 'node:assert';
import * as path from 'path';
import { Uri, type IconPath } from 'vscode';
import { ext } from './extensionVariables';

export namespace Links {
    export const LocalConnectionDebuggingTips: string = 'https://aka.ms/AA5zah5';
}

export function getThemedIconPath(iconName: string): IconPath {
    const light = path.join(getResourcesPath(), 'icons', 'light', iconName);
    const dark = path.join(getResourcesPath(), 'icons', 'dark', iconName);

    assert.ok(fs.existsSync(light));
    assert.ok(fs.existsSync(dark));

    return {
        light: Uri.file(light),
        dark: Uri.file(dark),
    };
}

<<<<<<< HEAD
export function getThemedIconPathURI(iconName: string): IThemedIconURI {
    const a = {
        light: Utils.joinPath(ext.context.extensionUri, 'resources', 'icons', 'light', iconName),
        dark: Utils.joinPath(ext.context.extensionUri, 'resources', 'icons', 'dark', iconName),
    };
    assert.ok(fs.existsSync(a.light.path[0] === '/' ? a.light.path.slice(1) : a.light.path));
    return a;
}

export function getThemeAgnosticIconPath(iconName: string): IThemedIconPath {
    const a = {
        light: path.join(getResourcesPath(), 'icons', 'theme-agnostic', iconName),
        dark: path.join(getResourcesPath(), 'icons', 'theme-agnostic', iconName),
    };
    assert.ok(fs.existsSync(a.light));
    return a;
}

export function getThemeAgnosticIconURI(iconName: string): IThemedIconURI {
    const a = {
        light: Utils.joinPath(ext.context.extensionUri, 'resources', 'icons', 'theme-agnostic', iconName),
        dark: Utils.joinPath(ext.context.extensionUri, 'resources', 'icons', 'theme-agnostic', iconName),
    };
    assert.ok(fs.existsSync(a.light.path[0] === '/' ? a.light.path.slice(1) : a.light.path));
    return a;
=======
export function getThemeAgnosticIconPath(iconName: string): IconPath {
    const icon = path.join(getResourcesPath(), 'icons', 'theme-agnostic', iconName);

    assert.ok(fs.existsSync(icon));

    return Uri.file(icon);
>>>>>>> e1260bb5
}

export function getResourcesPath(): string {
    return ext.context.asAbsolutePath('resources');
}

export const doubleClickDebounceDelay = 500; //milliseconds

export const defaultStoredProcedure = `function sample(prefix) {
    var collection = getContext().getCollection();

    // Query documents and take 1st item.
    var isAccepted = collection.queryDocuments(
        collection.getSelfLink(),
        'SELECT * FROM root r',
        function (err, feed, options) {
            if (err) throw err;

            // Check the feed and if empty, set the body to 'no docs found',
            // else take 1st element from feed
            if (!feed || !feed.length) {
                var response = getContext().getResponse();
                response.setBody('no docs found');
            }

            else {
                var response = getContext().getResponse();
                var body = { prefix: prefix, feed: feed[0] };
                response.setBody(JSON.stringify(body));
            }
        });

    if (!isAccepted) throw new Error('The query was not accepted by the server.');
};`;

export const defaultTrigger = `function trigger() {

}`;

export const wellKnownEmulatorPassword =
    'C2y6yDjf5/R+ob0N8A7Cgv30VRDJIWEHLM+4QDU5DE2nQ9nDuVTqobD4b8mGGyPMbIZnqyMsEcaGQy67XIw/Jw==';

// Determine if emulator is supported on this platform, historically this was needed to disable emulator support on Silicon Macs
// which is now supported via Docker. We still keep the check in case there are any other platform specific issues in the future.
export const isEmulatorSupported = isWindows || isLinux || isMacOS;

// https://docs.mongodb.com/manual/mongo/#working-with-the-mongo-shell
export const testDb: string = 'test';

export const connectedPostgresKey: string = 'ms-azuretools.vscode-azuredatabases.connectedPostgresDB';
export const postgresLanguageId: string = 'postgres';
export const postgresFileExtension: string = '.psql';
export const postgresBaseFileName: string = 'query';
export const postgresDefaultPort = '5432';
export const postgresDefaultDatabase = 'postgres';
export const SERVERLESS_CAPABILITY_NAME = 'EnableServerless';

export const databaseAccountType = 'Microsoft.DocumentDB/databaseAccounts';

export const postgresFlexibleFilter = {
    type: 'Microsoft.DBforPostgreSQL/flexibleServers',
};

export const postgresSingleFilter = {
    type: 'Microsoft.DBForPostgreSQL/servers',
};

export const CosmosDBHiddenFields: string[] = ['_rid', '_self', '_etag', '_attachments', '_ts'];

export class HttpStatusCodes {
    /**
     * Official Documentation @ https://tools.ietf.org/html/rfc7231#section-6.2.1
     *
     * This interim response indicates that everything so far is OK and that the client should continue with the request or ignore it if it is already finished.
     */
    public static readonly CONTINUE = 100;
    /**
     * Official Documentation @ https://tools.ietf.org/html/rfc7231#section-6.2.2
     *
     * This code is sent in response to an Upgrade request header by the client, and indicates the protocol the server is switching too.
     */
    public static readonly SWITCHING_PROTOCOLS = 101;
    /**
     * Official Documentation @ https://tools.ietf.org/html/rfc2518#section-10.1
     *
     * This code indicates that the server has received and is processing the request, but no response is available yet.
     */
    public static readonly PROCESSING = 102;
    /**
     * Official Documentation @ https://www.rfc-editor.org/rfc/rfc8297#page-3
     *
     * This code indicates to the client that the server is likely to send a final response with the header fields included in the informational response.
     */
    public static readonly EARLY_HINTS = 103;
    /**
     * Official Documentation @ https://tools.ietf.org/html/rfc7231#section-6.3.1
     *
     * The request has succeeded. The meaning of a success varies depending on the HTTP method:
     * GET: The resource has been fetched and is transmitted in the message body.
     * HEAD: The entity headers are in the message body.
     * POST: The resource describing the result of the action is transmitted in the message body.
     * TRACE: The message body contains the request message as received by the server
     */
    public static readonly OK = 200;
    /**
     * Official Documentation @ https://tools.ietf.org/html/rfc7231#section-6.3.2
     *
     * The request has succeeded and a new resource has been created as a result of it. This is typically the response sent after a PUT request.
     */
    public static readonly CREATED = 201;
    /**
     * Official Documentation @ https://tools.ietf.org/html/rfc7231#section-6.3.3
     *
     * The request has been received but not yet acted upon. It is non-committal, meaning that there is no way in HTTP to later send an asynchronous response indicating the outcome of processing the request. It is intended for cases where another process or server handles the request, or for batch processing.
     */
    public static readonly ACCEPTED = 202;
    /**
     * Official Documentation @ https://tools.ietf.org/html/rfc7231#section-6.3.4
     *
     * This response code means returned meta-information set is not exact set as available from the origin server, but collected from a local or a third party copy. Except this condition, 200 OK response should be preferred instead of this response.
     */
    public static readonly NON_AUTHORITATIVE_INFORMATION = 203;
    /**
     * Official Documentation @ https://tools.ietf.org/html/rfc7231#section-6.3.5
     *
     * There is no content to send for this request, but the headers may be useful. The user-agent may update its cached headers for this resource with the new ones.
     */
    public static readonly NO_CONTENT = 204;
    /**
     * Official Documentation @ https://tools.ietf.org/html/rfc7231#section-6.3.6
     *
     * This response code is sent after accomplishing request to tell user agent reset document view which sent this request.
     */
    public static readonly RESET_CONTENT = 205;
    /**
     * Official Documentation @ https://tools.ietf.org/html/rfc7233#section-4.1
     *
     * This response code is used because of range header sent by the client to separate download into multiple streams.
     */
    public static readonly PARTIAL_CONTENT = 206;
    /**
     * Official Documentation @ https://tools.ietf.org/html/rfc2518#section-10.2
     *
     * A Multi-Status response conveys information about multiple resources in situations where multiple status codes might be appropriate.
     */
    public static readonly MULTI_STATUS = 207;
    /**
     * Official Documentation @ https://tools.ietf.org/html/rfc7231#section-6.4.1
     *
     * The request has more than one possible responses. User-agent or user should choose one of them. There is no standardized way to choose one of the responses.
     */
    public static readonly MULTIPLE_CHOICES = 300;
    /**
     * Official Documentation @ https://tools.ietf.org/html/rfc7231#section-6.4.2
     *
     * This response code means that URI of requested resource has been changed. Probably, new URI would be given in the response.
     */
    public static readonly MOVED_PERMANENTLY = 301;
    /**
     * Official Documentation @ https://tools.ietf.org/html/rfc7231#section-6.4.3
     *
     * This response code means that URI of requested resource has been changed temporarily. New changes in the URI might be made in the future. Therefore, this same URI should be used by the client in future requests.
     */
    public static readonly MOVED_TEMPORARILY = 302;
    /**
     * Official Documentation @ https://tools.ietf.org/html/rfc7231#section-6.4.4
     *
     * Server sent this response to directing client to get requested resource to another URI with an GET request.
     */
    public static readonly SEE_OTHER = 303;
    /**
     * Official Documentation @ https://tools.ietf.org/html/rfc7232#section-4.1
     *
     * This is used for caching purposes. It is telling to client that response has not been modified. So, client can continue to use same cached version of response.
     */
    public static readonly NOT_MODIFIED = 304;
    /**
     * @deprecated
     * Official Documentation @ https://tools.ietf.org/html/rfc7231#section-6.4.6
     *
     * Was defined in a previous version of the HTTP specification to indicate that a requested response must be accessed by a proxy. It has been deprecated due to security concerns regarding in-band configuration of a proxy.
     */
    public static readonly USE_PROXY = 305;
    /**
     * Official Documentation @ https://tools.ietf.org/html/rfc7231#section-6.4.7
     *
     * Server sent this response to directing client to get requested resource to another URI with same method that used prior request. This has the same semantic than the 302 Found HTTP response code, with the exception that the user agent must not change the HTTP method used: if a POST was used in the first request, a POST must be used in the second request.
     */
    public static readonly TEMPORARY_REDIRECT = 307;
    /**
     * Official Documentation @ https://tools.ietf.org/html/rfc7538#section-3
     *
     * This means that the resource is now permanently located at another URI, specified by the Location: HTTP Response header. This has the same semantics as the 301 Moved Permanently HTTP response code, with the exception that the user agent must not change the HTTP method used: if a POST was used in the first request, a POST must be used in the second request.
     */
    public static readonly PERMANENT_REDIRECT = 308;
    /**
     * Official Documentation @ https://tools.ietf.org/html/rfc7231#section-6.5.1
     *
     * This response means that server could not understand the request due to invalid syntax.
     */
    public static readonly BAD_REQUEST = 400;
    /**
     * Official Documentation @ https://tools.ietf.org/html/rfc7235#section-3.1
     *
     * Although the HTTP standard specifies "unauthorized", semantically this response means "unauthenticated". That is, the client must authenticate itself to get the requested response.
     */
    public static readonly UNAUTHORIZED = 401;
    /**
     * Official Documentation @ https://tools.ietf.org/html/rfc7231#section-6.5.2
     *
     * This response code is reserved for future use. Initial aim for creating this code was using it for digital payment systems however this is not used currently.
     */
    public static readonly PAYMENT_REQUIRED = 402;
    /**
     * Official Documentation @ https://tools.ietf.org/html/rfc7231#section-6.5.3
     *
     * The client does not have access rights to the content, i.e. they are unauthorized, so server is rejecting to give proper response. Unlike 401, the client's identity is known to the server.
     */
    public static readonly FORBIDDEN = 403;
    /**
     * Official Documentation @ https://tools.ietf.org/html/rfc7231#section-6.5.4
     *
     * The server can not find requested resource. In the browser, this means the URL is not recognized. In an API, this can also mean that the endpoint is valid but the resource itself does not exist. Servers may also send this response instead of 403 to hide the existence of a resource from an unauthorized client. This response code is probably the most famous one due to its frequent occurence on the web.
     */
    public static readonly NOT_FOUND = 404;
    /**
     * Official Documentation @ https://tools.ietf.org/html/rfc7231#section-6.5.5
     *
     * The request method is known by the server but has been disabled and cannot be used. For example, an API may forbid DELETE-ing a resource. The two mandatory methods, GET and HEAD, must never be disabled and should not return this error code.
     */
    public static readonly METHOD_NOT_ALLOWED = 405;
    /**
     * Official Documentation @ https://tools.ietf.org/html/rfc7231#section-6.5.6
     *
     * This response is sent when the web server, after performing server-driven content negotiation, doesn't find any content following the criteria given by the user agent.
     */
    public static readonly NOT_ACCEPTABLE = 406;
    /**
     * Official Documentation @ https://tools.ietf.org/html/rfc7235#section-3.2
     *
     * This is similar to 401 but authentication is needed to be done by a proxy.
     */
    public static readonly PROXY_AUTHENTICATION_REQUIRED = 407;
    /**
     * Official Documentation @ https://tools.ietf.org/html/rfc7231#section-6.5.7
     *
     * This response is sent on an idle connection by some servers, even without any previous request by the client. It means that the server would like to shut down this unused connection. This response is used much more since some browsers, like Chrome, Firefox 27+, or IE9, use HTTP pre-connection mechanisms to speed up surfing. Also note that some servers merely shut down the connection without sending this message.
     */
    public static readonly REQUEST_TIMEOUT = 408;
    /**
     * Official Documentation @ https://tools.ietf.org/html/rfc7231#section-6.5.8
     *
     * This response is sent when a request conflicts with the current state of the server.
     */
    public static readonly CONFLICT = 409;
    /**
     * Official Documentation @ https://tools.ietf.org/html/rfc7231#section-6.5.9
     *
     * This response would be sent when the requested content has been permenantly deleted from server, with no forwarding address. Clients are expected to remove their caches and links to the resource. The HTTP specification intends this status code to be used for "limited-time, promotional services". APIs should not feel compelled to indicate resources that have been deleted with this status code.
     */
    public static readonly GONE = 410;
    /**
     * Official Documentation @ https://tools.ietf.org/html/rfc7231#section-6.5.10
     *
     * The server rejected the request because the Content-Length header field is not defined and the server requires it.
     */
    public static readonly LENGTH_REQUIRED = 411;
    /**
     * Official Documentation @ https://tools.ietf.org/html/rfc7232#section-4.2
     *
     * The client has indicated preconditions in its headers which the server does not meet.
     */
    public static readonly PRECONDITION_FAILED = 412;
    /**
     * Official Documentation @ https://tools.ietf.org/html/rfc7231#section-6.5.11
     *
     * Request entity is larger than limits defined by server; the server might close the connection or return an Retry-After header field.
     */
    public static readonly REQUEST_TOO_LONG = 413;
    /**
     * Official Documentation @ https://tools.ietf.org/html/rfc7231#section-6.5.12
     *
     * The URI requested by the client is longer than the server is willing to interpret.
     */
    public static readonly REQUEST_URI_TOO_LONG = 414;
    /**
     * Official Documentation @ https://tools.ietf.org/html/rfc7231#section-6.5.13
     *
     * The media format of the requested data is not supported by the server, so the server is rejecting the request.
     */
    public static readonly UNSUPPORTED_MEDIA_TYPE = 415;
    /**
     * Official Documentation @ https://tools.ietf.org/html/rfc7233#section-4.4
     *
     * The range specified by the Range header field in the request can't be fulfilled; it's possible that the range is outside the size of the target URI's data.
     */
    public static readonly REQUESTED_RANGE_NOT_SATISFIABLE = 416;
    /**
     * Official Documentation @ https://tools.ietf.org/html/rfc7231#section-6.5.14
     *
     * This response code means the expectation indicated by the Expect request header field can't be met by the server.
     */
    public static readonly EXPECTATION_FAILED = 417;
    /**
     * Official Documentation @ https://tools.ietf.org/html/rfc2324#section-2.3.2
     *
     * Any attempt to brew coffee with a teapot should result in the error code "418 I'm a teapot". The resulting entity body MAY be short and stout.
     */
    public static readonly IM_A_TEAPOT = 418;
    /**
     * Official Documentation @ https://tools.ietf.org/html/rfc2518#section-10.6
     *
     * The 507 (Insufficient Storage) status code means the method could not be performed on the resource because the server is unable to store the representation needed to successfully complete the request. This condition is considered to be temporary. If the request which received this status code was the result of a user action, the request MUST NOT be repeated until it is requested by a separate user action.
     */
    public static readonly INSUFFICIENT_SPACE_ON_RESOURCE = 419;
    /**
     * @deprecated
     * Official Documentation @ https://tools.ietf.org/rfcdiff?difftype=--hwdiff&url2=draft-ietf-webdav-protocol-06.txt
     *
     * A deprecated response used by the Spring Framework when a method has failed.
     */
    public static readonly METHOD_FAILURE = 420;
    /**
     * Official Documentation @ https://datatracker.ietf.org/doc/html/rfc7540#section-9.1.2
     *
     * Defined in the specification of HTTP/2 to indicate that a server is not able to produce a response for the combination of scheme and authority that are included in the request URI.
     */
    public static readonly MISDIRECTED_REQUEST = 421;
    /**
     * Official Documentation @ https://tools.ietf.org/html/rfc2518#section-10.3
     *
     * The request was well-formed but was unable to be followed due to semantic errors.
     */
    public static readonly UNPROCESSABLE_ENTITY = 422;
    /**
     * Official Documentation @ https://tools.ietf.org/html/rfc2518#section-10.4
     *
     * The resource that is being accessed is locked.
     */
    public static readonly LOCKED = 423;
    /**
     * Official Documentation @ https://tools.ietf.org/html/rfc2518#section-10.5
     *
     * The request failed due to failure of a previous request.
     */
    public static readonly FAILED_DEPENDENCY = 424;
    /**
     * Official Documentation @ https://datatracker.ietf.org/doc/html/rfc7231#section-6.5.15
     *
     * The server refuses to perform the request using the current protocol but might be willing to do so after the client upgrades to a different protocol.
     */
    public static readonly UPGRADE_REQUIRED = 426;
    /**
     * Official Documentation @ https://tools.ietf.org/html/rfc6585#section-3
     *
     * The origin server requires the request to be conditional. Intended to prevent the 'lost update' problem, where a client GETs a resource's state, modifies it, and PUTs it back to the server, when meanwhile a third party has modified the state on the server, leading to a conflict.
     */
    public static readonly PRECONDITION_REQUIRED = 428;
    /**
     * Official Documentation @ https://tools.ietf.org/html/rfc6585#section-4
     *
     * The user has sent too many requests in a given amount of time ("rate limiting").
     */
    public static readonly TOO_MANY_REQUESTS = 429;
    /**
     * Official Documentation @ https://tools.ietf.org/html/rfc6585#section-5
     *
     * The server is unwilling to process the request because its header fields are too large. The request MAY be resubmitted after reducing the size of the request header fields.
     */
    public static readonly REQUEST_HEADER_FIELDS_TOO_LARGE = 431;
    /**
     * Official Documentation @ https://tools.ietf.org/html/rfc7725
     *
     * The user-agent requested a resource that cannot legally be provided, such as a web page censored by a government.
     */
    public static readonly UNAVAILABLE_FOR_LEGAL_REASONS = 451;
    /**
     * Official Documentation @ https://tools.ietf.org/html/rfc7231#section-6.6.1
     *
     * The server encountered an unexpected condition that prevented it from fulfilling the request.
     */
    public static readonly INTERNAL_SERVER_ERROR = 500;
    /**
     * Official Documentation @ https://tools.ietf.org/html/rfc7231#section-6.6.2
     *
     * The request method is not supported by the server and cannot be handled. The only methods that servers are required to support (and therefore that must not return this code) are GET and HEAD.
     */
    public static readonly NOT_IMPLEMENTED = 501;
    /**
     * Official Documentation @ https://tools.ietf.org/html/rfc7231#section-6.6.3
     *
     * This error response means that the server, while working as a gateway to get a response needed to handle the request, got an invalid response.
     */
    public static readonly BAD_GATEWAY = 502;
    /**
     * Official Documentation @ https://tools.ietf.org/html/rfc7231#section-6.6.4
     *
     * The server is not ready to handle the request. Common causes are a server that is down for maintenance or that is overloaded. Note that together with this response, a user-friendly page explaining the problem should be sent. This responses should be used for temporary conditions and the Retry-After: HTTP header should, if possible, contain the estimated time before the recovery of the service. The webmaster must also take care about the caching-related headers that are sent along with this response, as these temporary condition responses should usually not be cached.
     */
    public static readonly SERVICE_UNAVAILABLE = 503;
    /**
     * Official Documentation @ https://tools.ietf.org/html/rfc7231#section-6.6.5
     *
     * This error response is given when the server is acting as a gateway and cannot get a response in time.
     */
    public static readonly GATEWAY_TIMEOUT = 504;
    /**
     * Official Documentation @ https://tools.ietf.org/html/rfc7231#section-6.6.6
     *
     * The HTTP version used in the request is not supported by the server.
     */
    public static readonly HTTP_VERSION_NOT_SUPPORTED = 505;
    /**
     * Official Documentation @ https://tools.ietf.org/html/rfc2518#section-10.6
     *
     * The server has an internal configuration error: the chosen variant resource is configured to engage in transparent content negotiation itself, and is therefore not a proper end point in the negotiation process.
     */
    public static readonly INSUFFICIENT_STORAGE = 507;
    /**
     * Official Documentation @ https://tools.ietf.org/html/rfc6585#section-6
     *
     * The 511 status code indicates that the client needs to authenticate to gain network access.
     */
    public static readonly NETWORK_AUTHENTICATION_REQUIRED = 511;
}<|MERGE_RESOLUTION|>--- conflicted
+++ resolved
@@ -30,40 +30,12 @@
     };
 }
 
-<<<<<<< HEAD
-export function getThemedIconPathURI(iconName: string): IThemedIconURI {
-    const a = {
-        light: Utils.joinPath(ext.context.extensionUri, 'resources', 'icons', 'light', iconName),
-        dark: Utils.joinPath(ext.context.extensionUri, 'resources', 'icons', 'dark', iconName),
-    };
-    assert.ok(fs.existsSync(a.light.path[0] === '/' ? a.light.path.slice(1) : a.light.path));
-    return a;
-}
-
-export function getThemeAgnosticIconPath(iconName: string): IThemedIconPath {
-    const a = {
-        light: path.join(getResourcesPath(), 'icons', 'theme-agnostic', iconName),
-        dark: path.join(getResourcesPath(), 'icons', 'theme-agnostic', iconName),
-    };
-    assert.ok(fs.existsSync(a.light));
-    return a;
-}
-
-export function getThemeAgnosticIconURI(iconName: string): IThemedIconURI {
-    const a = {
-        light: Utils.joinPath(ext.context.extensionUri, 'resources', 'icons', 'theme-agnostic', iconName),
-        dark: Utils.joinPath(ext.context.extensionUri, 'resources', 'icons', 'theme-agnostic', iconName),
-    };
-    assert.ok(fs.existsSync(a.light.path[0] === '/' ? a.light.path.slice(1) : a.light.path));
-    return a;
-=======
 export function getThemeAgnosticIconPath(iconName: string): IconPath {
     const icon = path.join(getResourcesPath(), 'icons', 'theme-agnostic', iconName);
 
     assert.ok(fs.existsSync(icon));
 
     return Uri.file(icon);
->>>>>>> e1260bb5
 }
 
 export function getResourcesPath(): string {
