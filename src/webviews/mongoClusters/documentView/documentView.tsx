--- conflicted
+++ resolved
@@ -172,16 +172,18 @@
 
         setIsLoading(true);
 
-<<<<<<< HEAD
         let documentLength = 0;
 
-        void trpcClient.mongoClusters.documentView.getDocumentById.query(documentId).then((response) => {
-            documentLength = response.length ?? 0;
-
-            setContent(response);
-            setIsLoading(false);
-        });
-
+        void trpcClient.mongoClusters.documentView.getDocumentById
+            .query(configuration.documentId)
+            .then((response) => {
+                documentLength = response.length ?? 0;
+                setContent(response);
+            })
+            .finally(() => {
+                setIsLoading(false);
+            });
+  
         trpcClient.common.reportEvent
             .mutate({
                 eventName: 'refreshDocument',
@@ -194,17 +196,8 @@
             })
             .catch((error) => {
                 console.debug('Failed to report event:', error);
-=======
-        void trpcClient.mongoClusters.documentView.getDocumentById
-            .query(configuration.documentId)
-            .then((response) => {
-                setContent(response);
-            })
-            .finally(() => {
-                setIsLoading(false);
->>>>>>> 97410154
-            });
-    }
+        });
+}
 
     function handleOnSaveRequest(): void {
         const editorContent = getCurrentContent();
