--- conflicted
+++ resolved
@@ -5,17 +5,13 @@
 import { FluentUiDemo } from './FluentUIDemo/FluentUiDemo';
 import { QueryEditor } from './QueryEditor/QueryEditor';
 import { DynamicThemeProvider } from './theme/DynamicThemeProvider';
-<<<<<<< HEAD
 import { CollectionView } from './vCore/collectionView/collectionView';
 import { WithWebviewContext, type WebviewState } from './WebviewContext';
-=======
-import { CollectionView } from './vCore/collectionView/CollectionView';
-import { WithWebviewContext } from './WebviewContext';
->>>>>>> cf3a7cb9
 
 export const Views = {
     cosmosDbQuery: QueryEditor,
     fluentUiDemo: FluentUiDemo,
+    vCoreCollectionView: CollectionView,
     vCoreCollectionView: CollectionView,
 } as const;
 
