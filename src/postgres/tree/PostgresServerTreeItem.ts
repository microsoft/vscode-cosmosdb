--- conflicted
+++ resolved
@@ -4,14 +4,8 @@
  *--------------------------------------------------------------------------------------------*/
 
 import PostgreSQLManagementClient from 'azure-arm-postgresql';
-<<<<<<< HEAD
-import { Database, DatabaseListResult, Server } from 'azure-arm-postgresql/lib/models';
-import { ClientConfig, Pool, QueryResult } from "pg";
-import { createdb } from 'pgtools';
-=======
 import { Server } from 'azure-arm-postgresql/lib/models';
 import { Pool } from "pg";
->>>>>>> 4149db72
 import { coerce, gte, SemVer } from 'semver';
 import * as vscode from 'vscode';
 import { AzExtTreeItem, AzureParentTreeItem, createAzureClient, ICreateChildImplContext, ISubscriptionContext } from 'vscode-azureextensionui';
@@ -21,11 +15,7 @@
 import { localize } from '../../utils/localize';
 import { nonNullProp } from '../../utils/nonNull';
 import { getClientConfig } from '../getClientConfig';
-<<<<<<< HEAD
-import { ParsedPostgresConnectionString } from '../postgresConnectionStrings';
-=======
 import { createPostgresConnectionString, ParsedPostgresConnectionString } from '../postgresConnectionStrings';
->>>>>>> 4149db72
 import { PostgresDatabaseTreeItem } from './PostgresDatabaseTreeItem';
 import { PostgresFunctionsTreeItem } from './PostgresFunctionsTreeItem';
 import { PostgresFunctionTreeItem } from './PostgresFunctionTreeItem';
@@ -45,26 +35,12 @@
     public readonly contextValue: string = PostgresServerTreeItem.contextValue;
     public readonly childTypeLabel: string = "Database";
     public readonly server: Server;
-<<<<<<< HEAD
-    public readonly connectionString: ParsedPostgresConnectionString;
-=======
     public connectionString: ParsedPostgresConnectionString;
->>>>>>> 4149db72
     public resourceGroup: string;
 
     private _serverId: string | undefined;
     private _serverVersion: string | undefined;
 
-<<<<<<< HEAD
-    constructor(parent: AzureParentTreeItem, server?: Server, connectionString?: ParsedPostgresConnectionString) {
-        super(parent);
-        if (server) {
-            this.server = server;
-            this._serverId = nonNullProp(this.server, 'id');
-            this.resourceGroup = azureUtils.getResourceGroupFromId(this.fullId);
-        } else if (connectionString) {
-            this.connectionString = connectionString;
-=======
     constructor(parent: AzureParentTreeItem, connectionString: ParsedPostgresConnectionString, serverId?: string, serverVersion?: string) {
         super(parent);
         this.connectionString = connectionString;
@@ -72,7 +48,6 @@
         this._serverVersion = serverVersion;
         if (this._serverId) {
             this.resourceGroup = azureUtils.getResourceGroupFromId(this.fullId);
->>>>>>> 4149db72
         }
     }
 
@@ -88,23 +63,6 @@
     }
 
     public get name(): string {
-<<<<<<< HEAD
-        if (this.connectionString) {
-            if (!this.connectionString.accountConnection) {
-                return this.connectionString.fullId;
-            } else {
-                return this.connectionString.accountId;
-            }
-        }
-        return nonNullProp(this.server, 'name');
-    }
-
-    public get id(): string {
-        if (this.connectionString) {
-            return nonNullProp(this.connectionString, 'fullId');
-        }
-        return nonNullProp(this.server, 'id');
-=======
         if (this._serverId) {
             return this.connectionString.name;
         } else {
@@ -117,7 +75,6 @@
             return this._serverId;
         }
         return this.connectionString.fullId;
->>>>>>> 4149db72
     }
 
     public get description(): string | undefined {
@@ -129,39 +86,6 @@
     }
 
     public async loadMoreChildrenImpl(_clearCache: boolean): Promise<AzExtTreeItem[]> {
-<<<<<<< HEAD
-        if (this.connectionString) {
-            const config: ClientConfig = await getClientConfig(this, 'postgres');
-            const pool = new Pool(config);
-            let queryResult: QueryResult;
-            if (!this.connectionString.accountConnection) {
-                const query = `SELECT datname FROM pg_catalog.pg_database WHERE datistemplate = false and datname = '` + nonNullProp(this.connectionString, 'databaseName') + `';`;
-                queryResult = await pool.query(query);
-            } else {
-                queryResult = await pool.query(`SELECT datname FROM pg_catalog.pg_database WHERE datistemplate = false;`);
-            }
-            const listOfDatabases = queryResult.rows;
-            return this.createTreeItemsWithErrorHandling(
-                listOfDatabases,
-                'invalidPostgresServer',
-                (database) => {
-                    return database.datname && !['azure_maintenance', 'azure_sys'].includes(database.datname) ? new PostgresDatabaseTreeItem(this, database.datname) : undefined;
-                },
-                (database) => database.datname
-            );
-        } else {
-            const client: PostgreSQLManagementClient = createAzureClient(this.root, PostgreSQLManagementClient);
-            const listOfDatabases: DatabaseListResult = await client.databases.listByServer(this.resourceGroup, this.name);
-            return this.createTreeItemsWithErrorHandling(
-                listOfDatabases,
-                'invalidPostgresServer',
-                (database) => {
-                    return database.name && !['azure_maintenance', 'azure_sys'].includes(database.name) ? new PostgresDatabaseTreeItem(this, database.name) : undefined;
-                },
-                (database) => database.name
-            );
-        }
-=======
         let config;
         let query: string;
         if (this.connectionString.databaseName) {
@@ -182,7 +106,6 @@
             },
             (database) => database.datname
         );
->>>>>>> 4149db72
     }
 
     public isAncestorOfImpl(contextValue: string): boolean {
@@ -201,42 +124,21 @@
     }
 
     public async createChildImpl(context: ICreateChildImplContext): Promise<PostgresDatabaseTreeItem> {
-<<<<<<< HEAD
-=======
         if (this.connectionString.databaseName) {
             throw {
                 message: localize('noPermissionToCreateDatabase', `This attached account does not have permissions to create a database.`)
             };
         }
->>>>>>> 4149db72
         const getChildrenTask: Promise<AzExtTreeItem[]> = this.getCachedChildren(context);
         const databaseName = await ext.ui.showInputBox({
             placeHolder: "Database Name",
             prompt: "Enter the name of the database",
             validateInput: (name: string) => validateDatabaseName(name, getChildrenTask)
         });
-<<<<<<< HEAD
-        if (this.server) {
-            const client: PostgreSQLManagementClient = createAzureClient(this.root, PostgreSQLManagementClient);
-            context.showCreatingTreeItem(databaseName);
-            const database: Database = { name: databaseName };
-            await client.databases.createOrUpdate(this.resourceGroup, this.name, databaseName, database);
-        } else {
-            const config: ClientConfig = await getClientConfig(this, databaseName);
-            context.showCreatingTreeItem(databaseName);
-            await createdb(config, databaseName, (err: string) => {
-                if (err) {
-                    console.error(err);
-                    process.exit(-1);
-                }
-            });
-        }
-=======
         const config = await getClientConfig(this, 'postgres');
         const pool = new Pool(config);
         context.showCreatingTreeItem(databaseName);
         await pool.query(`Create Database "${databaseName}";`);
->>>>>>> 4149db72
         return new PostgresDatabaseTreeItem(this, databaseName);
     }
 
@@ -253,24 +155,14 @@
         let username: string | undefined;
         let password: string | undefined;
 
-<<<<<<< HEAD
-        if (this.server) {
-=======
-        if (this._serverId) {
->>>>>>> 4149db72
+        if (this._serverId) {
             const storedValue: string | undefined = ext.context.globalState.get(PostgresServerTreeItem.serviceName);
             if (storedValue && ext.keytar) {
                 const servers: IPersistedServer[] = JSON.parse(storedValue);
                 for (const server of servers) {
-<<<<<<< HEAD
-                    if (server.id === this._serverId) {
-                        username = server.username;
-                        password = await ext.keytar.getPassword(PostgresServerTreeItem.serviceName, this._serverId) || undefined;
-=======
                     if (server.id === this.id) {
                         username = server.username;
                         password = await ext.keytar.getPassword(PostgresServerTreeItem.serviceName, this.id) || undefined;
->>>>>>> 4149db72
                         break;
                     }
                 }
@@ -283,13 +175,8 @@
     public supportsStoredProcedures(): boolean {
         // `semver.gte` complains when a version doesn't have decimals (i.e. "10"), so attempt to convert version to SemVer
         let version: SemVer | null;
-<<<<<<< HEAD
-        if (this.server) {
-            version = coerce(this.server.version);
-=======
         if (this._serverVersion) {
             version = coerce(this._serverVersion);
->>>>>>> 4149db72
         }
         return !!version && gte(version, '11.0.0');
     }
