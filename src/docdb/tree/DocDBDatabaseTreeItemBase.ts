/*---------------------------------------------------------------------------------------------
 *  Copyright (c) Microsoft Corporation. All rights reserved.
 *  Licensed under the MIT License. See License.txt in the project root for license information.
 *--------------------------------------------------------------------------------------------*/

import { Collection, CollectionMeta, DatabaseMeta, DocumentClient, FeedOptions, QueryIterator } from 'documentdb';
import { DocumentBase } from 'documentdb/lib';
import * as path from 'path';
import * as vscode from 'vscode';
import { AzureTreeItem, DialogResponses, UserCancelledError } from 'vscode-azureextensionui';
import { ext } from '../../extensionVariables';
import { DocDBAccountTreeItemBase } from './DocDBAccountTreeItemBase';
import { DocDBTreeItemBase } from './DocDBTreeItemBase';
import { IDocDBTreeRoot } from './IDocDBTreeRoot';

const minThroughputFixed = 400;
const minThroughputPartitioned = 1000;
const maxThroughput: number = 100000;

/**
 * This class provides common logic for DocumentDB, Graph, and Table databases
 * (DocumentDB is the base type for all Cosmos DB accounts)
 */
export abstract class DocDBDatabaseTreeItemBase extends DocDBTreeItemBase<CollectionMeta> {
    private readonly _database: DatabaseMeta;

    constructor(parent: DocDBAccountTreeItemBase, database: DatabaseMeta) {
        super(parent);
        this._database = database;
    }

    public get iconPath(): string | vscode.Uri | { light: string | vscode.Uri; dark: string | vscode.Uri } {
        return {
            light: path.join(__filename, '..', '..', '..', '..', '..', 'resources', 'icons', 'theme-agnostic', 'Database.svg'),
            dark: path.join(__filename, '..', '..', '..', '..', '..', 'resources', 'icons', 'theme-agnostic', 'Database.svg')
        };
    }

    public get id(): string {
        return this._database.id;
    }

    public get label(): string {
        return this._database.id;
    }

    public get link(): string {
        return this._database._self;
    }

    public async getIterator(client: DocumentClient, feedOptions: FeedOptions): Promise<QueryIterator<CollectionMeta>> {
        return await client.readCollections(this.link, feedOptions);
    }

    // Delete the database
    public async deleteTreeItemImpl(): Promise<void> {
        const message: string = `Are you sure you want to delete database '${this.label}' and its contents?`;
        const result = await vscode.window.showWarningMessage(message, { modal: true }, DialogResponses.deleteResponse, DialogResponses.cancel);
        if (result === DialogResponses.deleteResponse) {
            const client = this.root.getDocumentClient();
            await new Promise((resolve, reject) => {
                client.deleteDatabase(this.link, err => err ? reject(err) : resolve());
            });
        } else {
            throw new UserCancelledError();
        }
    }

    // Create a DB collection
<<<<<<< HEAD
    public async createChildImpl(showCreatingTreeItem: (label: string) => void): Promise<AzureTreeItem<IDocDBTreeRoot>> {
        const collectionName = await ext.ui.showInputBox({
=======
    public async createChild(_node: IAzureNode, showCreatingNode: (label: string) => void): Promise<IAzureTreeItem> {
        const collectionName = await vscode.window.showInputBox({
>>>>>>> 4f74d918
            placeHolder: `Enter an id for your ${this.childTypeLabel}`,
            ignoreFocusOut: true,
            validateInput: DocDBDatabaseTreeItemBase.validateCollectionName
        });

        let collectionDef: Collection = {
            id: collectionName
        };

        let partitionKey: string | undefined = await ext.ui.showInputBox({
            prompt: 'Enter the partition key for the collection, or leave blank for fixed size.',
            ignoreFocusOut: true,
            validateInput: DocDBDatabaseTreeItemBase.validatePartitionKey
        });

        if (partitionKey && partitionKey.length && partitionKey[0] !== '/') {
            partitionKey = '/' + partitionKey;
        }
        if (!!partitionKey) {
            collectionDef.partitionKey = {
                paths: [partitionKey],
                kind: DocumentBase.PartitionKind.Hash
            };
        }
        const isFixed: boolean = !(collectionDef.partitionKey);
        const minThroughput = isFixed ? minThroughputFixed : minThroughputPartitioned;
        const throughput: number = Number(await ext.ui.showInputBox({
            value: minThroughput.toString(),
            ignoreFocusOut: true,
            prompt: `Initial throughput capacity, between ${minThroughput} and ${maxThroughput}`,
            validateInput: (input: string) => DocDBDatabaseTreeItemBase.validateThroughput(isFixed, input)
        }));

        const options = { offerThroughput: throughput };

        showCreatingTreeItem(collectionName);
        const client = this.root.getDocumentClient();
        const collection: CollectionMeta = await new Promise<CollectionMeta>((resolve, reject) => {
            client.createCollection(this.link, collectionDef, options, (err, result) => {
                err ? reject(err) : resolve(result);
            });
        });

        return this.initChild(collection);
    }

    private static validatePartitionKey(key: string): string | undefined | null {
        if (/[#?\\]/.test(key)) {
            return "Cannot contain these characters: ?,#,\\, etc.";
        }
        return undefined;
    }

    private static validateThroughput(isFixed: boolean, input: string): string | undefined | null {
        try {
            let minThroughput = isFixed ? minThroughputFixed : minThroughputPartitioned;
            const value = Number(input);
            if (value < minThroughput || value > maxThroughput) {
                return `Value must be between ${minThroughput} and ${maxThroughput}`;
            }
        } catch (err) {
            return "Input must be a number";
        }
        return undefined;
    }

    private static validateCollectionName(name: string): string | undefined | null {
        if (!name) {
            return "Collection name cannot be empty";
        }
        if (name.endsWith(" ")) {
            return "Collection name cannot end with space";
        }
        if (/[/\\?#]/.test(name)) {
            return `Collection name cannot contain the characters '\\', '/', '#', '?'`;
        }
        return undefined;
    }
}<|MERGE_RESOLUTION|>--- conflicted
+++ resolved
@@ -67,14 +67,9 @@
     }
 
     // Create a DB collection
-<<<<<<< HEAD
     public async createChildImpl(showCreatingTreeItem: (label: string) => void): Promise<AzureTreeItem<IDocDBTreeRoot>> {
         const collectionName = await ext.ui.showInputBox({
-=======
-    public async createChild(_node: IAzureNode, showCreatingNode: (label: string) => void): Promise<IAzureTreeItem> {
-        const collectionName = await vscode.window.showInputBox({
->>>>>>> 4f74d918
-            placeHolder: `Enter an id for your ${this.childTypeLabel}`,
+            placeHolder: 'Enter an id for your ${this.childTypeLabel}',
             ignoreFocusOut: true,
             validateInput: DocDBDatabaseTreeItemBase.validateCollectionName
         });
