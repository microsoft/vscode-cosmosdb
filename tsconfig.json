{
	"compilerOptions": {
		"module": "commonjs",
		"target": "es6",
		"outDir": "out",
		"lib": [
			"es6",
			"dom"
		],
		"sourceMap": true,
		"noImplicitThis": true,
		"noImplicitReturns": true,
		"noUnusedLocals": true,
<<<<<<< HEAD
		"strictNullChecks": false,
=======
		"noUnusedParameters": true,
>>>>>>> d72719a6
		"rootDir": ".",
		"experimentalDecorators": true
	},
	"exclude": [
		"node_modules",
		".vscode-test"
	]
}<|MERGE_RESOLUTION|>--- conflicted
+++ resolved
@@ -11,11 +11,8 @@
 		"noImplicitThis": true,
 		"noImplicitReturns": true,
 		"noUnusedLocals": true,
-<<<<<<< HEAD
 		"strictNullChecks": false,
-=======
 		"noUnusedParameters": true,
->>>>>>> d72719a6
 		"rootDir": ".",
 		"experimentalDecorators": true
 	},
