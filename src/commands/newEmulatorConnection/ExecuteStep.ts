/*---------------------------------------------------------------------------------------------
 *  Copyright (c) Microsoft Corporation. All rights reserved.
 *  Licensed under the MIT License. See License.txt in the project root for license information.
 *--------------------------------------------------------------------------------------------*/

import { AzureWizardExecuteStep } from '@microsoft/vscode-azext-utils';
import * as l10n from '@vscode/l10n';
import { API } from '../../AzureDBExperiences';
import { ext } from '../../extensionVariables';
import { type StorageItem, StorageNames, StorageService } from '../../services/storageService';
import { WorkspaceResourceType } from '../../tree/workspace-api/SharedWorkspaceResourceProvider';
import { type EmulatorConfiguration } from '../../utils/emulatorConfiguration';
import { getEmulatorItemLabelForApi, getEmulatorItemUniqueId } from '../../utils/emulatorUtils';
import {
    NewEmulatorConnectionMode,
    type NewEmulatorConnectionWizardContext,
} from './NewEmulatorConnectionWizardContext';

export class ExecuteStep extends AzureWizardExecuteStep<NewEmulatorConnectionWizardContext> {
    public priority: number = 100;

    public async execute(context: NewEmulatorConnectionWizardContext): Promise<void> {
        const parentId = context.parentTreeElementId;
        const connectionString = context.connectionString;
        const port = context.port;
        const experience = context.experience;

        switch (context.mode) {
            case NewEmulatorConnectionMode.Preconfigured:
                if (connectionString === undefined || port === undefined || experience === undefined) {
                    throw new Error(l10n.t('Internal error: connectionString, port, and api must be defined.'));
                }
                break;
            case NewEmulatorConnectionMode.CustomConnectionString:
                if (connectionString === undefined || experience === undefined) {
                    throw new Error(l10n.t('Internal error: connectionString must be defined.'));
                }
                break;
            default:
                throw new Error(l10n.t('Internal error: mode must be defined.'));
        }

        const label = getEmulatorItemLabelForApi(experience.api, port);

        return ext.state.showCreatingChild(
            parentId,
            l10n.t('Creating "{nodeName}"…', { nodeName: label }),
            async () => {
                await new Promise((resolve) => setTimeout(resolve, 250));

                let isEmulator: boolean = true;
                let disableEmulatorSecurity: boolean | undefined;

                switch (experience.api) {
                    case API.MongoDB:
                    case API.MongoClusters: {
                        const mongoConfig = context.mongoEmulatorConfiguration as EmulatorConfiguration;
                        isEmulator = mongoConfig?.isEmulator ?? true;
                        disableEmulatorSecurity = mongoConfig?.disableEmulatorSecurity;
                        break;
                    }
                    // Add additional cases here for APIs that require different handling
                    default: {
                        isEmulator = context.isCoreEmulator ?? true;
                        break;
                    }
                }

<<<<<<< HEAD
                const storageItem: SharedWorkspaceStorageItem = {
                    id: getEmulatorItemUniqueId(connectionString), // Use hash instead of raw connection string
=======
                const storageItem: StorageItem = {
                    id: connectionString,
>>>>>>> 0d5a89a8
                    name: label,
                    properties: {
                        api: experience.api,
                        isEmulator,
                        ...(disableEmulatorSecurity && { disableEmulatorSecurity }),
                    },
                    secrets: [connectionString], // Connection string still stored in secrets
                };

                if (experience.api === API.MongoDB) {
                    await StorageService.get(StorageNames.Workspace).push(
                        WorkspaceResourceType.MongoClusters,
                        storageItem,
                        true,
                    );
                } else {
                    await StorageService.get(StorageNames.Workspace).push(
                        WorkspaceResourceType.AttachedAccounts,
                        storageItem,
                        true,
                    );
                }
            },
        );
    }

    public shouldExecute(context: NewEmulatorConnectionWizardContext): boolean {
        return !!context.connectionString;
    }
}<|MERGE_RESOLUTION|>--- conflicted
+++ resolved
@@ -66,13 +66,8 @@
                     }
                 }
 
-<<<<<<< HEAD
-                const storageItem: SharedWorkspaceStorageItem = {
+                const storageItem: StorageItem = {
                     id: getEmulatorItemUniqueId(connectionString), // Use hash instead of raw connection string
-=======
-                const storageItem: StorageItem = {
-                    id: connectionString,
->>>>>>> 0d5a89a8
                     name: label,
                     properties: {
                         api: experience.api,
