/*---------------------------------------------------------------------------------------------
 *  Copyright (c) Microsoft Corporation. All rights reserved.
 *  Licensed under the MIT License. See License.txt in the project root for license information.
 *--------------------------------------------------------------------------------------------*/

'use strict';

import { registerAzureUtilsExtensionVariables } from '@microsoft/vscode-azext-azureutils';
import {
    callWithTelemetryAndErrorHandling,
    createApiProvider,
    createAzExtLogOutputChannel,
    registerErrorHandler,
    registerEvent,
    registerReportIssueCommand,
    registerUIExtensionVariables,
    TreeElementStateManager,
    type apiUtils,
    type AzExtParentTreeItem,
    type AzureExtensionApi,
    type IActionContext,
} from '@microsoft/vscode-azext-utils';
import { type AzureResourcesExtensionApiWithActivity } from '@microsoft/vscode-azext-utils/activity';
import { AzExtResourceType, getAzureResourcesExtensionApi } from '@microsoft/vscode-azureresources-api';
import * as l10n from '@vscode/l10n';
import * as vscode from 'vscode';
import { findTreeItem } from './commands/api/findTreeItem';
import { pickTreeItem } from './commands/api/pickTreeItem';
import { revealTreeItem } from './commands/api/revealTreeItem';
import { registerCommands } from './commands/registerCommands';
import { DatabasesFileSystem } from './DatabasesFileSystem';
<<<<<<< HEAD
import { ClustersExtension } from './documentdb/ClustersExtension';
=======
import { getIsRunningOnAzure } from './docdb/utils/managedIdentityUtils';
>>>>>>> 3a32f88a
import { ext } from './extensionVariables';
import { getResourceGroupsApi } from './getExtensionApi';
import { CosmosDBBranchDataProvider } from './tree/azure-resources-view/cosmosdb/CosmosDBBranchDataProvider';
import { DatabaseResolver } from './tree/v1-legacy-api/resolver/AppResolver';
import { DatabaseWorkspaceProvider } from './tree/v1-legacy-api/resolver/DatabaseWorkspaceProvider';
import {
    SharedWorkspaceResourceProvider,
    WorkspaceResourceType,
} from './tree/workspace-api/SharedWorkspaceResourceProvider';
import { CosmosDBWorkspaceBranchDataProvider } from './tree/workspace-view/cosmosdb/CosmosDBWorkspaceBranchDataProvider';

export async function activateInternal(
    context: vscode.ExtensionContext,
    perfStats: { loadStartTime: number; loadEndTime: number },
): Promise<apiUtils.AzureExtensionApiProvider> {
    ext.context = context;
    ext.isBundle = !!process.env.IS_BUNDLE;

    ext.outputChannel = createAzExtLogOutputChannel('Azure Databases');
    context.subscriptions.push(ext.outputChannel);
    registerUIExtensionVariables(ext);
    registerAzureUtilsExtensionVariables(ext);

    if (vscode.l10n.uri) {
        l10n.config({
            contents: vscode.l10n.bundle ?? {},
        });
    }

    await callWithTelemetryAndErrorHandling('cosmosDB.activate', async (activateContext: IActionContext) => {
        activateContext.telemetry.properties.isActivationEvent = 'true';
        activateContext.telemetry.measurements.mainFileLoad = (perfStats.loadEndTime - perfStats.loadStartTime) / 1000;

        ext.secretStorage = context.secrets;

<<<<<<< HEAD
=======
        // Early initialization to determine whether Managed Identity is available for authentication
        void getIsRunningOnAzure();

        ext.rgApi = await getResourceGroupsApi();

>>>>>>> 3a32f88a
        // getAzureResourcesExtensionApi provides a way to get the Azure Resources extension's API V2
        // and is used to work with the tree view structure, as an improved alternative to the
        // AzureResourceGraph API V1 provided by the getResourceGroupsApi call above.
        // TreeElementStateManager is needed here too
        ext.state = new TreeElementStateManager();
        ext.rgApiV2 = (await getAzureResourcesExtensionApi(context, '2.0.0')) as AzureResourcesExtensionApiWithActivity;

        ext.cosmosDBBranchDataProvider = new CosmosDBBranchDataProvider();
        ext.cosmosDBWorkspaceBranchDataProvider = new CosmosDBWorkspaceBranchDataProvider();
        ext.rgApiV2.resources.registerAzureResourceBranchDataProvider(
            AzExtResourceType.AzureCosmosDb,
            ext.cosmosDBBranchDataProvider,
        );
        ext.rgApiV2.resources.registerWorkspaceResourceProvider(new SharedWorkspaceResourceProvider());
        ext.rgApiV2.resources.registerWorkspaceResourceBranchDataProvider(
            WorkspaceResourceType.AttachedAccounts,
            ext.cosmosDBWorkspaceBranchDataProvider,
        );

        // V1 Legacy API for Postgres support: begin
        ext.rgApi = await getResourceGroupsApi();

        ext.rgApi.registerApplicationResourceResolver(
            AzExtResourceType.PostgresqlServersStandard,
            new DatabaseResolver(),
        );
        ext.rgApi.registerApplicationResourceResolver(
            AzExtResourceType.PostgresqlServersFlexible,
            new DatabaseResolver(),
        );

        const workspaceRootTreeItem = (
            ext.rgApi.workspaceResourceTree as unknown as { _rootTreeItem: AzExtParentTreeItem }
        )._rootTreeItem;
        const databaseWorkspaceProvider = new DatabaseWorkspaceProvider(workspaceRootTreeItem);
        ext.rgApi.registerWorkspaceResourceProvider('AttachedDatabaseAccount', databaseWorkspaceProvider);
        // V1 Legacy API for Postgres support: end

        ext.fileSystem = new DatabasesFileSystem(ext.rgApi.appResourceTree);

        registerCommands();
        // Old commands for old tree view. If need to be quickly returned to V1, uncomment the line below
        // registerCommandsCompatibility();

        // init and activate mongodb RU and vCore support (branch data provider, commands, ...)
        const clustersSupport: ClustersExtension = new ClustersExtension();
        context.subscriptions.push(clustersSupport); // to be disposed when extension is deactivated.
        await clustersSupport.activate();

        context.subscriptions.push(
            vscode.workspace.registerFileSystemProvider(DatabasesFileSystem.scheme, ext.fileSystem),
        );

        registerEvent(
            'cosmosDB.onDidChangeConfiguration',
            vscode.workspace.onDidChangeConfiguration,
            async (actionContext: IActionContext, event: vscode.ConfigurationChangeEvent) => {
                actionContext.telemetry.properties.isActivationEvent = 'true';
                actionContext.errorHandling.suppressDisplay = true;
                if (event.affectsConfiguration(ext.settingsKeys.documentLabelFields)) {
                    await vscode.commands.executeCommand('azureDatabases.refresh');
                }
            },
        );

        // Suppress "Report an Issue" button for all errors in favor of the command
        registerErrorHandler((c) => (c.errorHandling.suppressReportIssue = true));
        registerReportIssueCommand('azureDatabases.reportIssue');
    });

    return createApiProvider([
        <AzureExtensionApi>{
            findTreeItem,
            pickTreeItem,
            revealTreeItem,
            apiVersion: '1.2.0',
        },
    ]);
}

// this method is called when your extension is deactivated
export function deactivateInternal(_context: vscode.ExtensionContext): void {
    // NOOP
}<|MERGE_RESOLUTION|>--- conflicted
+++ resolved
@@ -29,11 +29,8 @@
 import { revealTreeItem } from './commands/api/revealTreeItem';
 import { registerCommands } from './commands/registerCommands';
 import { DatabasesFileSystem } from './DatabasesFileSystem';
-<<<<<<< HEAD
+import { getIsRunningOnAzure } from './docdb/utils/managedIdentityUtils';
 import { ClustersExtension } from './documentdb/ClustersExtension';
-=======
-import { getIsRunningOnAzure } from './docdb/utils/managedIdentityUtils';
->>>>>>> 3a32f88a
 import { ext } from './extensionVariables';
 import { getResourceGroupsApi } from './getExtensionApi';
 import { CosmosDBBranchDataProvider } from './tree/azure-resources-view/cosmosdb/CosmosDBBranchDataProvider';
@@ -69,14 +66,9 @@
 
         ext.secretStorage = context.secrets;
 
-<<<<<<< HEAD
-=======
         // Early initialization to determine whether Managed Identity is available for authentication
         void getIsRunningOnAzure();
 
-        ext.rgApi = await getResourceGroupsApi();
-
->>>>>>> 3a32f88a
         // getAzureResourcesExtensionApi provides a way to get the Azure Resources extension's API V2
         // and is used to work with the tree view structure, as an improved alternative to the
         // AzureResourceGraph API V1 provided by the getResourceGroupsApi call above.
