--- conflicted
+++ resolved
@@ -306,15 +306,14 @@
                 "title": "Attach Emulator..."
             },
             {
-<<<<<<< HEAD
                 "category": "Cosmos DB",
                 "command": "cosmosDB.copyConnectionString",
                 "title": "Copy Connection String"
-=======
+            },
+            {
                 "category": "MongoDB",
                 "command": "cosmosDB.connectMongoDB",
                 "title": "Connect to this database"
->>>>>>> b805ffbf
             },
             {
                 "category": "Cosmos DB",
@@ -440,7 +439,6 @@
                 "when": "false"
             },
             {
-<<<<<<< HEAD
                 "//": "Not moved",
                 "category": "NoSQL",
                 "command": "cosmosDB.openNoSqlQueryEditor",
@@ -451,7 +449,8 @@
                 "category": "NoSQL",
                 "command": "cosmosDB.importDocument",
                 "title": "Import Document into a Container..."
-=======
+            },
+            {
                 "category": "Cosmos DB",
                 "command": "cosmosDB.importDocument",
                 "title": "Import Document into a Container..."
@@ -461,7 +460,6 @@
                 "command": "cosmosDB.newMongoScrapbook",
                 "title": "New Mongo Scrapbook",
                 "icon": "$(new-file)"
->>>>>>> b805ffbf
             },
             {
                 "//": "Not moved",
@@ -761,8 +759,6 @@
                     "when": "view == azureResourceGroups && viewItem =~ /(AzureCosmosDb|PostgreSqlServers(Standard|Flexible))/i && viewItem =~ /azureResourceTypeGroup/i",
                     "group": "1@1"
                 },
-<<<<<<< HEAD
-=======
                 {
                     "command": "azureDatabases.detachDatabaseAccount",
                     "when": "view == azureWorkspace && viewItem == postgresServerAttached",
@@ -778,7 +774,6 @@
                     "when": "view =~ /azure(ResourceGroups|azureFocusView)/ && viewItem =~ /postgresDatabase(?![a-z])/i && viewItem =~ /usesPassword/i",
                     "group": "inline"
                 },
->>>>>>> b805ffbf
                 {
                     "//": "[Account] (Postgres) Create Database",
                     "command": "postgreSQL.createDatabase",
@@ -864,11 +859,11 @@
                     "group": "2@1"
                 },
                 {
-<<<<<<< HEAD
                     "//": "[Stored Procedure] (Postgres) Create Stored Procedure",
                     "command": "postgreSQL.createStoredProcedureQuery",
                     "when": "view =~ /azure(ResourceGroups|Workspace|FocusView)/ && viewItem == postgresStoredProcedures",
-=======
+            },
+            {
                     "//": "[Account] Create Cosmos DB database",
                     "command": "cosmosDB.createDocDBDatabase",
                     "when": "view =~ /azure(ResourceGroups|FocusView|Workspace)/ && viewItem =~ /treeitem[.]account(?![a-z.\\/])/i",
@@ -878,7 +873,6 @@
                     "//": "[Account] Mongo DB|Cluster Create database",
                     "command": "command.mongoClusters.createDatabase",
                     "when": "view =~ /azure(ResourceGroups|FocusView|Workspace)/ && viewItem =~ /treeitem[.]mongoCluster(?![a-z.\\/])/i",
->>>>>>> b805ffbf
                     "group": "1@1"
                 },
                 {
@@ -912,17 +906,7 @@
                     "group": "1@2"
                 },
                 {
-<<<<<<< HEAD
-                    "//": "[Account] Copy connection string",
-=======
-                    "//": "[Account] Copy connection string to Cosmos DB account",
-                    "command": "cosmosDB.copyConnectionString",
-                    "when": "view =~ /azure(ResourceGroups|FocusView|Workspace)/ && viewItem =~ /treeitem[.]account(?![a-z.\\/])/i",
-                    "group": "2@1"
-                },
-                {
-                    "//": "[Account] Mongo DB|Cluster Copy connection string",
->>>>>>> b805ffbf
+                    "//": "[Account] CosmosDB | MongoDB | Cluster Copy connection string",
                     "command": "cosmosDB.copyConnectionString",
                     "when": "view =~ /azure(ResourceGroups|FocusView|Workspace)/ && viewItem =~ /treeitem[.](mongoCluster|account)(?![a-z.\\/])/i",
                     "group": "2@1"
@@ -976,12 +960,6 @@
                     "group": "1@3"
                 },
                 {
-<<<<<<< HEAD
-                    "//": "[Database] Mongo Cluster Launch Shell",
-                    "command": "command.mongoClusters.launchShell",
-                    "when": "view =~ /azure(ResourceGroups|Workspace|FocusView)/ && viewItem =~ /treeitem[.]database(?![a-z.\\/])/i && viewItem =~ /experience[.](mongocluster|mongodb)/i",
-                    "group": "2@1"
-=======
                     "//": "[Database] Mongo DB|Cluster Launch Shell",
                     "command": "command.mongoClusters.launchShell",
                     "when": "view =~ /azure(ResourceGroups|Workspace|FocusView)/ && viewItem =~ /treeitem[.]database(?![a-z.\\/])/i && viewItem =~ /experience[.](mongocluster|mongodb)/i",
@@ -992,7 +970,6 @@
                     "submenu": "azureDatabases.submenus.mongo.database.scrapbook",
                     "when": "view =~ /azure(ResourceGroups|Workspace|FocusView)/ && viewItem =~ /treeitem[.]database(?![a-z.\\/])/i && viewItem =~ /experience[.](mongocluster|mongodb)/i",
                     "group": "2@2"
->>>>>>> b805ffbf
                 },
                 {
                     "//": "[Database] Refresh",
