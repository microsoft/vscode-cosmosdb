{
    "name": "vscode-cosmosdb",
    "version": "0.22.1-alpha",
    "aiKey": "0c6ae279ed8443289764825290e4f9e2-1a736e7c-1324-4338-be46-fc2a58ae4d14-7255",
    "publisher": "ms-azuretools",
    "displayName": "Azure Databases",
    "description": "Create, browse, and update globally distributed, multi-model databases in Azure.",
    "enableMongoClusters": true,
    "engines": {
        "vscode": "^1.82.0"
    },
    "galleryBanner": {
        "color": "#3c3c3c",
        "theme": "dark"
    },
    "icon": "resources/databases.png",
    "categories": [
        "Azure"
    ],
    "keywords": [
        "Cosmos DB",
        "DocumentDB",
        "Graph",
        "Gremlin",
        "MongoDB",
        "PostgreSQL"
    ],
    "preview": true,
    "homepage": "https://github.com/microsoft/vscode-cosmosdb/blob/main/README.md",
    "bugs": {
        "url": "https://github.com/microsoft/vscode-cosmosdb/issues"
    },
    "license": "SEE LICENSE IN LICENSE.md",
    "repository": {
        "type": "git",
        "url": "https://github.com/microsoft/vscode-cosmosdb"
    },
    "main": "./main",
    "activationEvents": [
        "onFileSystem:azureDatabases",
        "onView:azureWorkspace"
    ],
    "contributes": {
        "x-azResources": {
            "azure": {
                "branches": [
                    {
                        "type": "AzureCosmosDb"
                    },
                    {
                        "type": "PostgresqlServersStandard"
                    },
                    {
                        "type": "PostgresqlServersFlexible"
                    },
                    {
                        "type": "MongoClusters"
                    }
                ]
            },
            "workspace": {
                "branches": [
                    {
                        "type": "ms-azuretools.vscode-cosmosdb"
                    }
                ],
                "resources": true
            },
            "commands": [
                {
                    "command": "azureDatabases.createServer",
                    "title": "Create Database Server...",
                    "type": "microsoft.documentdb/databaseaccounts",
                    "detail": "SQL or NoSQL databases for your web apps."
                }
            ],
            "activation": {
                "onResolve": [
                    "microsoft.documentdb/databaseaccounts",
                    "microsoft.dbforpostgresql/servers",
                    "microsoft.dbforpostgresql/flexibleservers",
                    "microsoft.documentdb/mongoclusters"
                ]
            }
        },
        "languages": [
            {
                "id": "mongo",
                "aliases": [
                    "Mongo Scrapbook",
                    "mongo"
                ],
                "extensions": [
                    ".mongo"
                ],
                "firstLine": "^#!/.*\\bmongo*\\b",
                "configuration": "./grammar/configuration.json"
            },
            {
                "id": "postgres",
                "aliases": [
                    "PostgreSQL"
                ],
                "extensions": [
                    ".psql"
                ]
            },
            {
                "id": "nosql",
                "aliases": [
                    "Cosmos NoSQL",
                    "nosql"
                ],
                "extensions": [
                    ".nosql"
                ]
            }
        ],
        "grammars": [
            {
                "language": "mongo",
                "scopeName": "source.mongo.js",
                "path": "./grammar/JavaScript.tmLanguage.json"
            },
            {
                "scopeName": "source.mongo.js.regexp",
                "path": "./grammar/Regular Expressions (JavaScript).tmLanguage"
            }
        ],
        "commands": [
            {
                "category": "Azure Databases",
                "command": "azureDatabases.createServer",
                "title": "Create Server...",
                "icon": "$(add)"
            },
            {
                "category": "Cosmos DB",
                "command": "azureDatabases.detachDatabaseAccount",
                "title": "Detach"
            },
            {
                "category": "Azure Databases",
                "command": "azureDatabases.loadMore",
                "title": "Load More"
            },
            {
                "category": "Azure Databases",
                "command": "azureDatabases.refresh",
                "title": "Refresh",
                "icon": "$(refresh)"
            },
            {
                "category": "Azure Databases",
                "command": "azureDatabases.reportIssue",
                "title": "Report Issue..."
            },
            {
                "category": "Azure Databases",
                "command": "azureDatabases.update",
                "title": "Update to Cloud",
                "icon": "$(cloud-upload)"
            },
            {
                "category": "Cosmos DB",
                "command": "cosmosDB.attachDatabaseAccount",
                "title": "Attach Database Account...",
                "icon": "$(plug)"
            },
            {
                "category": "Cosmos DB",
                "command": "cosmosDB.attachEmulator",
                "title": "Attach Emulator..."
            },
            {
                "category": "MongoDB",
                "command": "cosmosDB.connectMongoDB",
                "title": "Connect to Database..."
            },
            {
                "category": "Cosmos DB",
                "command": "cosmosDB.connectNoSqlContainer",
                "title": "Connect to NoSQL container",
                "when": "false"
            },
            {
                "category": "Cosmos DB",
                "command": "cosmosDB.copyConnectionString",
                "title": "Copy Connection String"
            },
            {
                "category": "Core (SQL)",
                "command": "cosmosDB.createDocDBCollection",
                "title": "Create Collection..."
            },
            {
                "category": "Core (SQL)",
                "command": "cosmosDB.createDocDBDatabase",
                "title": "Create Database..."
            },
            {
                "category": "Core (SQL)",
                "command": "cosmosDB.createDocDBDocument",
                "title": "Create Document..."
            },
            {
                "category": "Core (SQL)",
                "command": "cosmosDB.createDocDBStoredProcedure",
                "title": "Create Stored Procedure..."
            },
            {
                "category": "Core (SQL)",
                "command": "cosmosDB.createDocDBTrigger",
                "title": "Create Trigger..."
            },
            {
                "category": "Graph (Gremlin)",
                "command": "cosmosDB.createGraph",
                "title": "Create Graph..."
            },
            {
                "category": "Graph (Gremlin)",
                "command": "cosmosDB.createGraphDatabase",
                "title": "Create Database..."
            },
            {
                "category": "MongoDB",
                "command": "cosmosDB.createMongoCollection",
                "title": "Create Collection..."
            },
            {
                "category": "MongoDB",
                "command": "cosmosDB.createMongoDatabase",
                "title": "Create Database..."
            },
            {
                "category": "MongoDB",
                "command": "cosmosDB.createMongoDocument",
                "title": "Create Document"
            },
            {
                "category": "Cosmos DB",
                "command": "cosmosDB.deleteAccount",
                "title": "Delete Account..."
            },
            {
                "category": "Core (SQL)",
                "command": "cosmosDB.deleteDocDBCollection",
                "title": "Delete Collection..."
            },
            {
                "category": "Core (SQL)",
                "command": "cosmosDB.deleteDocDBDatabase",
                "title": "Delete Database..."
            },
            {
                "category": "Core (SQL)",
                "command": "cosmosDB.deleteDocDBDocument",
                "title": "Delete Document..."
            },
            {
                "category": "Core (SQL)",
                "command": "cosmosDB.deleteDocDBStoredProcedure",
                "title": "Delete Stored Procedure..."
            },
            {
                "category": "Core (SQL)",
                "command": "cosmosDB.deleteDocDBTrigger",
                "title": "Delete Trigger..."
            },
            {
                "category": "Graph (Gremlin)",
                "command": "cosmosDB.deleteGraph",
                "title": "Delete Graph..."
            },
            {
                "category": "Graph (Gremlin)",
                "command": "cosmosDB.deleteGraphDatabase",
                "title": "Delete Database..."
            },
            {
                "category": "MongoDB",
                "command": "cosmosDB.deleteMongoCollection",
                "title": "Delete Collection..."
            },
            {
                "category": "MongoDB",
                "command": "cosmosDB.deleteMongoDB",
                "title": "Delete Database..."
            },
            {
                "category": "MongoDB",
                "command": "cosmosDB.deleteMongoDocument",
                "title": "Delete Document..."
            },
            {
                "category": "MongoDB",
                "command": "cosmosDB.executeAllMongoCommands",
                "title": "Execute All MongoDB Commands"
            },
            {
                "category": "Core (SQL)",
                "command": "cosmosDB.executeDocDBStoredProcedure",
                "title": "Execute Stored Procedure..."
            },
            {
                "category": "MongoDB",
                "command": "cosmosDB.executeMongoCommand",
                "title": "Execute MongoDB Command"
            },
            {
                "category": "Cosmos DB",
                "command": "cosmosDB.executeNoSqlQuery",
                "title": "Execute NoSQL Query",
                "when": "false"
            },
            {
                "category": "Cosmos DB",
                "command": "cosmosDB.getNoSqlQueryPlan",
                "title": "Get NoSQL Query Plan",
                "when": "false"
            },
            {
                "category": "Cosmos DB",
                "command": "cosmosDB.importDocument",
                "title": "Import Document into a Collection..."
            },
            {
                "category": "MongoDB",
                "command": "cosmosDB.launchMongoShell",
                "title": "Launch Shell"
            },
            {
                "category": "MongoDB",
                "command": "cosmosDB.newMongoScrapbook",
                "title": "New Mongo Scrapbook",
                "icon": "$(new-file)"
            },
            {
                "category": "MongoDB",
                "command": "cosmosDB.openCollection",
                "title": "Open Collection"
            },
            {
                "category": "Cosmos DB",
                "command": "cosmosDB.openDocument",
                "title": "Open Document"
            },
            {
                "category": "Graph (Gremlin)",
                "command": "cosmosDB.openGraphExplorer",
                "title": "Open Graph Explorer"
            },
            {
                "category": "Cosmos DB",
                "command": "cosmosDB.openNoSqlQueryEditor",
                "title": "Open NoSQL Query Editor"
            },
            {
                "category": "Cosmos DB",
                "command": "cosmosDB.openStoredProcedure",
                "title": "Open Stored Procedure"
            },
            {
                "category": "Cosmos DB",
                "command": "cosmosDB.openTrigger",
                "title": "Open Trigger"
            },
            {
                "category": "Core (SQL)",
                "command": "cosmosDB.viewDocDBCollectionOffer",
                "title": "View Collection Offer"
            },
            {
                "category": "Core (SQL)",
                "command": "cosmosDB.writeNoSqlQuery",
                "title": "Create New NoSQL Query"
            },
            {
                "category": "Development",
                "command": "development.showUiDemo",
                "title": "Show Fluent UI Demo"
            },
            {
                "category": "PostgreSQL",
                "command": "postgreSQL.configureFirewall",
                "title": "Configure Firewall"
            },
            {
                "category": "PostgreSQL",
                "command": "postgreSQL.connectDatabase",
                "title": "Connect to Database..."
            },
            {
                "category": "PostgreSQL",
                "command": "postgreSQL.copyConnectionString",
                "title": "Copy Connection String"
            },
            {
                "category": "PostgreSQL",
                "command": "postgreSQL.createDatabase",
                "title": "Create Database..."
            },
            {
                "category": "PostgreSQL",
                "command": "postgreSQL.createFunctionQuery",
                "title": "Create Function Query..."
            },
            {
                "category": "PostgreSQL",
                "command": "postgreSQL.createStoredProcedureQuery",
                "title": "Create Stored Procedure Query..."
            },
            {
                "category": "PostgreSQL",
                "command": "postgreSQL.deleteDatabase",
                "title": "Delete Database..."
            },
            {
                "category": "PostgreSQL",
                "command": "postgreSQL.deleteFunction",
                "title": "Delete Function..."
            },
            {
                "category": "PostgreSQL",
                "command": "postgreSQL.deleteServer",
                "title": "Delete Server..."
            },
            {
                "category": "PostgreSQL",
                "command": "postgreSQL.deleteStoredProcedure",
                "title": "Delete Stored Procedure..."
            },
            {
                "category": "PostgreSQL",
                "command": "postgreSQL.deleteTable",
                "title": "Delete Table..."
            },
            {
                "category": "PostgreSQL",
                "command": "postgreSQL.enterCredentials",
                "title": "Enter Server Credentials"
            },
            {
                "category": "PostgreSQL",
                "command": "postgreSQL.executeQuery",
                "title": "Execute Query..."
            },
            {
                "category": "PostgreSQL",
                "command": "postgreSQL.openFunction",
                "title": "Open Function"
            },
            {
                "category": "PostgreSQL",
                "command": "postgreSQL.openStoredProcedure",
                "title": "Open Stored Procedure"
            },
            {
                "category": "PostgreSQL",
                "command": "postgreSQL.showPasswordlessWiki",
                "title": "Learn more about authenticating with Azure Active Directory",
                "icon": "$(warning)"
            },
            {
                "category": "vCore",
                "command": "vCore.cmd.hello",
                "title": "Say Hello!"
            },
            {
                "category": "vCore",
                "command": "vCore.cmd.webview",
                "title": "Show WebView"
            }
        ],
        "submenus": [
            {
                "id": "azureDatabases.submenus.workspaceActions",
                "label": "Azure Databases",
                "icon": {
                    "dark": "resources/databases.png",
                    "light": "resources/databases.png"
                }
            }
        ],
        "menus": {
            "azureDatabases.submenus.workspaceActions": [
                {
                    "command": "cosmosDB.attachDatabaseAccount",
                    "group": "1_attach@1"
                }
            ],
            "view/title": [
                {
                    "submenu": "azureDatabases.submenus.workspaceActions",
                    "when": "view == azureWorkspace",
                    "group": "navigation@6"
                }
            ],
            "editor/context": [
                {
                    "command": "azureDatabases.update",
                    "when": "resourceFilename==cosmos-result.json"
                },
                {
                    "command": "azureDatabases.update",
                    "when": "resourceFilename=~/(.*cosmos-document[.]json)/"
                },
                {
                    "command": "azureDatabases.update",
                    "when": "resourceFilename=~/(.*cosmos-collection[.]json)/"
                },
                {
                    "command": "azureDatabases.update",
                    "when": "resourceFilename=~/(.*cosmos-stored-procedure[.]js)/"
                },
                {
                    "command": "cosmosDB.executeAllMongoCommands",
                    "when": "resourceLangId==mongo"
                },
                {
                    "command": "cosmosDB.executeMongoCommand",
                    "when": "resourceLangId==mongo"
                },
                {
                    "command": "cosmosDB.importDocument",
                    "when": "resourceLangId==json"
                },
                {
                    "command": "postgreSQL.connectDatabase",
                    "when": "resourceLangId==postgres"
                }
            ],
            "editor/title": [
                {
                    "command": "azureDatabases.update",
                    "when": "resourceFilename==cosmos-result.json",
                    "group": "navigation"
                },
                {
                    "command": "azureDatabases.update",
                    "when": "resourceFilename=~/(.*cosmos-document[.]json)(?![a-z])/i",
                    "group": "navigation"
                },
                {
                    "command": "azureDatabases.update",
                    "when": "resourceFilename=~/(.*cosmos-collection[.]json)(?![a-z])/i",
                    "group": "navigation"
                },
                {
                    "command": "azureDatabases.update",
                    "when": "resourceFilename=~/(.*cosmos-stored-procedure[.]js)(?![a-z])/i",
                    "group": "navigation"
                }
            ],
            "view/item/context": [
                {
                    "command": "azureDatabases.createServer",
                    "when": "view == azureResourceGroups && viewItem =~ /(AzureCosmosDb|PostgreSqlServers(Standard|Flexible))/i && viewItem =~ /azureResourceTypeGroup/i",
                    "group": "1@1"
                },
                {
                    "command": "cosmosDB.deleteAccount",
                    "when": "view =~ /(azureResourceGroups|azureFocusView)/ && viewItem =~ /cosmosDBMongoServer(?![a-z])/i",
                    "group": "1@2"
                },
                {
                    "command": "cosmosDB.deleteAccount",
                    "when": "view =~ /(azureResourceGroups|azureFocusView)/ && viewItem =~ /cosmosDBDocumentServer(?![a-z])/i",
                    "group": "1@2"
                },
                {
                    "command": "cosmosDB.deleteAccount",
                    "when": "view =~ /(azureResourceGroups|azureFocusView)/ && viewItem =~ /cosmosDBGraphAccount(?![a-z])/i",
                    "group": "1@2"
                },
                {
                    "command": "cosmosDB.deleteAccount",
                    "when": "view =~ /(azureResourceGroups|azureFocusView)/ && viewItem =~ /cosmosDBTableAccount(?![a-z])/i",
                    "group": "1@2"
                },
                {
                    "command": "postgreSQL.deleteServer",
                    "when": "view =~ /(azureResourceGroups|azureFocusView)/ && viewItem =~ /postgresServer(?![a-z])/i",
                    "group": "1@2"
                },
                {
                    "command": "cosmosDB.createMongoDatabase",
                    "when": "view == azureWorkspace && viewItem == cosmosDBMongoServerAttached",
                    "group": "1@1"
                },
                {
                    "command": "cosmosDB.createMongoDatabase",
                    "when": "view =~ /(azureResourceGroups|azureFocusView)/ && viewItem =~ /cosmosDBMongoServer(?![a-z])/i",
                    "group": "1@1"
                },
                {
                    "command": "cosmosDB.createMongoDocument",
                    "when": "view =~ /azure(ResourceGroups|Workspace|FocusView)/ && viewItem == MongoCollection",
                    "group": "1@1"
                },
                {
                    "command": "cosmosDB.createMongoCollection",
                    "when": "view =~ /azure(ResourceGroups|Workspace|FocusView)/ && viewItem == mongoDb",
                    "group": "1@1"
                },
                {
                    "command": "cosmosDB.createDocDBDocument",
                    "when": "view =~ /azure(ResourceGroups|Workspace|FocusView)/ && viewItem == cosmosDBDocumentsGroup",
                    "group": "1@1"
                },
                {
                    "command": "cosmosDB.writeNoSqlQuery",
                    "when": "view =~ /azure(ResourceGroups|Workspace|FocusView)/ && viewItem == cosmosDBDocumentCollection",
                    "group": "1@2"
                },
                {
                    "command": "cosmosDB.createDocDBStoredProcedure",
                    "when": "view =~ /azure(ResourceGroups|Workspace|FocusView)/ && viewItem == cosmosDBStoredProceduresGroup",
                    "group": "1@1"
                },
                {
                    "command": "cosmosDB.createDocDBTrigger",
                    "when": "view =~ /azure(ResourceGroups|Workspace|FocusView)/ && viewItem == cosmosDBTriggersGroup",
                    "group": "1@1"
                },
                {
                    "command": "cosmosDB.createDocDBCollection",
                    "when": "view =~ /azure(ResourceGroups|Workspace|FocusView)/ && viewItem == cosmosDBDocumentDatabase",
                    "group": "1@1"
                },
                {
                    "command": "cosmosDB.createDocDBDatabase",
                    "when": "view =~ /(azureResourceGroups|azureFocusView)/ && viewItem =~ /cosmosDBDocumentServer(?![a-z])/i",
                    "group": "1@1"
                },
                {
                    "command": "cosmosDB.createDocDBDatabase",
                    "when": "view == azureWorkspace && viewItem == cosmosDBDocumentServerAttached",
                    "group": "1@1"
                },
                {
                    "command": "cosmosDB.createGraphDatabase",
                    "when": "view =~ /(azureResourceGroups|azureFocusView)/ && viewItem =~ /cosmosDBGraphAccount(?![a-z])/i",
                    "group": "1@1"
                },
                {
                    "command": "cosmosDB.createGraphDatabase",
                    "when": "view == azureWorkspace && viewItem == cosmosDBGraphAccountAttached",
                    "group": "1@1"
                },
                {
                    "command": "cosmosDB.createGraph",
                    "when": "view =~ /azure(ResourceGroups|Workspace|FocusView)/ && viewItem == cosmosDBGraphDatabase",
                    "group": "1@1"
                },
                {
                    "command": "postgreSQL.showPasswordlessWiki",
                    "when": "view =~ /azure(ResourceGroups|azureFocusView)/ && viewItem =~ /postgresDatabase(?![a-z])/i && viewItem =~ /usesPassword/i",
                    "group": "inline"
                },
                {
                    "command": "postgreSQL.createDatabase",
                    "when": "view =~ /(azureResourceGroups|azureFocusView)/ && viewItem =~ /postgresServer(?![a-z])/i",
                    "group": "1@1"
                },
                {
                    "command": "postgreSQL.createDatabase",
                    "when": "view == azureWorkspace && viewItem == postgresServerAttached",
                    "group": "1@1"
                },
                {
                    "command": "azureDatabases.detachDatabaseAccount",
                    "when": "view == azureWorkspace && viewItem == cosmosDBMongoServerAttached",
                    "group": "1@2"
                },
                {
                    "command": "azureDatabases.detachDatabaseAccount",
                    "when": "view == azureWorkspace && viewItem == cosmosDBGraphAccountAttached",
                    "group": "1@2"
                },
                {
                    "command": "azureDatabases.detachDatabaseAccount",
                    "when": "view == azureWorkspace && viewItem == cosmosDBDocumentServerAttached",
                    "group": "1@2"
                },
                {
                    "command": "azureDatabases.detachDatabaseAccount",
                    "when": "view == azureWorkspace && viewItem == cosmosDBTableAccountAttached",
                    "group": "1@2"
                },
                {
                    "command": "azureDatabases.detachDatabaseAccount",
                    "when": "view == azureWorkspace && viewItem == postgresServerAttached",
                    "group": "1@2"
                },
                {
                    "command": "cosmosDB.connectMongoDB",
                    "when": "view =~ /azure(ResourceGroups|Workspace|FocusView)/ && viewItem == mongoDb",
                    "group": "2@1"
                },
                {
                    "command": "cosmosDB.deleteMongoDB",
                    "when": "view =~ /azure(ResourceGroups|Workspace|FocusView)/ && viewItem == mongoDb",
                    "group": "1@2"
                },
                {
                    "command": "cosmosDB.deleteMongoCollection",
                    "when": "view =~ /azure(ResourceGroups|Workspace|FocusView)/ && viewItem == MongoCollection",
                    "group": "1@4"
                },
                {
                    "command": "cosmosDB.deleteMongoDocument",
                    "when": "view =~ /azure(ResourceGroups|Workspace|FocusView)/ && viewItem == MongoDocument",
                    "group": "1@2"
                },
                {
                    "command": "cosmosDB.deleteDocDBCollection",
                    "when": "view =~ /azure(ResourceGroups|Workspace|FocusView)/ && viewItem == cosmosDBDocumentCollection",
                    "group": "1@2"
                },
                {
                    "command": "cosmosDB.viewDocDBCollectionOffer",
                    "when": "view =~ /azure(ResourceGroups|Workspace|FocusView)/ && viewItem == cosmosDBDocumentCollection",
                    "group": "1@3"
                },
                {
                    "command": "cosmosDB.deleteDocDBDocument",
                    "when": "view =~ /azure(ResourceGroups|Workspace|FocusView)/ && viewItem == cosmosDBDocument",
                    "group": "1@2"
                },
                {
                    "command": "cosmosDB.deleteDocDBStoredProcedure",
                    "when": "view =~ /azure(ResourceGroups|Workspace|FocusView)/ && viewItem == cosmosDBStoredProcedure",
                    "group": "1@2"
                },
                {
                    "command": "cosmosDB.executeDocDBStoredProcedure",
                    "when": "view =~ /azure(ResourceGroups|Workspace|FocusView)/ && viewItem == cosmosDBStoredProcedure",
                    "group": "1@1"
                },
                {
                    "command": "cosmosDB.deleteDocDBTrigger",
                    "when": "view =~ /azure(ResourceGroups|Workspace|FocusView)/ && viewItem == cosmosDBTrigger",
                    "group": "1@2"
                },
                {
                    "command": "cosmosDB.deleteDocDBDatabase",
                    "when": "view =~ /azure(ResourceGroups|Workspace|FocusView)/ && viewItem == cosmosDBDocumentDatabase",
                    "group": "1@2"
                },
                {
                    "command": "cosmosDB.deleteGraphDatabase",
                    "when": "view =~ /azure(ResourceGroups|Workspace|FocusView)/ && viewItem == cosmosDBGraphDatabase",
                    "group": "1@2"
                },
                {
                    "command": "postgreSQL.deleteDatabase",
                    "when": "view =~ /azure(ResourceGroups|Workspace|FocusView)/ && viewItem =~ /postgresDatabase(?![a-z])/i",
                    "group": "1@2"
                },
                {
                    "command": "postgreSQL.deleteTable",
                    "when": "view =~ /azure(ResourceGroups|Workspace|FocusView)/ && viewItem == postgresTable",
                    "group": "1@2"
                },
                {
                    "command": "postgreSQL.deleteFunction",
                    "when": "view =~ /azure(ResourceGroups|Workspace|FocusView)/ && viewItem == postgresFunction",
                    "group": "1@2"
                },
                {
                    "command": "postgreSQL.deleteStoredProcedure",
                    "when": "view =~ /azure(ResourceGroups|Workspace|FocusView)/ && viewItem == postgresStoredProcedure",
                    "group": "1@2"
                },
                {
                    "command": "cosmosDB.deleteGraph",
                    "when": "view =~ /azure(ResourceGroups|Workspace|FocusView)/ && viewItem == cosmosDBGraph",
                    "group": "1@2"
                },
                {
                    "command": "cosmosDB.attachDatabaseAccount",
                    "when": "view == azureWorkspace && viewItem =~ /cosmosDBAttachedAccounts(?![a-z])/gi",
                    "group": "1@1"
                },
                {
                    "command": "cosmosDB.attachEmulator",
                    "when": "view == azureWorkspace && viewItem == cosmosDBAttachedAccountsWithEmulator",
                    "group": "1@2"
                },
                {
                    "command": "cosmosDB.openCollection",
                    "when": "view =~ /azure(ResourceGroups|Workspace|FocusView)/ && viewItem == MongoCollection",
                    "group": "1@2"
                },
                {
                    "command": "cosmosDB.copyConnectionString",
                    "when": "view =~ /(azureResourceGroups|azureFocusView)/ && viewItem =~ /cosmosDBMongoServer(?![a-z])/i",
                    "group": "2@1"
                },
                {
                    "command": "cosmosDB.copyConnectionString",
                    "when": "view =~ /(azureResourceGroups|azureFocusView)/ && viewItem =~ /cosmosDBGraphAccount(?![a-z])/i",
                    "group": "2@1"
                },
                {
                    "command": "cosmosDB.copyConnectionString",
                    "when": "view =~ /(azureResourceGroups|azureFocusView)/ && viewItem =~ /cosmosDBDocumentServer(?![a-z])/i",
                    "group": "2@1"
                },
                {
                    "command": "cosmosDB.copyConnectionString",
                    "when": "view =~ /(azureResourceGroups|azureFocusView)/ && viewItem =~ /cosmosDBTableAccount(?![a-z])/i",
                    "group": "2@1"
                },
                {
                    "command": "cosmosDB.copyConnectionString",
                    "when": "view == azureWorkspace && viewItem == cosmosDBMongoServerAttached",
                    "group": "2@1"
                },
                {
                    "command": "cosmosDB.copyConnectionString",
                    "when": "view == azureWorkspace && viewItem == cosmosDBGraphAccountAttached",
                    "group": "2@1"
                },
                {
                    "command": "cosmosDB.copyConnectionString",
                    "when": "view == azureWorkspace && viewItem == cosmosDBDocumentServerAttached",
                    "group": "2@1"
                },
                {
                    "command": "cosmosDB.copyConnectionString",
                    "when": "view == azureWorkspace && viewItem == cosmosDBTableAccountAttached",
                    "group": "2@1"
                },
                {
                    "command": "postgreSQL.copyConnectionString",
                    "when": "view =~ /azure(ResourceGroups|Workspace|FocusView)/ && viewItem =~ /postgresDatabase(?![a-z])/i",
                    "group": "2@1"
                },
                {
                    "command": "azureDatabases.refresh",
                    "when": "view == azureWorkspace && viewItem == cosmosDBMongoServerAttached",
                    "group": "3@2"
                },
                {
                    "command": "azureDatabases.refresh",
                    "when": "view =~ /azure(ResourceGroups|Workspace|FocusView)/ && viewItem == cosmosDBDocumentCollection",
                    "group": "2@1"
                },
                {
                    "command": "azureDatabases.refresh",
                    "when": "view =~ /azure(ResourceGroups|Workspace|FocusView)/ && viewItem == cosmosDBDocumentDatabase",
                    "group": "4@1"
                },
                {
                    "command": "azureDatabases.refresh",
                    "when": "view =~ /azure(ResourceGroups|Workspace|FocusView)/ && viewItem == cosmosDBDocumentsGroup",
                    "group": "2@1"
                },
                {
                    "command": "azureDatabases.refresh",
                    "when": "view =~ /azure(ResourceGroups|Workspace|FocusView)/ && viewItem == cosmosDBStoredProceduresGroup",
                    "group": "2@1"
                },
                {
                    "command": "azureDatabases.refresh",
                    "when": "view =~ /azure(ResourceGroups|Workspace|FocusView)/ && viewItem == cosmosDBTriggersGroup",
                    "group": "2@1"
                },
                {
                    "command": "azureDatabases.refresh",
                    "when": "view =~ /azureWorkspace/ && viewItem =~ /cosmosDBDocumentServer(?![a-z])/i",
                    "group": "3@2"
                },
                {
                    "command": "azureDatabases.refresh",
                    "when": "view =~ /azureWorkspace/ && viewItem =~ /postgresServer(?![a-z])/i",
                    "group": "2@2"
                },
                {
                    "command": "azureDatabases.refresh",
                    "when": "view =~ /azure(ResourceGroups|Workspace|FocusView)/ && viewItem =~ /postgresDatabase(?![a-z])/i",
                    "group": "3@1"
                },
                {
                    "command": "azureDatabases.refresh",
                    "when": "view =~ /azure(ResourceGroups|Workspace|FocusView)/ && viewItem == postgresTables",
                    "group": "1@1"
                },
                {
                    "command": "azureDatabases.refresh",
                    "when": "view =~ /azure(ResourceGroups|Workspace|FocusView)/ && viewItem == postgresFunctions",
                    "group": "2@1"
                },
                {
                    "command": "azureDatabases.refresh",
                    "when": "view =~ /azure(ResourceGroups|Workspace|FocusView)/ && viewItem == postgresStoredProcedures",
                    "group": "2@1"
                },
                {
                    "command": "azureDatabases.refresh",
                    "when": "view == azureWorkspace && viewItem == cosmosDBDocumentServerAttached",
                    "group": "3@1"
                },
                {
                    "command": "azureDatabases.refresh",
                    "when": "view =~ /azureWorkspace/ && viewItem =~ /cosmosDBGraphAccount(?![a-z])/i",
                    "group": "3@2"
                },
                {
                    "command": "azureDatabases.refresh",
                    "when": "view == azureWorkspace && viewItem == cosmosDBGraphAccountAttached",
                    "group": "3@1"
                },
                {
                    "command": "azureDatabases.refresh",
                    "when": "view =~ /azure(ResourceGroups|Workspace|FocusView)/ && viewItem == cosmosDBGraphDatabase",
                    "group": "2@1"
                },
                {
                    "command": "azureDatabases.refresh",
                    "when": "view == azureWorkspace && viewItem == postgresServerAttached",
                    "group": "2@1"
                },
                {
                    "command": "azureDatabases.refresh",
                    "when": "view =~ /azure(ResourceGroups|Workspace|FocusView)/ && viewItem == mongoDb",
                    "group": "3@1"
                },
                {
                    "command": "azureDatabases.refresh",
                    "when": "view =~ /azure(ResourceGroups|Workspace|FocusView)/ && viewItem == MongoCollection",
                    "group": "4@1"
                },
                {
                    "command": "azureDatabases.refresh",
                    "when": "view == azureWorkspace && viewItem =~ /^cosmosDBAttachedAccounts(?![a-z])/gi",
                    "group": "2@1"
                },
                {
                    "command": "cosmosDB.importDocument",
                    "when": "view =~ /azure(ResourceGroups|Workspace|FocusView)/ && viewItem == MongoCollection",
                    "group": "1@3"
                },
                {
                    "command": "cosmosDB.importDocument",
                    "when": "view =~ /azure(ResourceGroups|Workspace|FocusView)/ && viewItem == cosmosDBDocumentCollection",
                    "group": "1@1"
                },
                {
                    "command": "postgreSQL.connectDatabase",
                    "when": "view =~ /azure(ResourceGroups|Workspace|FocusView)/ && viewItem =~ /postgresDatabase(?![a-z])/i",
                    "group": "1@1"
                },
                {
                    "command": "postgreSQL.createFunctionQuery",
                    "when": "view =~ /azure(ResourceGroups|Workspace|FocusView)/ && viewItem == postgresFunctions",
                    "group": "1@1"
                },
                {
                    "command": "postgreSQL.createStoredProcedureQuery",
                    "when": "view =~ /azure(ResourceGroups|Workspace|FocusView)/ && viewItem == postgresStoredProcedures",
                    "group": "1@1"
                },
                {
                    "command": "cosmosDB.openNoSqlQueryEditor",
                    "when": "view =~ /azure(ResourceGroups|Workspace|FocusView)/ && viewItem == cosmosDBDocumentCollection",
                    "group": "1@2"
                }
            ],
            "explorer/context": [
                {
                    "command": "cosmosDB.importDocument",
                    "when": "resourceLangId == json"
                },
                {
                    "command": "postgreSQL.connectDatabase",
                    "when": "resourceLangId == postgres"
                }
            ],
            "commandPalette": [
                {
                    "command": "azureDatabases.loadMore",
                    "when": "never"
                },
                {
                    "command": "azureDatabases.refresh",
                    "when": "never"
                },
                {
                    "command": "azureDatabases.update",
                    "when": "never"
                },
                {
                    "command": "cosmosDB.executeAllMongoCommands",
                    "when": "editorLangId == 'mongo'"
                },
                {
                    "command": "cosmosDB.executeMongoCommand",
                    "when": "editorLangId == 'mongo'"
                },
                {
                    "command": "cosmosDB.executeNoSqlQuery",
                    "when": "editorLangId == 'nosql'"
                },
                {
                    "command": "cosmosDB.getNoSqlQueryPlan",
                    "when": "editorLangId == 'nosql'"
                },
                {
                    "command": "postgreSQL.executeQuery",
                    "when": "editorLangId == 'postgres'"
                }
            ]
        },
        "keybindings": [
            {
                "command": "cosmosDB.executeMongoCommand",
                "key": "ctrl+shift+'",
                "mac": "cmd+shift+'",
                "when": "editorLangId == 'mongo' && editorTextFocus"
            },
            {
                "command": "cosmosDB.executeAllMongoCommands",
                "key": "ctrl+shift+;",
                "mac": "cmd+shift+;",
                "when": "editorLangId == 'mongo' && editorTextFocus"
            }
        ],
        "configuration": {
            "title": "Azure Databases",
            "properties": {
                "mongo.shell.path": {
                    "type": [
                        "string",
                        "null"
                    ],
                    "description": "Full path to folder and executable to start the Mongo shell, needed by some Mongo scrapbook commands. The default is to search in the system path for 'mongo'.",
                    "default": null
                },
                "mongo.shell.args": {
                    "type": "array",
                    "items": {
                        "type": "string"
                    },
                    "description": "Arguments to pass when starting the Mongo shell.",
                    "default": [
                        "--quiet"
                    ]
                },
                "mongo.shell.timeout": {
                    "type": "number",
                    "description": "The duration allowed (in seconds) for the Mongo shell to execute a command. Default value is 30 seconds.",
                    "default": 30
                },
                "azureDatabases.showExplorer": {
                    "type": "boolean",
                    "default": true,
                    "description": "Show or hide the Azure Databases Explorer"
                },
                "cosmosDB.documentLabelFields": {
                    "type": "array",
                    "default": [
                        "name",
                        "Name",
                        "NAME",
                        "ID",
                        "UUID",
                        "Id",
                        "id",
                        "_id",
                        "uuid"
                    ],
                    "description": "The field values to display as labels in the treeview for Cosmos DB and MongoDB documents, in priority order"
                },
                "cosmosDB.enableEndpointDiscovery": {
                    "type": "boolean",
                    "default": true,
                    "description": "Flag to enable/disable automatic redirecting of requests based on read/write operations."
                },
                "cosmosDB.showSavePrompt": {
                    "type": "boolean",
                    "default": true,
                    "description": "Show warning dialog when uploading a document to the cloud."
                },
                "azureDatabases.batchSize": {
                    "type": "number",
                    "description": "The batch size to be used when querying Azure Database resources.",
                    "default": 50
                },
                "cosmosDB.emulator.mongoPort": {
                    "type": "integer",
                    "default": 10255,
                    "description": "Port to use when connecting to a CosmosDB Mongo Emulator instance"
                },
                "cosmosDB.emulator.port": {
                    "type": "integer",
                    "default": 8081,
                    "description": "Port to use when connecting to a CosmosDB Emulator instance"
                },
                "azureDatabases.useCosmosOAuth": {
                    "type": "boolean",
                    "description": "Whether to use OAuth credential for Cosmos DB NoSQL resources",
                    "default": false
                }
            }
        }
    },
    "scripts": {
        "vscode:prepublish": "npm run webpack-prod",
        "build": "tsc",
        "build-swc": "swc . --out-dir out --source-maps",
        "cleanReadme": "gulp cleanReadme",
        "clean": "git clean -dfx",
        "compile": "tsc -watch",
        "compile-swc": "swc . --out-dir out --source-maps --watch",
        "package": "vsce package --githubBranch main",
        "package-local": "vsce package",
        "lint": "eslint --ext .ts .",
        "lint-fix": "eslint --ext .ts . --fix",
        "pretest": "npm run webpack-prod",
        "test": "node ./out/test/runTest.js",
        "unittest": "mocha ./out/test/unit/**/*.js",
        "jesttest": "jest",
        "update-grammar": "antlr4ts -visitor ./grammar/mongo.g4 -o ./src/mongo/grammar",
        "webpack": "npm run build && gulp webpack-dev && npm run webpack-dev-wv",
        "webpack-prod": "npm run build && gulp webpack-prod && npm run webpack-prod-wv",
        "webpack-profile": "webpack --profile --json --mode production > webpack-stats.json && echo Use http://webpack.github.io/analyse to analyze the stats",
        "webpack-dev-ext": "webpack --mode development --config ./webpack.config.ext.js",
        "webpack-dev-wv": "webpack --mode development --config ./webpack.config.views.js",
        "webpack-prod-ext": "webpack --mode production --config ./webpack.config.ext.js",
        "webpack-prod-wv": "webpack --mode production --config ./webpack.config.views.js",
        "webpack-prod-new": "rimraf ./dist && npm run webpack-prod-ext && npm run webpack-prod-wv",
        "watch": "npm-run-all -p watch:*",
        "watch:ext": "webpack --mode development --config ./webpack.config.ext.js --watch",
        "watch:views": "webpack serve --mode development --config ./webpack.config.views.js",
        "all": "npm i && npm run lint && npm test",
        "prepare": "husky install",
        "resapi.resetall": "rimraf out node_modules dist && npm install && npm run resapi.link",
        "resapi.link": "npm link @microsoft/vscode-azureresources-api",
        "build.dev.webviews": "webpack --mode development --config ./webpack.config.views.js",
        "serve.dev.webviews": "webpack serve --mode development --config ./webpack.config.views.js",
        "watch.dev.webviews": "webpack watch --mode development --config ./webpack.config.views.js",
        "watch.extension": "tsc -watch",
        "build.extension": "tsc"
    },
    "devDependencies": {
        "@azure/arm-resources": "^4.2.2",
        "@microsoft/eslint-config-azuretools": "^0.2.4",
        "@microsoft/vscode-azext-dev": "^2.0.4",
        "@pmmmwh/react-refresh-webpack-plugin": "^0.5.15",
        "@swc/cli": "^0.4.0",
        "@swc/core": "^1.7.6",
        "@swc/jest": "^0.2.36",
        "@types/documentdb": "^1.10.13",
        "@types/fs-extra": "^11.0.4",
        "@types/gulp": "^4.0.17",
        "@types/jest": "^29.5.12",
        "@types/mocha": "^7.0.2",
        "@types/node": "^18.19.42",
        "@types/pg": "^8.11.6",
        "@types/react": "^18.3.3",
        "@types/react-dom": "^18.3.0",
        "@types/uuid": "^10.0.0",
        "@types/vscode": "1.82.0",
        "@types/vscode-webview": "^1.57.5",
        "@typescript-eslint/eslint-plugin": "^5.62.0",
        "@vscode/test-electron": "^2.4.1",
        "@vscode/vsce": "~2.25.0",
        "antlr4ts-cli": "^0.5.0-alpha.4",
        "chokidar": "^3.6.0",
        "clean-webpack-plugin": "^4.0.0",
        "copy-webpack-plugin": "^12.0.2",
        "css-loader": "^7.1.2",
        "eslint": "^8.57.0",
        "eslint-plugin-import": "^2.29.1",
        "glob": "^7.2.3",
        "gulp": "^4.0.2",
        "husky": "^9.1.4",
        "jest": "^29.7.0",
        "mocha": "^10.7.0",
        "mocha-junit-reporter": "^2.2.1",
        "mocha-multi-reporters": "^1.5.1",
        "monaco-editor-webpack-plugin": "^7.1.0",
        "prettier": "^3.3.3",
        "prettier-plugin-organize-imports": "^4.0.0",
        "react": "^18.3.1",
        "react-dom": "^18.3.1",
        "react-refresh": "^0.14.2",
        "rimraf": "^5.0.10",
        "sass": "^1.77.8",
        "sass-loader": "^16.0.0",
        "source-map-loader": "^5.0.0",
        "style-loader": "^4.0.0",
        "swc-loader": "^0.2.6",
        "terser-webpack-plugin": "^5.3.10",
        "ts-jest": "^29.2.5",
        "ts-node": "^10.9.2",
        "typescript": "^5.5.4",
        "webpack": "^5.93.0",
        "webpack-cli": "^5.1.4",
        "webpack-dev-server": "^5.0.4",
        "webpack-log": "^3.0.2"
    },
    "dependencies": {
        "@azure/arm-cosmosdb": "16.0.0-beta.7",
        "@azure/arm-postgresql": "^6.0.0",
        "@azure/arm-postgresql-flexible": "^7.1.0",
        "@azure/cosmos": "^3.6.3",
        "@fluentui/react-components": "^9.54.10",
        "@fluentui/react-icons": "^2.0.252",
        "@microsoft/vscode-azext-azureauth": "^2.3.0",
        "@microsoft/vscode-azext-azureutils": "^3.0.1",
        "@microsoft/vscode-azext-utils": "^2.4.0",
<<<<<<< HEAD
        "@microsoft/vscode-azureresources-api": "2.3.1",
=======
        "@monaco-editor/react": "^4.6.0",
>>>>>>> 7f17a300
        "allotment": "^1.20.2",
        "antlr4ts": "^0.4.1-alpha.0",
        "bson": "^6.0.0",
        "fs-extra": "^8.0.0",
        "monaco-editor": "^0.50.0",
        "mongodb": "^6.0.0",
        "open": "^8.0.0",
        "pg": "^8.11.2",
        "pg-connection-string": "^2.6.2",
        "pg-structure": "^7.15.0",
        "semver": "^7.5.2",
        "slickgrid-react": "^5.5.1",
        "underscore": "^1.12.1",
        "uuid": "^10.0.0",
        "vscode-json-languageservice": "^3.0.8",
        "vscode-languageclient": "^6.1.3",
        "vscode-languageserver": "^6.1.1",
        "vscode-languageserver-textdocument": "^1.0.1",
        "vscode-nls": "^4.0.0",
        "vscode-uri": "^1.0.1"
    },
    "extensionDependencies": [
        "ms-azuretools.vscode-azureresourcegroups"
    ],
    "overrides": {
        "es5-ext": "0.10.53"
    }
}<|MERGE_RESOLUTION|>--- conflicted
+++ resolved
@@ -1214,11 +1214,8 @@
         "@microsoft/vscode-azext-azureauth": "^2.3.0",
         "@microsoft/vscode-azext-azureutils": "^3.0.1",
         "@microsoft/vscode-azext-utils": "^2.4.0",
-<<<<<<< HEAD
         "@microsoft/vscode-azureresources-api": "2.3.1",
-=======
         "@monaco-editor/react": "^4.6.0",
->>>>>>> 7f17a300
         "allotment": "^1.20.2",
         "antlr4ts": "^0.4.1-alpha.0",
         "bson": "^6.0.0",
