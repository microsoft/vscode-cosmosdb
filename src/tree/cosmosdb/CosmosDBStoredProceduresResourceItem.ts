/*---------------------------------------------------------------------------------------------
 *  Copyright (c) Microsoft Corporation. All rights reserved.
 *  Licensed under the MIT License. See License.txt in the project root for license information.
 *--------------------------------------------------------------------------------------------*/

import { type CosmosClient, type Resource, type StoredProcedureDefinition } from '@azure/cosmos';
import { createContextValue } from '@microsoft/vscode-azext-utils';
import * as l10n from '@vscode/l10n';
import * as vscode from 'vscode';
import { type Experience } from '../../AzureDBExperiences';
import { withClaimsChallengeHandling } from '../../cosmosdb/withClaimsChallengeHandling';
import { type TreeElement } from '../TreeElement';
import { type TreeElementWithContextValue } from '../TreeElementWithContextValue';
import { type TreeElementWithExperience } from '../TreeElementWithExperience';
import { type CosmosDBStoredProceduresModel } from './models/CosmosDBStoredProceduresModel';

export abstract class CosmosDBStoredProceduresResourceItem
    implements TreeElement, TreeElementWithExperience, TreeElementWithContextValue
{
    public readonly id: string;
    public readonly contextValue: string = 'treeItem.storedProcedures';

    protected constructor(
        public readonly model: CosmosDBStoredProceduresModel,
        public readonly experience: Experience,
    ) {
        this.id = `${model.accountInfo.id}/${model.database.id}/${model.container.id}/storedProcedures`;
        this.contextValue = createContextValue([this.contextValue, `experience.${this.experience.api}`]);
    }

    public async getChildren(): Promise<TreeElement[]> {
<<<<<<< HEAD
        const storedProcedures = await withClaimsChallengeHandling(this.model.accountInfo, async (cosmosClient) =>
            this.getStoredProcedures(cosmosClient),
        );
=======
        const { endpoint, credentials, isEmulator } = this.model.accountInfo;
        const cosmosClient = getCosmosClient(endpoint, credentials, isEmulator);
        const storedProcedures = await this.getStoredProcedures(cosmosClient);
        const sortedProcedures = storedProcedures.sort((a, b) => a.id.localeCompare(b.id));
>>>>>>> beb06e15

        return this.getChildrenImpl(sortedProcedures);
    }

    getTreeItem(): vscode.TreeItem {
        return {
            id: this.id,
            contextValue: this.contextValue,
            iconPath: new vscode.ThemeIcon('server-process'),
            label: l10n.t('Stored Procedures'),
            collapsibleState: vscode.TreeItemCollapsibleState.Collapsed,
        };
    }

    protected async getStoredProcedures(cosmosClient: CosmosClient): Promise<(StoredProcedureDefinition & Resource)[]> {
        const result = await cosmosClient
            .database(this.model.database.id)
            .container(this.model.container.id)
            .scripts.storedProcedures.readAll()
            .fetchAll();

        return result.resources;
    }

    protected abstract getChildrenImpl(
        storedProcedures: (StoredProcedureDefinition & Resource)[],
    ): Promise<TreeElement[]>;
}<|MERGE_RESOLUTION|>--- conflicted
+++ resolved
@@ -29,16 +29,10 @@
     }
 
     public async getChildren(): Promise<TreeElement[]> {
-<<<<<<< HEAD
         const storedProcedures = await withClaimsChallengeHandling(this.model.accountInfo, async (cosmosClient) =>
             this.getStoredProcedures(cosmosClient),
         );
-=======
-        const { endpoint, credentials, isEmulator } = this.model.accountInfo;
-        const cosmosClient = getCosmosClient(endpoint, credentials, isEmulator);
-        const storedProcedures = await this.getStoredProcedures(cosmosClient);
         const sortedProcedures = storedProcedures.sort((a, b) => a.id.localeCompare(b.id));
->>>>>>> beb06e15
 
         return this.getChildrenImpl(sortedProcedures);
     }
