/*---------------------------------------------------------------------------------------------
 *  Copyright (c) Microsoft Corporation. All rights reserved.
 *  Licensed under the MIT License. See License.txt in the project root for license information.
 *--------------------------------------------------------------------------------------------*/

import { type OptionOnSelectData } from '@fluentui/react-combobox';
import {
    Button,
    Dialog,
    DialogActions,
    DialogBody,
    DialogContent,
    DialogSurface,
    DialogTitle,
    DialogTrigger,
    Dropdown,
    Label,
    Menu,
    MenuDivider,
    MenuItem,
    type MenuItemProps,
    MenuList,
    MenuPopover,
    MenuTrigger,
    Option,
    Overflow,
    OverflowItem,
    Toolbar,
    ToolbarButton,
    ToolbarDivider,
    Tooltip,
    useIsOverflowGroupVisible,
    useIsOverflowItemVisible,
    useOverflowMenu,
    useRestoreFocusTarget,
} from '@fluentui/react-components';
import {
    ArrowClockwiseFilled,
    ArrowDownloadRegular,
    ArrowLeftFilled,
    ArrowPreviousFilled,
    ArrowRightFilled,
    Checkmark16Filled,
    DocumentCopyRegular,
    MoreHorizontal20Filled,
    NumberSymbolSquareRegular,
} from '@fluentui/react-icons';
import * as l10n from '@vscode/l10n';
import { type ForwardedRef, forwardRef, type PropsWithChildren, useEffect, useState } from 'react';
import { queryMetricsToJSON, queryResultToJSON } from '../../../../utils/convertors';
import { Timer } from '../../../Timer';
import { useQueryEditorDispatcher, useQueryEditorState } from '../state/QueryEditorContext';

export type OpenAlertDialogProps = {
    setOpen: (open: boolean) => void;
    setDoAction: (doAction: () => () => Promise<void>) => void;
};

export type AlertDialogProps = {
    open: boolean;
    setOpen: (open: boolean) => void;
    doAction: () => Promise<void>;
};

const AlertDialog = ({ open, setOpen, doAction }: AlertDialogProps) => {
    return (
        <Dialog modalType="alert" open={open} onOpenChange={(_event, data) => setOpen(data.open)}>
            <DialogSurface>
                <DialogBody>
                    <DialogTitle>{l10n.t('Attention')}</DialogTitle>
                    <DialogContent>
                        <div>
                            {l10n.t('All loaded data will be lost. The query will be executed again in new session.')}
                        </div>
                        <div>{l10n.t('Are you sure you want to continue?')}</div>
                    </DialogContent>

                    <DialogActions>
                        <Button appearance="secondary" onClick={() => void doAction()}>
                            {l10n.t('Continue')}
                        </Button>

                        <DialogTrigger disableButtonEnhancement>
                            <Button appearance="primary">{l10n.t('Close')}</Button>
                        </DialogTrigger>
                    </DialogActions>
                </DialogBody>
            </DialogSurface>
        </Dialog>
    );
};

type OverflowToolbarItemProps = {
    type: 'button' | 'menuitem';
};

const ReloadQueryButton = forwardRef(
    (props: OverflowToolbarItemProps & OpenAlertDialogProps, ref: ForwardedRef<HTMLButtonElement>) => {
        const state = useQueryEditorState();
        const dispatcher = useQueryEditorDispatcher();
        const restoreFocusTargetAttribute = useRestoreFocusTarget();
        const { setOpen, setDoAction } = props;

        const reloadData = () => {
            setOpen(true);
            setDoAction(() => async () => {
                setOpen(false);
                await dispatcher.runQuery(state.queryHistory[state.queryHistory.length - 1], {
                    countPerPage: state.pageSize,
                });
            });
        };

        return (
            <>
                {props.type === 'button' && (
                    <Tooltip content={l10n.t('Reload query results')} relationship="description" withArrow>
                        <ToolbarButton
                            ref={ref}
                            onClick={() => reloadData()}
                            aria-label={l10n.t('Refresh')}
                            icon={<ArrowClockwiseFilled />}
                            {...restoreFocusTargetAttribute}
                            disabled={!state.isConnected || !state.currentExecutionId}
                        />
                    </Tooltip>
                )}
                {props.type === 'menuitem' && (
                    <MenuItem
                        onClick={() => reloadData()}
                        aria-label={l10n.t('Refresh')}
                        icon={<ArrowClockwiseFilled />}
                        disabled={!state.isConnected || !state.currentExecutionId}
                    >
                        {l10n.t('Reload query results')}
                    </MenuItem>
                )}
            </>
        );
    },
);

const GoToFirstPageButton = forwardRef((props: OverflowToolbarItemProps, ref: ForwardedRef<HTMLButtonElement>) => {
    const state = useQueryEditorState();
    const dispatcher = useQueryEditorDispatcher();
    const toFirstPageDisabled =
        state.pageNumber === 1 || !state.isConnected || state.isExecuting || !state.currentExecutionId;
    const firstPage = async () => {
        await dispatcher.firstPage(state.currentExecutionId);
    };

    if (props.type === 'button') {
        return (
            <Tooltip content={l10n.t('Go to first page')} relationship="description" withArrow>
                <ToolbarButton
                    ref={ref}
                    onClick={() => void firstPage()}
                    aria-label={l10n.t('Go to start')}
                    icon={<ArrowPreviousFilled />}
                    disabled={toFirstPageDisabled}
                />
            </Tooltip>
        );
    }

    return (
        <MenuItem
            onClick={() => void firstPage()}
            aria-label={l10n.t('Go to start')}
            icon={<ArrowPreviousFilled />}
            disabled={toFirstPageDisabled}
        >
            {l10n.t('Go to first page')}
        </MenuItem>
    );
});

const GoToPrevPageButton = forwardRef((props: OverflowToolbarItemProps, ref: ForwardedRef<HTMLButtonElement>) => {
    const state = useQueryEditorState();
    const dispatcher = useQueryEditorDispatcher();
    const toPrevPageDisabled =
        state.pageNumber === 1 || !state.isConnected || state.isExecuting || !state.currentExecutionId;
    const prevPage = async () => {
        await dispatcher.prevPage(state.currentExecutionId);
    };

    if (props.type === 'button') {
        return (
            <Tooltip content={l10n.t('Go to previous page')} relationship="description" withArrow>
                <ToolbarButton
                    ref={ref}
                    onClick={() => void prevPage()}
                    aria-label={l10n.t('Go to previous page')}
                    icon={<ArrowLeftFilled />}
                    disabled={toPrevPageDisabled}
                />
            </Tooltip>
        );
    }

    return (
        <MenuItem
            onClick={() => void prevPage()}
            aria-label={l10n.t('Go to previous page')}
            icon={<ArrowLeftFilled />}
            disabled={toPrevPageDisabled}
        >
            {l10n.t('Go to previous page')}
        </MenuItem>
    );
});

const GoToNextPageButton = forwardRef((props: OverflowToolbarItemProps, ref: ForwardedRef<HTMLButtonElement>) => {
    const state = useQueryEditorState();
    const dispatcher = useQueryEditorDispatcher();
    const hasMoreResults = state.currentQueryResult?.hasMoreResults ?? false;
    const toNextPageDisabled =
        state.pageSize === -1 || // Disable if page size is set to 'All'
        !state.isConnected ||
        state.isExecuting ||
        !state.currentExecutionId ||
        !hasMoreResults;
    const nextPage = async () => {
        await dispatcher.nextPage(state.currentExecutionId);
    };

    if (props.type === 'button') {
        return (
            <Tooltip content={l10n.t('Go to next page (Load more)')} relationship="description" withArrow>
                <ToolbarButton
                    ref={ref}
                    onClick={() => void nextPage()}
                    aria-label={l10n.t('Go to next page')}
                    icon={<ArrowRightFilled />}
                    disabled={toNextPageDisabled}
                />
            </Tooltip>
        );
    }

    return (
        <MenuItem
            onClick={() => void nextPage()}
            aria-label={l10n.t('Go to next page')}
            icon={<ArrowRightFilled />}
            disabled={toNextPageDisabled}
        >
            {l10n.t('Go to next page')}
        </MenuItem>
    );
});

const ChangePageSizeButton = forwardRef(
    (props: OverflowToolbarItemProps & OpenAlertDialogProps, ref: ForwardedRef<HTMLDivElement>) => {
        const state = useQueryEditorState();
        const dispatcher = useQueryEditorDispatcher();
        const restoreFocusTargetAttribute = useRestoreFocusTarget();

        const pageSize = state.pageSize;
        const { setOpen, setDoAction } = props;

        const changePageSize = (countPerPage: number) => {
            if (!state.currentExecutionId) {
                // The result is not loaded yet, just set the page size
                dispatcher.setPageSize(countPerPage);
                return;
            }

            setOpen(true);
            setDoAction(() => async () => {
                setOpen(false);
                dispatcher.setPageSize(countPerPage);
                await dispatcher.runQuery(state.queryHistory[state.queryHistory.length - 1], { countPerPage });
            });
        };

        const onOptionSelect = (data: OptionOnSelectData) => {
            const parsedValue = parseInt(data.optionValue ?? '', 10);
            const countPerPage = isFinite(parsedValue) ? parsedValue : -1;
            changePageSize(countPerPage);
        };

        if (props.type === 'button') {
            return (
                <div ref={ref} style={{ paddingLeft: '8px' }}>
                    <Tooltip content={l10n.t('Change page size')} relationship="description" withArrow>
                        <Dropdown
                            onOptionSelect={(_event, data) => onOptionSelect(data)}
                            style={{ minWidth: '100px', maxWidth: '100px' }}
                            value={pageSize === -1 ? l10n.t('All') : pageSize.toString()}
                            selectedOptions={[pageSize.toString()]}
                            {...restoreFocusTargetAttribute}
                        >
                            <Option key="10" value={'10'}>
                                10
                            </Option>
                            <Option key="50" value={'50'}>
                                50
                            </Option>
                            <Option key="100" value={'100'}>
                                100
                            </Option>
                            <Option key="500" value={'500'}>
                                500
                            </Option>
                            <Option key="All" value={'-1'}>
                                {l10n.t('All')}
                            </Option>
                        </Dropdown>
                    </Tooltip>
                </div>
            );
        }

        return (
            <>
                <Menu>
                    <MenuTrigger>
                        <MenuItem aria-label={l10n.t('Change page size')} icon={<NumberSymbolSquareRegular />}>
                            {l10n.t('Change page size')}
                        </MenuItem>
                    </MenuTrigger>
                    <MenuPopover>
                        <MenuList>
                            <MenuItem
                                onClick={() => changePageSize(10)}
                                icon={
                                    <Checkmark16Filled style={{ visibility: pageSize === 10 ? 'visible' : 'hidden' }} />
                                }
                            >
                                10
                            </MenuItem>
                            <MenuItem
                                onClick={() => changePageSize(50)}
                                icon={
                                    <Checkmark16Filled style={{ visibility: pageSize === 50 ? 'visible' : 'hidden' }} />
                                }
                            >
                                50
                            </MenuItem>
                            <MenuItem
                                onClick={() => changePageSize(100)}
                                icon={
                                    <Checkmark16Filled
                                        style={{ visibility: pageSize === 100 ? 'visible' : 'hidden' }}
                                    />
                                }
                            >
                                100
                            </MenuItem>
                            <MenuItem
                                onClick={() => changePageSize(500)}
                                icon={
                                    <Checkmark16Filled
                                        style={{ visibility: pageSize === 500 ? 'visible' : 'hidden' }}
                                    />
                                }
                            >
                                500
                            </MenuItem>
                            <MenuItem
                                onClick={() => changePageSize(-1)}
                                icon={
                                    <Checkmark16Filled style={{ visibility: pageSize === -1 ? 'visible' : 'hidden' }} />
                                }
                            >
                                {l10n.t('All')}
                            </MenuItem>
                        </MenuList>
                    </MenuPopover>
                </Menu>
            </>
        );
    },
);

const StatusBar = forwardRef((props: OverflowToolbarItemProps, ref: ForwardedRef<HTMLDivElement>) => {
    const state = useQueryEditorState();

    const [time, setTime] = useState(0);

    const recordRange = state.currentExecutionId
        ? state.pageSize === -1
            ? state.currentQueryResult?.documents?.length
                ? `0 - ${state.currentQueryResult?.documents?.length}`
                : l10n.t('All')
            : `${(state.pageNumber - 1) * state.pageSize} - ${state.pageNumber * state.pageSize}`
        : `0 - 0`;

    useEffect(() => {
        let interval: NodeJS.Timeout | undefined = undefined;
        let now: number;

        if (state.isExecuting) {
            now = Date.now();
            interval = setInterval(() => {
                setTime(Date.now() - now);
            }, 10);
        } else {
            now = 0;
            setTime(0);
            clearInterval(interval);
        }
        return () => clearInterval(interval);
    }, [state.isExecuting]);

    if (props.type === 'button') {
        return (
            <div ref={ref} style={{ minWidth: '100px', maxWidth: '100px', textAlign: 'center' }}>
                {state.isExecuting && <Timer time={time} />}
                {!state.isExecuting && <Label weight="semibold">{recordRange}</Label>}
            </div>
        );
    }

    return (
        <MenuItem>
            {state.isExecuting && <Timer time={time} />}
            {!state.isExecuting && <Label weight="semibold">{recordRange}</Label>}
        </MenuItem>
    );
});

const CopyToClipboardButton = forwardRef(
    (props: OverflowToolbarItemProps & ResultToolbarProps, ref: ForwardedRef<HTMLButtonElement>) => {
        const state = useQueryEditorState();
        const dispatcher = useQueryEditorDispatcher();
        const { selectedTab } = props;
        const hasSelection = state.selectedRows.length > 1; // If one document selected, it's not a selection
        const tooltipClipboardContent = hasSelection
            ? l10n.t('Copy selected items to clipboard')
            : l10n.t('Copy all results from the current page to clipboard');

        async function onSaveToClipboardAsCSV() {
            if (selectedTab === 'result__tab') {
<<<<<<< HEAD
                await dispatcher.copyCSVToClipboard(
                    state.currentQueryResult,
                    state.partitionKey,
                    hasSelection ? state.selectedRows : undefined,
                );
            }

            if (selectedTab === 'stats__tab') {
                await dispatcher.copyMetricsCSVToClipboard(state.currentQueryResult);
=======
                const selectedRows = hasSelection ? state.selectedRows : undefined;
                const csv = await queryResultToCsv(state.currentQueryResult, state.partitionKey, selectedRows);
                await dispatcher.copyToClipboard(csv);
            }

            if (selectedTab === 'stats__tab') {
                const csv = await queryMetricsToCsv(state.currentQueryResult);
                await dispatcher.copyToClipboard(csv);
>>>>>>> b9504c79
            }
        }

        async function onSaveToClipboardAsJSON() {
            if (selectedTab === 'result__tab') {
                const selectedRows = hasSelection ? state.selectedRows : undefined;
                const json = await queryResultToJSON(state.currentQueryResult, selectedRows);
                await dispatcher.copyToClipboard(json);
            }

            if (selectedTab === 'stats__tab') {
                const json = await queryMetricsToJSON(state.currentQueryResult);
                await dispatcher.copyToClipboard(json);
            }
        }

        return (
            <Menu>
                <MenuTrigger>
                    <Tooltip content={tooltipClipboardContent} relationship="description" withArrow>
                        {props.type === 'button' ? (
                            <ToolbarButton
                                ref={ref}
                                aria-label={l10n.t('Copy to clipboard')}
                                icon={<DocumentCopyRegular />}
                                disabled={!state.isConnected}
                            />
                        ) : (
                            <MenuItem
                                aria-label={l10n.t('Copy to clipboard')}
                                icon={<DocumentCopyRegular />}
                                disabled={!state.isConnected}
                            >
                                {l10n.t('Copy to clipboard')}
                            </MenuItem>
                        )}
                    </Tooltip>
                </MenuTrigger>
                <MenuPopover>
                    <MenuList>
                        <MenuItem onClick={() => void onSaveToClipboardAsCSV()}>CSV</MenuItem>
                        <MenuItem onClick={() => void onSaveToClipboardAsJSON()}>JSON</MenuItem>
                    </MenuList>
                </MenuPopover>
            </Menu>
        );
    },
);

const ExportButton = forwardRef(
    (props: OverflowToolbarItemProps & ResultToolbarProps, ref: ForwardedRef<HTMLButtonElement>) => {
        const state = useQueryEditorState();
        const dispatcher = useQueryEditorDispatcher();
        const { selectedTab } = props;
        const hasSelection = state.selectedRows.length > 1; // If one document selected, it's not a selection
        const tooltipExportContent = hasSelection
            ? l10n.t('Export selected items')
            : l10n.t('Export all results from the current page');

        async function onSaveAsCSV() {
            const filename = `${state.dbName}_${state.collectionName}_${state.currentQueryResult?.activityId ?? 'query'}`;
            if (selectedTab === 'result__tab') {
<<<<<<< HEAD
                await dispatcher.saveCSV(`${filename}_result`, state.currentQueryResult, state.partitionKey);
            }

            if (selectedTab === 'stats__tab') {
                await dispatcher.saveMetricsCSV(`${filename}_stats`, state.currentQueryResult);
=======
                const csv = await queryResultToCsv(state.currentQueryResult, state.partitionKey);
                await dispatcher.saveToFile(csv, `${filename}_result`, 'csv');
            }

            if (selectedTab === 'stats__tab') {
                const csv = await queryMetricsToCsv(state.currentQueryResult);
                await dispatcher.saveToFile(csv, `${filename}_stats`, 'csv');
>>>>>>> b9504c79
            }
        }

        async function onSaveAsJSON() {
            const filename = `${state.dbName}_${state.collectionName}_${state.currentQueryResult?.activityId ?? 'query'}`;
            if (selectedTab === 'result__tab') {
                const json = await queryResultToJSON(state.currentQueryResult);
                await dispatcher.saveToFile(json, `${filename}_result`, 'json');
            }

            if (selectedTab === 'stats__tab') {
                const json = await queryMetricsToJSON(state.currentQueryResult);
                await dispatcher.saveToFile(json, `${filename}_stats`, 'json');
            }
        }

        return (
            <Menu>
                <MenuTrigger>
                    <Tooltip content={tooltipExportContent} relationship="description" withArrow>
                        {props.type === 'button' ? (
                            <ToolbarButton
                                ref={ref}
                                aria-label={l10n.t('Export')}
                                icon={<ArrowDownloadRegular />}
                                disabled={!state.isConnected}
                            />
                        ) : (
                            <MenuItem aria-label="Export" icon={<ArrowDownloadRegular />} disabled={!state.isConnected}>
                                {l10n.t('Export')}
                            </MenuItem>
                        )}
                    </Tooltip>
                </MenuTrigger>
                <MenuPopover>
                    <MenuList>
                        <MenuItem onClick={() => void onSaveAsCSV()}>CSV</MenuItem>
                        <MenuItem onClick={() => void onSaveAsJSON()}>JSON</MenuItem>
                    </MenuList>
                </MenuPopover>
            </Menu>
        );
    },
);

interface ToolbarOverflowMenuItemProps extends Omit<MenuItemProps, 'id'> {
    id: string;
}

const ToolbarOverflowMenuItem = (props: PropsWithChildren<ToolbarOverflowMenuItemProps>) => {
    const { id, children } = props;
    const isVisible = useIsOverflowItemVisible(id);

    if (isVisible) {
        return null;
    }

    return children;
};

type ToolbarMenuOverflowDividerProps = {
    id: string;
};

const ToolbarMenuOverflowDivider = (props: ToolbarMenuOverflowDividerProps) => {
    const isGroupVisible = useIsOverflowGroupVisible(props.id);

    if (isGroupVisible === 'visible') {
        return null;
    }

    return <MenuDivider />;
};

const OverflowMenu = ({ selectedTab }: ResultToolbarProps & OpenAlertDialogProps) => {
    const { ref, isOverflowing } = useOverflowMenu<HTMLButtonElement>();
    const [open, setOpen] = useState(false);
    const [doAction, setDoAction] = useState<() => Promise<void>>(() => async () => {});

    if (!isOverflowing) {
        return null;
    }

    return (
        <>
            <AlertDialog open={open} setOpen={setOpen} doAction={doAction} />
            <Menu>
                <MenuTrigger disableButtonEnhancement>
                    <Button
                        ref={ref}
                        icon={<MoreHorizontal20Filled />}
                        aria-label={l10n.t('More items')}
                        appearance="subtle"
                    />
                </MenuTrigger>

                <MenuPopover>
                    <MenuList>
                        <ToolbarOverflowMenuItem id={'1'}>
                            <ReloadQueryButton type={'menuitem'} setOpen={setOpen} setDoAction={setDoAction} />
                        </ToolbarOverflowMenuItem>
                        <ToolbarMenuOverflowDivider id="1" />
                        <ToolbarOverflowMenuItem id={'2'}>
                            <GoToFirstPageButton type={'menuitem'} />
                        </ToolbarOverflowMenuItem>
                        <ToolbarOverflowMenuItem id={'3'}>
                            <GoToPrevPageButton type={'menuitem'} />
                        </ToolbarOverflowMenuItem>
                        <ToolbarOverflowMenuItem id={'4'}>
                            <GoToNextPageButton type={'menuitem'} />
                        </ToolbarOverflowMenuItem>
                        <ToolbarOverflowMenuItem id={'5'}>
                            <ChangePageSizeButton type={'menuitem'} setOpen={setOpen} setDoAction={setDoAction} />
                        </ToolbarOverflowMenuItem>
                        <ToolbarMenuOverflowDivider id="2" />
                        <ToolbarOverflowMenuItem id={'6'}>
                            <StatusBar type={'menuitem'} />
                        </ToolbarOverflowMenuItem>
                        <ToolbarMenuOverflowDivider id="3" />
                        <ToolbarOverflowMenuItem id={'7'}>
                            <CopyToClipboardButton type={'menuitem'} selectedTab={selectedTab} />
                        </ToolbarOverflowMenuItem>
                        <ToolbarOverflowMenuItem id={'8'}>
                            <ExportButton type={'menuitem'} selectedTab={selectedTab} />
                        </ToolbarOverflowMenuItem>
                    </MenuList>
                </MenuPopover>
            </Menu>
        </>
    );
};

type ToolbarOverflowDividerProps = {
    groupId: string;
};

const ToolbarOverflowDivider = ({ groupId }: ToolbarOverflowDividerProps) => {
    const groupVisibleState = useIsOverflowGroupVisible(groupId);

    if (groupVisibleState !== 'hidden') {
        return <ToolbarDivider />;
    }

    return null;
};

export type ResultToolbarProps = { selectedTab: string };

export const ResultPanelToolbarOverflow = ({ selectedTab }: ResultToolbarProps) => {
    const [open, setOpen] = useState(false);
    const [doAction, setDoAction] = useState<() => Promise<void>>(() => async () => {});

    return (
        <>
            <AlertDialog open={open} setOpen={setOpen} doAction={doAction} />
            <Overflow padding={70}>
                <Toolbar aria-label="Default" size={'small'}>
                    <OverflowItem id={'1'} groupId={'1'}>
                        <ReloadQueryButton type={'button'} setOpen={setOpen} setDoAction={setDoAction} />
                    </OverflowItem>
                    <ToolbarOverflowDivider groupId="1" />
                    <OverflowItem id={'2'} groupId={'2'}>
                        <GoToFirstPageButton type={'button'} />
                    </OverflowItem>
                    <OverflowItem id={'3'} groupId={'2'}>
                        <GoToPrevPageButton type={'button'} />
                    </OverflowItem>
                    <OverflowItem id={'4'} groupId={'2'}>
                        <GoToNextPageButton type={'button'} />
                    </OverflowItem>
                    <OverflowItem id={'5'} groupId={'2'}>
                        <ChangePageSizeButton type={'button'} setOpen={setOpen} setDoAction={setDoAction} />
                    </OverflowItem>
                    <ToolbarOverflowDivider groupId="2" />
                    <OverflowItem id={'6'} groupId={'3'}>
                        <StatusBar type={'button'} />
                    </OverflowItem>
                    <ToolbarOverflowDivider groupId="3" />
                    <OverflowItem id={'7'} groupId={'4'}>
                        <CopyToClipboardButton type={'button'} selectedTab={selectedTab} />
                    </OverflowItem>
                    <OverflowItem id={'8'} groupId={'4'}>
                        <ExportButton type={'button'} selectedTab={selectedTab} />
                    </OverflowItem>
                    <OverflowMenu selectedTab={selectedTab} setOpen={setOpen} setDoAction={setDoAction} />
                </Toolbar>
            </Overflow>
        </>
    );
};<|MERGE_RESOLUTION|>--- conflicted
+++ resolved
@@ -433,7 +433,6 @@
 
         async function onSaveToClipboardAsCSV() {
             if (selectedTab === 'result__tab') {
-<<<<<<< HEAD
                 await dispatcher.copyCSVToClipboard(
                     state.currentQueryResult,
                     state.partitionKey,
@@ -443,16 +442,6 @@
 
             if (selectedTab === 'stats__tab') {
                 await dispatcher.copyMetricsCSVToClipboard(state.currentQueryResult);
-=======
-                const selectedRows = hasSelection ? state.selectedRows : undefined;
-                const csv = await queryResultToCsv(state.currentQueryResult, state.partitionKey, selectedRows);
-                await dispatcher.copyToClipboard(csv);
-            }
-
-            if (selectedTab === 'stats__tab') {
-                const csv = await queryMetricsToCsv(state.currentQueryResult);
-                await dispatcher.copyToClipboard(csv);
->>>>>>> b9504c79
             }
         }
 
@@ -515,21 +504,11 @@
         async function onSaveAsCSV() {
             const filename = `${state.dbName}_${state.collectionName}_${state.currentQueryResult?.activityId ?? 'query'}`;
             if (selectedTab === 'result__tab') {
-<<<<<<< HEAD
                 await dispatcher.saveCSV(`${filename}_result`, state.currentQueryResult, state.partitionKey);
             }
 
             if (selectedTab === 'stats__tab') {
                 await dispatcher.saveMetricsCSV(`${filename}_stats`, state.currentQueryResult);
-=======
-                const csv = await queryResultToCsv(state.currentQueryResult, state.partitionKey);
-                await dispatcher.saveToFile(csv, `${filename}_result`, 'csv');
-            }
-
-            if (selectedTab === 'stats__tab') {
-                const csv = await queryMetricsToCsv(state.currentQueryResult);
-                await dispatcher.saveToFile(csv, `${filename}_stats`, 'csv');
->>>>>>> b9504c79
             }
         }
 
