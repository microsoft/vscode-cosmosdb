--- conflicted
+++ resolved
@@ -25,15 +25,9 @@
 import { type Channel } from '../../panels/Communication/Channel/Channel';
 import { getErrorMessage } from '../../panels/Communication/Channel/CommonChannel';
 import { getConfirmationAsInSettings } from '../../utils/dialogs/getConfirmation';
-<<<<<<< HEAD
-import { extractPartitionKey } from '../../utils/document';
+import { arePartitionKeysEqual, extractPartitionKey } from '../../utils/document';
 import { getCosmosDBKeyCredential } from '../CosmosDBCredential';
 import { type NoSqlQueryConnection } from '../NoSqlQueryConnection';
-=======
-import { arePartitionKeysEqual, extractPartitionKey } from '../../utils/document';
-import { type NoSqlQueryConnection } from '../NoSqlCodeLensProvider';
-import { getCosmosClient, getCosmosDBKeyCredential } from '../getCosmosClient';
->>>>>>> 7ca87660
 import { type CosmosDBRecord, type CosmosDBRecordIdentifier } from '../types/queryResult';
 import { withClaimsChallengeHandling } from '../withClaimsChallengeHandling';
 
@@ -90,18 +84,6 @@
         });
     }
 
-<<<<<<< HEAD
-            try {
-                const partitionKey = await this.getPartitionKey();
-                const response = await withClaimsChallengeHandling(this.connection, async (client) =>
-                    client
-                        .database(this.databaseId)
-                        .container(this.containerId)
-                        .items.create<ItemDefinition>(document, {
-                            abortSignal: this.abortController.signal,
-                        }),
-                );
-=======
     async createInternal(
         document: ItemDefinition,
         context: IActionContext,
@@ -114,13 +96,11 @@
             throw new Error(l10n.t('Item id is required'));
         }
         try {
-            const response = await this.client
-                .database(this.databaseId)
-                .container(this.containerId)
-                .items.create<ItemDefinition>(document, {
+            const response = await withClaimsChallengeHandling(this.connection, async (client) =>
+                client.database(this.databaseId).container(this.containerId).items.create<ItemDefinition>(document, {
                     abortSignal: this.abortController.signal,
-                });
->>>>>>> 7ca87660
+                }),
+            );
 
             if (response?.resource) {
                 const record = response.resource as CosmosDBRecord;
@@ -238,19 +218,7 @@
             }
 
             try {
-<<<<<<< HEAD
-                const response = await withClaimsChallengeHandling(this.connection, async (client) =>
-                    client
-                        .database(this.databaseId)
-                        .container(this.containerId)
-                        .item(documentId.id!, documentId.partitionKey)
-                        .replace(document, {
-                            abortSignal: this.abortController.signal,
-                        }),
-                );
-=======
                 const containerPartitionKey = await this.getPartitionKey();
->>>>>>> 7ca87660
 
                 // Extract partition key from the updated document
                 let newPartitionKey: PartitionKey | undefined = undefined;
@@ -310,13 +278,15 @@
                     // Normal update - partition key hasn't changed
                     context.telemetry.properties.partitionKeyChanged = 'false';
 
-                    const response = await this.client
-                        .database(this.databaseId)
-                        .container(this.containerId)
-                        .item(documentId.id, documentId.partitionKey)
-                        .replace(document, {
-                            abortSignal: this.abortController.signal,
-                        });
+                    const response = await withClaimsChallengeHandling(this.connection, async (client) =>
+                        client
+                            .database(this.databaseId)
+                            .container(this.containerId)
+                            .item(documentId.id!, documentId.partitionKey)
+                            .replace(document, {
+                                abortSignal: this.abortController.signal,
+                            }),
+                    );
 
                     if (response?.resource) {
                         const record = response.resource as CosmosDBRecord;
@@ -362,24 +332,11 @@
                 throw new Error(l10n.t('Item id is required'));
             }
 
-<<<<<<< HEAD
-            try {
-                const result = await withClaimsChallengeHandling(this.connection, async (client) =>
-                    client
-                        .database(this.databaseId)
-                        .container(this.containerId)
-                        .item(documentId.id!, documentId.partitionKey)
-                        .delete({
-                            abortSignal: this.abortController.signal,
-                        }),
-                );
-=======
             const confirmation = await getConfirmationAsInSettings(
                 l10n.t('Delete Confirmation'),
                 l10n.t('Are you sure you want to delete the selected item?'),
                 'delete',
             );
->>>>>>> 7ca87660
 
             if (!confirmation) {
                 return;
@@ -399,13 +356,15 @@
         }
 
         try {
-            const result = await this.client
-                .database(this.databaseId)
-                .container(this.containerId)
-                .item(documentId.id, documentId.partitionKey)
-                .delete({
-                    abortSignal: this.abortController.signal,
-                });
+            const result = await withClaimsChallengeHandling(this.connection, async (client) =>
+                client
+                    .database(this.databaseId)
+                    .container(this.containerId)
+                    .item(documentId.id!, documentId.partitionKey)
+                    .delete({
+                        abortSignal: this.abortController.signal,
+                    }),
+            );
 
             if (result?.statusCode === 204) {
                 await this.channel.postMessage({
