/*---------------------------------------------------------------------------------------------
 *  Copyright (c) Microsoft Corporation. All rights reserved.
 *  Licensed under the MIT License. See License.txt in the project root for license information.
 *--------------------------------------------------------------------------------------------*/

import { CollectionMeta, DocumentClient, CollectionPartitionKey } from 'documentdb';
import { IAzureNode, IAzureTreeItem, IAzureParentTreeItem, UserCancelledError } from 'vscode-azureextensionui';
import * as vscode from 'vscode';
import { getDocumentClient } from "../getDocumentClient";
import { DocDBDocumentsTreeItem } from './DocDBDocumentsTreeItem';
import * as path from "path";
import { DialogBoxResponses } from '../../constants';
import { DocDBStoredProcedureTreeItem } from './DocDBStoredProcedureTreeItem';
import { DocDBDocumentTreeItem } from './DocDBDocumentTreeItem';

/**
 * Represents a DocumentDB collection
 */
export class DocDBCollectionTreeItem implements IAzureParentTreeItem {
    public static contextValue: string = "cosmosDBDocumentCollection";
    public readonly contextValue: string = DocDBCollectionTreeItem.contextValue;

    private readonly _documentsTreeItem: DocDBDocumentsTreeItem;
    private readonly _storedProceduresTreeItem: DocDBStoredProceduresTreeItem;

    constructor(
        private _documentEndpoint: string,
        private _masterKey: string,
        private _collection: CollectionMeta,
        private _isEmulator: boolean) {

<<<<<<< HEAD
        this._children = [
            new DocDBDocumentsTreeItem(this._documentEndpoint, this._masterKey, this, this._isEmulator),

            // Disable showing stored procedures until users can edit them (https://github.com/Microsoft/vscode-cosmosdb/issues/457, https://github.com/Microsoft/vscode-cosmosdb/issues/413)
            // new DocDBStoredProceduresTreeItem(this._documentEndpoint, this._masterKey, this._collection, this._isEmulator)
        ];
=======
        this._documentsTreeItem = new DocDBDocumentsTreeItem(this._documentEndpoint, this._masterKey, this, this._isEmulator);
        this._storedProceduresTreeItem = new DocDBStoredProceduresTreeItem(this._documentEndpoint, this._masterKey, this._collection, this._isEmulator);
>>>>>>> be4bb373
    }

    public get id(): string {
        return this._collection.id;
    }

    public get label(): string {
        return this._collection.id;
    }

    public get iconPath(): string | vscode.Uri | { light: string | vscode.Uri; dark: string | vscode.Uri } {
        return {
            light: path.join(__filename, '..', '..', '..', '..', '..', 'resources', 'icons', 'theme-agnostic', 'Collection.svg'),
            dark: path.join(__filename, '..', '..', '..', '..', '..', 'resources', 'icons', 'theme-agnostic', 'Collection.svg')
        };
    }

    public async loadMoreChildren(node: IAzureNode<IAzureTreeItem>, clearCache: boolean): Promise<IAzureTreeItem[]> {
        return [this._documentsTreeItem, this._storedProceduresTreeItem];
    }

    public hasMoreChildren(): boolean {
        return false;
    }

    public get link(): string {
        return this._collection._self;
    }

    public get partitionKey(): CollectionPartitionKey | undefined {
        return this._collection.partitionKey;
    }

    public getDocumentClient(): DocumentClient {
        return getDocumentClient(this._documentEndpoint, this._masterKey, this._isEmulator);
    }

    public async deleteTreeItem(_node: IAzureNode): Promise<void> {
        const message: string = `Are you sure you want to delete collection '${this.label}' and its contents?`;
        const result = await vscode.window.showWarningMessage(message, DialogBoxResponses.Yes, DialogBoxResponses.Cancel);
        if (result === DialogBoxResponses.Yes) {
            const client = this.getDocumentClient();
            await new Promise((resolve, reject) => {
                client.deleteCollection(this.link, function (err) {
                    err ? reject(err) : resolve();
                });
            });
        } else {
            throw new UserCancelledError();
        }
    }

    public pickTreeItem?(expectedContextValue: string): IAzureTreeItem | undefined {
        switch (expectedContextValue) {
            case DocDBDocumentsTreeItem.contextValue:
            case DocDBDocumentTreeItem.contextValue:
                return this._documentsTreeItem;

            case DocDBStoredProceduresTreeItem.contextValue:
            case DocDBStoredProcedureTreeItem.contextValue:
                return this._storedProceduresTreeItem;

            default:
                return undefined;
        }
    }
}<|MERGE_RESOLUTION|>--- conflicted
+++ resolved
@@ -29,17 +29,10 @@
         private _collection: CollectionMeta,
         private _isEmulator: boolean) {
 
-<<<<<<< HEAD
-        this._children = [
-            new DocDBDocumentsTreeItem(this._documentEndpoint, this._masterKey, this, this._isEmulator),
+        this._documentsTreeItem = new DocDBDocumentsTreeItem(this._documentEndpoint, this._masterKey, this, this._isEmulator);
 
-            // Disable showing stored procedures until users can edit them (https://github.com/Microsoft/vscode-cosmosdb/issues/457, https://github.com/Microsoft/vscode-cosmosdb/issues/413)
-            // new DocDBStoredProceduresTreeItem(this._documentEndpoint, this._masterKey, this._collection, this._isEmulator)
-        ];
-=======
-        this._documentsTreeItem = new DocDBDocumentsTreeItem(this._documentEndpoint, this._masterKey, this, this._isEmulator);
-        this._storedProceduresTreeItem = new DocDBStoredProceduresTreeItem(this._documentEndpoint, this._masterKey, this._collection, this._isEmulator);
->>>>>>> be4bb373
+        // Disable showing stored procedures until users can edit them (https://github.com/Microsoft/vscode-cosmosdb/issues/457, https://github.com/Microsoft/vscode-cosmosdb/issues/413)
+        // this._storedProceduresTreeItem = new DocDBStoredProceduresTreeItem(this._documentEndpoint, this._masterKey, this._collection, this._isEmulator);
     }
 
     public get id(): string {
@@ -58,7 +51,7 @@
     }
 
     public async loadMoreChildren(node: IAzureNode<IAzureTreeItem>, clearCache: boolean): Promise<IAzureTreeItem[]> {
-        return [this._documentsTreeItem, this._storedProceduresTreeItem];
+        return [this._documentsTreeItem /*, this._storedProceduresTreeItem */];
     }
 
     public hasMoreChildren(): boolean {
