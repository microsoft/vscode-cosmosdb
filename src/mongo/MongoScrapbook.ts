--- conflicted
+++ resolved
@@ -109,15 +109,14 @@
 			const err = command.errors[0];
 			throw new Error(`Error near line ${err.range.start.line}, column ${err.range.start.character}: '${err.message}'. Please check syntax.`);
 		}
+		const treeData = database.treeDataProvider;
 		if (command.name === 'find') {
-<<<<<<< HEAD
-			await editorManager.showDocument(new MongoFindResultEditor(database, command, tree), 'cosmos-result.json', { showInNextColumn: true });
+			await editorManager.showDocument(new MongoFindResultEditor(database, command), 'cosmos-result.json', { showInNextColumn: true });
 		} else if (command.name === 'drop') {
-			const collectionNode = await tree.findNode(database.id + "/" + command.collection);
-			collectionNode.deleteNode();
-=======
-			await editorManager.showDocument(new MongoFindResultEditor(database, command), 'cosmos-result.json', { showInNextColumn: true });
->>>>>>> 0c0e2e87
+			const collectionNode = await database.treeDataProvider.findTreeItem(database.id + "/" + command.collection);
+			if (collectionNode) {
+				collectionNode.deleteTreeItem();
+			}
 		} else {
 			const result = await database.executeCommand(command, context);
 			if (command.name === 'findOne') {
@@ -128,8 +127,10 @@
 			} else {
 				await vscodeUtil.showNewFile(result, extensionPath, 'result', '.json', activeEditor.viewColumn + 1);
 				if (command.collection && command.name !== 'count') {
-					const collectionNode = await tree.findNode(database.id + "/" + command.collection);
-					tree.refresh(collectionNode);
+					const collectionNode = await treeData.findTreeItem(database.id + "/" + command.collection);
+					if (collectionNode) {
+						treeData.refresh(collectionNode);
+					}
 				}
 			}
 		}
