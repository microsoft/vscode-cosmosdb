{
    "name": "vscode-cosmosdb",
    "version": "0.15.0",
    "aiKey": "AIF-d9b70cd4-b9f9-4d70-929b-a071c400b217",
    "publisher": "ms-azuretools",
    "displayName": "Azure Databases",
    "description": "Create, browse, and update globally distributed, multi-model databases in Azure.",
    "engines": {
        "vscode": "^1.48.0"
    },
    "galleryBanner": {
        "color": "#3c3c3c",
        "theme": "dark"
    },
    "icon": "resources/databases.png",
    "categories": [
        "Azure"
    ],
    "keywords": [
        "Cosmos DB",
        "DocumentDB",
        "Graph",
        "Gremlin",
        "MongoDB",
        "PostgreSQL"
    ],
    "preview": true,
    "homepage": "https://github.com/microsoft/vscode-cosmosdb/blob/main/README.md",
    "bugs": {
        "url": "https://github.com/microsoft/vscode-cosmosdb/issues"
    },
    "license": "SEE LICENSE IN LICENSE.md",
    "repository": {
        "type": "git",
        "url": "https://github.com/microsoft/vscode-cosmosdb"
    },
    "main": "./main",
    "activationEvents": [
        "onLanguage:mongo",
        "onView:azureDatabasesExplorer",
        "onCommand:azureDatabases.update",
        "onCommand:azureDatabases.loadMore",
        "onCommand:azureDatabases.refresh",
        "onCommand:azureDatabases.openInPortal",
        "onCommand:cosmosDB.attachDatabaseAccount",
        "onCommand:cosmosDB.attachEmulator",
        "onCommand:azureDatabases.createServer",
        "onCommand:cosmosDB.deleteAccount",
        "onCommand:azureDatabases.detachDatabaseAccount",
        "onCommand:cosmosDB.createMongoDatabase",
        "onCommand:cosmosDB.createMongoCollection",
        "onCommand:cosmosDB.createMongoDocument",
        "onCommand:cosmosDB.createDocDBDatabase",
        "onCommand:cosmosDB.createDocDBCollection",
        "onCommand:cosmosDB.createDocDBDocument",
        "onCommand:cosmosDB.createDocDBStoredProcedure",
        "onCommand:cosmosDB.createGraphDatabase",
        "onCommand:cosmosDB.createGraph",
        "onCommand:cosmosDB.connectMongoDB",
        "onCommand:cosmosDB.deleteMongoDB",
        "onCommand:cosmosDB.deleteMongoCollection",
        "onCommand:cosmosDB.deleteMongoDocument",
        "onCommand:cosmosDB.deleteDocDBDatabase",
        "onCommand:cosmosDB.deleteDocDBCollection",
        "onCommand:cosmosDB.deleteDocDBDocument",
        "onCommand:cosmosDB.deleteGraphDatabase",
        "onCommand:cosmosDB.deleteGraph",
        "onCommand:cosmosDB.executeAllMongoCommands",
        "onCommand:cosmosDB.executeMongoCommand",
        "onCommand:cosmosDB.importDocument",
        "onCommand:cosmosDB.newMongoScrapbook",
        "onCommand:cosmosDB.openDocument",
        "onCommand:cosmosDB.openStoredProcedure",
        "onCommand:cosmosDB.openCollection",
        "onCommand:cosmosDB.copyConnectionString",
        "onCommand:cosmosDB.launchMongoShell",
        "onCommand:cosmosDB.openGraphExplorer",
        "onCommand:postgreSQL.deleteServer",
        "onCommand:postgreSQL.createDatabase",
        "onCommand:postgreSQL.deleteDatabase",
        "onCommand:postgreSQL.deleteTable",
        "onCommand:postgreSQL.openFunction",
        "onCommand:postgreSQL.openStoredProcedure",
        "onCommand:postgreSQL.deleteFunction",
        "onCommand:postgreSQL.deleteStoredProcedure",
        "onCommand:postgreSQL.enterCredentials",
        "onCommand:postgreSQL.configureFirewall",
        "onCommand:postgreSQL.connectDatabase",
        "onCommand:postgreSQL.createFunctionQuery",
        "onCommand:postgreSQL.createStoredProcedureQuery",
        "onCommand:postgreSQL.executeQuery",
        "onFileSystem:azureDatabases"
    ],
    "contributes": {
        "viewsContainers": {
            "activitybar": [
                {
                    "id": "azure",
                    "title": "Azure",
                    "icon": "resources/azure.svg"
                }
            ]
        },
        "views": {
            "azure": [
                {
                    "id": "azureDatabasesExplorer",
                    "name": "Databases",
                    "when": "config.azureDatabases.showExplorer == true"
                }
            ]
        },
        "languages": [
            {
                "id": "mongo",
                "aliases": [
                    "Mongo Scrapbook",
                    "mongo"
                ],
                "extensions": [
                    ".mongo"
                ],
                "firstLine": "^#!/.*\\bmongo*\\b",
                "configuration": "./grammar/configuration.json"
            },
            {
                "id": "postgres",
                "aliases": [
                    "PostgreSQL"
                ],
                "extensions": [
                    ".psql"
                ]
            }
        ],
        "grammars": [
            {
                "language": "mongo",
                "scopeName": "source.mongo.js",
                "path": "./grammar/JavaScript.tmLanguage.json"
            },
            {
                "scopeName": "source.mongo.js.regexp",
                "path": "./grammar/Regular Expressions (JavaScript).tmLanguage"
            }
        ],
        "commands": [
            {
                "command": "cosmosDB.selectSubscriptions",
                "title": "Select Subscriptions...",
                "icon": {
                    "light": "resources/icons/light/filter.svg",
                    "dark": "resources/icons/dark/filter.svg"
                }
            },
            {
                "category": "MongoDB",
                "command": "cosmosDB.executeMongoCommand",
                "title": "Execute MongoDB Command"
            },
            {
                "category": "MongoDB",
                "command": "cosmosDB.executeAllMongoCommands",
                "title": "Execute All MongoDB Commands"
            },
            {
                "category": "MongoDB",
                "command": "cosmosDB.launchMongoShell",
                "title": "Launch Shell"
            },
            {
                "category": "Cosmos DB",
                "command": "cosmosDB.attachDatabaseAccount",
                "title": "Attach Database Account...",
                "icon": {
                    "light": "resources/icons/light/plug.svg",
                    "dark": "resources/icons/dark/plug.svg"
                }
            },
            {
                "category": "Cosmos DB",
                "command": "cosmosDB.attachEmulator",
                "title": "Attach Emulator..."
            },
            {
                "category": "Azure Databases",
                "command": "azureDatabases.createServer",
                "title": "Create Server...",
                "icon": {
                    "light": "resources/icons/light/add.svg",
                    "dark": "resources/icons/dark/add.svg"
                }
            },
            {
                "category": "Cosmos DB",
                "command": "cosmosDB.deleteAccount",
                "title": "Delete Account..."
            },
            {
                "category": "PostgreSQL",
                "command": "postgreSQL.deleteServer",
                "title": "Delete Server..."
            },
            {
                "category": "MongoDB",
                "command": "cosmosDB.createMongoDatabase",
                "title": "Create Database..."
            },
            {
                "category": "MongoDB",
                "command": "cosmosDB.createMongoCollection",
                "title": "Create Collection..."
            },
            {
                "category": "MongoDB",
                "command": "cosmosDB.createMongoDocument",
                "title": "Create Document"
            },
            {
                "category": "Core (SQL)",
                "command": "cosmosDB.createDocDBDatabase",
                "title": "Create Database..."
            },
            {
                "category": "MongoDB",
                "command": "cosmosDB.openCollection",
                "title": "Open Collection"
            },
            {
                "category": "Core (SQL)",
                "command": "cosmosDB.createDocDBCollection",
                "title": "Create Collection..."
            },
            {
                "category": "Core (SQL)",
                "command": "cosmosDB.createDocDBDocument",
                "title": "Create Document..."
            },
            {
                "category": "Core (SQL)",
                "command": "cosmosDB.createDocDBStoredProcedure",
                "title": "Create Stored Procedure..."
            },
            {
                "category": "Graph (Gremlin)",
                "command": "cosmosDB.createGraphDatabase",
                "title": "Create Database..."
            },
            {
                "category": "Graph (Gremlin)",
                "command": "cosmosDB.createGraph",
                "title": "Create Graph..."
            },
            {
                "category": "PostgreSQL",
                "command": "postgreSQL.createDatabase",
                "title": "Create Database..."
            },
            {
                "category": "Cosmos DB",
                "command": "azureDatabases.detachDatabaseAccount",
                "title": "Detach"
            },
            {
                "category": "MongoDB",
                "command": "cosmosDB.connectMongoDB",
                "title": "Connect to Database..."
            },
            {
                "category": "MongoDB",
                "command": "cosmosDB.deleteMongoDB",
                "title": "Delete Database..."
            },
            {
                "category": "MongoDB",
                "command": "cosmosDB.deleteMongoCollection",
                "title": "Delete Collection..."
            },
            {
                "category": "MongoDB",
                "command": "cosmosDB.deleteMongoDocument",
                "title": "Delete Document..."
            },
            {
                "category": "Core (SQL)",
                "command": "cosmosDB.deleteDocDBDatabase",
                "title": "Delete Database..."
            },
            {
                "category": "Core (SQL)",
                "command": "cosmosDB.deleteDocDBCollection",
                "title": "Delete Collection..."
            },
            {
                "category": "Core (SQL)",
                "command": "cosmosDB.deleteDocDBDocument",
                "title": "Delete Document..."
            },
            {
                "category": "Core (SQL)",
                "command": "cosmosDB.deleteDocDBStoredProcedure",
                "title": "Delete Stored Procedure..."
            },
            {
                "category": "Graph (Gremlin)",
                "command": "cosmosDB.deleteGraphDatabase",
                "title": "Delete Database..."
            },
            {
                "category": "PostgreSQL",
                "command": "postgreSQL.deleteDatabase",
                "title": "Delete Database..."
            },
            {
                "category": "PostgreSQL",
                "command": "postgreSQL.deleteTable",
                "title": "Delete Table..."
            },
            {
                "category": "Graph (Gremlin)",
                "command": "cosmosDB.deleteGraph",
                "title": "Delete Graph..."
            },
            {
                "category": "Graph (Gremlin)",
                "command": "cosmosDB.openGraphExplorer",
                "title": "Open Graph Explorer"
            },
            {
                "category": "MongoDB",
                "command": "cosmosDB.newMongoScrapbook",
                "title": "New Mongo Scrapbook",
                "icon": {
                    "light": "resources/icons/light/new-file.svg",
                    "dark": "resources/icons/dark/new-file.svg"
                }
            },
            {
                "category": "Azure Databases",
                "command": "azureDatabases.refresh",
                "title": "Refresh",
                "icon": {
                    "light": "resources/icons/light/refresh.svg",
                    "dark": "resources/icons/dark/refresh.svg"
                }
            },
            {
                "category": "Azure Databases",
                "command": "azureDatabases.openInPortal",
                "title": "Open in Portal"
            },
            {
                "category": "Cosmos DB",
                "command": "cosmosDB.copyConnectionString",
                "title": "Copy Connection String"
            },
            {
                "category": "PostgreSQL",
                "command": "postgreSQL.copyConnectionString",
                "title": "Copy Connection String"
            },
            {
                "category": "Azure Databases",
                "command": "azureDatabases.update",
                "title": "Update to Cloud",
                "icon": {
                    "light": "/resources/icons/theme-agnostic/UpdateOutline.svg",
                    "dark": "/resources/icons/theme-agnostic/UpdateOutline.svg"
                }
            },
            {
                "category": "Azure Databases",
                "command": "azureDatabases.loadMore",
                "title": "Load More"
            },
            {
                "category": "Cosmos DB",
                "command": "cosmosDB.openDocument",
                "title": "Open Document"
            },
            {
                "category": "Cosmos DB",
                "command": "cosmosDB.importDocument",
                "title": "Import Document into a Collection..."
            },
            {
                "category": "Cosmos DB",
                "command": "cosmosDB.openStoredProcedure",
                "title": "Open Stored Procedure"
            },
            {
                "category": "PostgreSQL",
                "command": "postgreSQL.openFunction",
                "title": "Open Function"
            },
            {
                "category": "PostgreSQL",
                "command": "postgreSQL.openStoredProcedure",
                "title": "Open Stored Procedure"
            },
            {
                "category": "PostgreSQL",
                "command": "postgreSQL.deleteFunction",
                "title": "Delete Function..."
            },
            {
                "category": "PostgreSQL",
                "command": "postgreSQL.deleteStoredProcedure",
                "title": "Delete Stored Procedure..."
            },
            {
                "category": "PostgreSQL",
                "command": "postgreSQL.enterCredentials",
                "title": "Enter Server Credentials"
            },
            {
                "category": "PostgreSQL",
                "command": "postgreSQL.configureFirewall",
                "title": "Configure Firewall"
            },
            {
                "category": "PostgreSQL",
                "command": "postgreSQL.connectDatabase",
                "title": "Connect to Database..."
            },
            {
                "category": "PostgreSQL",
                "command": "postgreSQL.createFunctionQuery",
                "title": "Create Function Query..."
            },
            {
                "category": "PostgreSQL",
                "command": "postgreSQL.createStoredProcedureQuery",
                "title": "Create Stored Procedure Query..."
            },
            {
                "category": "PostgreSQL",
                "command": "postgreSQL.executeQuery",
                "title": "Execute Query..."
            }
        ],
        "menus": {
            "editor/context": [
                {
                    "command": "cosmosDB.executeMongoCommand",
                    "when": "resourceLangId==mongo"
                },
                {
                    "command": "cosmosDB.executeAllMongoCommands",
                    "when": "resourceLangId==mongo"
                },
                {
                    "command": "azureDatabases.update",
                    "when": "resourceFilename==cosmos-result.json"
                },
                {
                    "command": "azureDatabases.update",
                    "when": "resourceFilename=~/(.*cosmos-document[.]json)/"
                },
                {
                    "command": "azureDatabases.update",
                    "when": "resourceFilename=~/(.*cosmos-collection[.]json)/"
                },
                {
                    "command": "azureDatabases.update",
                    "when": "resourceFilename=~/(.*cosmos-stored-procedure[.]js)/"
                },
                {
                    "command": "cosmosDB.importDocument",
                    "when": "resourceLangId==json"
                },
                {
                    "command": "postgreSQL.connectDatabase",
                    "when": "resourceLangId==postgres"
                }
            ],
            "editor/title": [
                {
                    "command": "azureDatabases.update",
                    "when": "resourceFilename==cosmos-result.json",
                    "group": "navigation"
                },
                {
                    "command": "azureDatabases.update",
                    "when": "resourceFilename=~/(.*cosmos-document[.]json)/",
                    "group": "navigation"
                },
                {
                    "command": "azureDatabases.update",
                    "when": "resourceFilename=~/(.*cosmos-collection[.]json)/",
                    "group": "navigation"
                },
                {
                    "command": "azureDatabases.update",
                    "when": "resourceFilename=~/(.*cosmos-stored-procedure[.]js)/",
                    "group": "navigation"
                }
            ],
            "view/title": [
                {
                    "command": "azureDatabases.refresh",
                    "when": "view == azureDatabasesExplorer",
                    "group": "navigation"
                },
                {
                    "command": "azureDatabases.createServer",
                    "when": "view == azureDatabasesExplorer",
                    "group": "navigation"
                },
                {
                    "command": "cosmosDB.attachDatabaseAccount",
                    "when": "view == azureDatabasesExplorer",
                    "group": "navigation"
                },
                {
                    "command": "cosmosDB.newMongoScrapbook",
                    "when": "view == azureDatabasesExplorer",
                    "group": "navigation"
                }
            ],
            "view/item/context": [
                {
                    "command": "cosmosDB.selectSubscriptions",
                    "when": "view == azureDatabasesExplorer && viewItem == azureextensionui.azureSubscription",
                    "group": "inline"
                },
                {
                    "command": "azureDatabases.createServer",
                    "when": "view == azureDatabasesExplorer && viewItem == azureextensionui.azureSubscription",
                    "group": "1@1"
                },
                {
                    "command": "azureDatabases.openInPortal",
                    "when": "view == azureDatabasesExplorer && viewItem == azureextensionui.azureSubscription",
                    "group": "1@2"
                },
                {
                    "command": "azureDatabases.refresh",
                    "when": "view == azureDatabasesExplorer && viewItem == azureextensionui.azureSubscription",
                    "group": "2@1"
                },
                {
                    "command": "cosmosDB.deleteAccount",
                    "when": "view == azureDatabasesExplorer && viewItem == cosmosDBMongoServer"
                },
                {
                    "command": "cosmosDB.deleteAccount",
                    "when": "view == azureDatabasesExplorer && viewItem == cosmosDBDocumentServer"
                },
                {
                    "command": "cosmosDB.deleteAccount",
                    "when": "view == azureDatabasesExplorer && viewItem == cosmosDBGraphAccount"
                },
                {
                    "command": "cosmosDB.deleteAccount",
                    "when": "view == azureDatabasesExplorer && viewItem == cosmosDBTableAccount"
                },
                {
                    "command": "postgreSQL.deleteServer",
                    "when": "view == azureDatabasesExplorer && viewItem == postgresServer"
                },
                {
                    "command": "cosmosDB.createMongoDatabase",
                    "when": "view == azureDatabasesExplorer && viewItem == cosmosDBMongoServerAttached"
                },
                {
                    "command": "cosmosDB.createMongoDatabase",
                    "when": "view == azureDatabasesExplorer && viewItem == cosmosDBMongoServer"
                },
                {
                    "command": "cosmosDB.createMongoDocument",
                    "when": "view == azureDatabasesExplorer && viewItem == MongoCollection"
                },
                {
                    "command": "cosmosDB.createMongoCollection",
                    "when": "view == azureDatabasesExplorer && viewItem == mongoDb"
                },
                {
                    "command": "cosmosDB.createDocDBDocument",
                    "when": "view == azureDatabasesExplorer && viewItem == cosmosDBDocumentsGroup"
                },
                {
                    "command": "cosmosDB.createDocDBStoredProcedure",
                    "when": "view == azureDatabasesExplorer && viewItem == cosmosDBStoredProceduresGroup"
                },
                {
                    "command": "cosmosDB.createDocDBCollection",
                    "when": "view == azureDatabasesExplorer && viewItem == cosmosDBDocumentDatabase"
                },
                {
                    "command": "cosmosDB.createDocDBDatabase",
                    "when": "view == azureDatabasesExplorer && viewItem == cosmosDBDocumentServer"
                },
                {
                    "command": "cosmosDB.createDocDBDatabase",
                    "when": "view == azureDatabasesExplorer && viewItem == cosmosDBDocumentServerAttached"
                },
                {
                    "command": "cosmosDB.createGraphDatabase",
                    "when": "view == azureDatabasesExplorer && viewItem == cosmosDBGraphAccount"
                },
                {
                    "command": "cosmosDB.createGraphDatabase",
                    "when": "view == azureDatabasesExplorer && viewItem == cosmosDBGraphAccountAttached"
                },
                {
                    "command": "cosmosDB.createGraph",
                    "when": "view == azureDatabasesExplorer && viewItem == cosmosDBGraphDatabase"
                },
                {
                    "command": "postgreSQL.createDatabase",
                    "when": "view == azureDatabasesExplorer && viewItem == postgresServer"
                },
                {
                    "command": "postgreSQL.createDatabase",
                    "when": "view == azureDatabasesExplorer && viewItem == postgresServerAttached"
                },
                {
                    "command": "azureDatabases.detachDatabaseAccount",
                    "when": "view == azureDatabasesExplorer && viewItem == cosmosDBMongoServerAttached"
                },
                {
                    "command": "azureDatabases.detachDatabaseAccount",
                    "when": "view == azureDatabasesExplorer && viewItem == cosmosDBGraphAccountAttached"
                },
                {
                    "command": "azureDatabases.detachDatabaseAccount",
                    "when": "view == azureDatabasesExplorer && viewItem == cosmosDBDocumentServerAttached"
                },
                {
                    "command": "azureDatabases.detachDatabaseAccount",
                    "when": "view == azureDatabasesExplorer && viewItem == cosmosDBTableAccountAttached"
                },
                {
                    "command": "azureDatabases.detachDatabaseAccount",
                    "when": "view == azureDatabasesExplorer && viewItem == postgresServerAttached"
                },
                {
                    "command": "cosmosDB.connectMongoDB",
                    "when": "view == azureDatabasesExplorer && viewItem == mongoDb"
                },
                {
                    "command": "cosmosDB.deleteMongoDB",
                    "when": "view == azureDatabasesExplorer && viewItem == mongoDb"
                },
                {
                    "command": "cosmosDB.deleteMongoCollection",
                    "when": "view == azureDatabasesExplorer && viewItem == MongoCollection"
                },
                {
                    "command": "cosmosDB.deleteMongoDocument",
                    "when": "view == azureDatabasesExplorer && viewItem == MongoDocument"
                },
                {
                    "command": "cosmosDB.deleteDocDBCollection",
                    "when": "view == azureDatabasesExplorer && viewItem == cosmosDBDocumentCollection"
                },
                {
                    "command": "cosmosDB.deleteDocDBDocument",
                    "when": "view == azureDatabasesExplorer && viewItem == cosmosDBDocument"
                },
                {
                    "command": "cosmosDB.deleteDocDBStoredProcedure",
                    "when": "view == azureDatabasesExplorer && viewItem == cosmosDBStoredProcedure"
                },
                {
                    "command": "cosmosDB.deleteDocDBDatabase",
                    "when": "view == azureDatabasesExplorer && viewItem == cosmosDBDocumentDatabase"
                },
                {
                    "command": "cosmosDB.deleteGraphDatabase",
                    "when": "view == azureDatabasesExplorer && viewItem == cosmosDBGraphDatabase"
                },
                {
                    "command": "postgreSQL.deleteDatabase",
                    "when": "view == azureDatabasesExplorer && viewItem == postgresDatabase"
                },
                {
                    "command": "postgreSQL.deleteTable",
                    "when": "view == azureDatabasesExplorer && viewItem == postgresTable"
                },
                {
                    "command": "postgreSQL.deleteFunction",
                    "when": "view == azureDatabasesExplorer && viewItem == postgresFunction"
                },
                {
                    "command": "postgreSQL.deleteStoredProcedure",
                    "when": "view == azureDatabasesExplorer && viewItem == postgresStoredProcedure"
                },
                {
                    "command": "cosmosDB.deleteGraph",
                    "when": "view == azureDatabasesExplorer && viewItem == cosmosDBGraph"
                },
                {
                    "command": "cosmosDB.attachDatabaseAccount",
                    "when": "view == azureDatabasesExplorer && viewItem =~ /^cosmosDBAttachedAccounts/"
                },
                {
                    "command": "cosmosDB.attachEmulator",
                    "when": "view == azureDatabasesExplorer && viewItem == cosmosDBAttachedAccountsWithEmulator"
                },
                {
                    "command": "azureDatabases.openInPortal",
                    "when": "view == azureDatabasesExplorer && viewItem == cosmosDBMongoServer"
                },
                {
                    "command": "azureDatabases.openInPortal",
                    "when": "view == azureDatabasesExplorer && viewItem == cosmosDBTableAccount"
                },
                {
                    "command": "azureDatabases.openInPortal",
                    "when": "view == azureDatabasesExplorer && viewItem == cosmosDBDocumentServer"
                },
                {
                    "command": "azureDatabases.openInPortal",
                    "when": "view == azureDatabasesExplorer && viewItem == cosmosDBGraphAccount"
                },
                {
                    "command": "azureDatabases.openInPortal",
                    "when": "view == azureDatabasesExplorer && viewItem == postgresServer"
                },
                {
                    "command": "cosmosDB.openCollection",
                    "when": "view == azureDatabasesExplorer && viewItem == MongoCollection"
                },
                {
                    "command": "cosmosDB.copyConnectionString",
                    "when": "view == azureDatabasesExplorer && viewItem == cosmosDBMongoServer"
                },
                {
                    "command": "cosmosDB.copyConnectionString",
                    "when": "view == azureDatabasesExplorer && viewItem == cosmosDBGraphAccount"
                },
                {
                    "command": "cosmosDB.copyConnectionString",
                    "when": "view == azureDatabasesExplorer && viewItem == cosmosDBDocumentServer"
                },
                {
                    "command": "cosmosDB.copyConnectionString",
                    "when": "view == azureDatabasesExplorer && viewItem == cosmosDBTableAccount"
                },
                {
                    "command": "cosmosDB.copyConnectionString",
                    "when": "view == azureDatabasesExplorer && viewItem == cosmosDBMongoServerAttached"
                },
                {
                    "command": "cosmosDB.copyConnectionString",
                    "when": "view == azureDatabasesExplorer && viewItem == cosmosDBGraphAccountAttached"
                },
                {
                    "command": "cosmosDB.copyConnectionString",
                    "when": "view == azureDatabasesExplorer && viewItem == cosmosDBDocumentServerAttached"
                },
                {
                    "command": "cosmosDB.copyConnectionString",
                    "when": "view == azureDatabasesExplorer && viewItem == cosmosDBTableAccountAttached"
                },
                {
                    "command": "postgreSQL.copyConnectionString",
                    "when": "view == azureDatabasesExplorer && viewItem == postgresDatabase"
                },
                {
                    "command": "azureDatabases.refresh",
                    "when": "view == azureDatabasesExplorer && viewItem == cosmosDBMongoServer"
                },
                {
                    "command": "azureDatabases.refresh",
                    "when": "view == azureDatabasesExplorer && viewItem == cosmosDBDocumentCollection"
                },
                {
                    "command": "azureDatabases.refresh",
                    "when": "view == azureDatabasesExplorer && viewItem == cosmosDBDocumentDatabase"
                },
                {
                    "command": "azureDatabases.refresh",
                    "when": "view == azureDatabasesExplorer && viewItem == cosmosDBDocumentsGroup"
                },
                {
                    "command": "azureDatabases.refresh",
                    "when": "view == azureDatabasesExplorer && viewItem == cosmosDBStoredProceduresGroup"
                },
                {
                    "command": "azureDatabases.refresh",
                    "when": "view == azureDatabasesExplorer && viewItem == cosmosDBDocumentServer"
                },
                {
                    "command": "azureDatabases.refresh",
                    "when": "view == azureDatabasesExplorer && viewItem == postgresServer"
                },
                {
                    "command": "azureDatabases.refresh",
                    "when": "view == azureDatabasesExplorer && viewItem == postgresDatabase"
                },
                {
                    "command": "azureDatabases.refresh",
                    "when": "view == azureDatabasesExplorer && viewItem == postgresTables"
                },
                {
                    "command": "azureDatabases.refresh",
                    "when": "view == azureDatabasesExplorer && viewItem == postgresFunctions"
                },
                {
                    "command": "azureDatabases.refresh",
                    "when": "view == azureDatabasesExplorer && viewItem == postgresStoredProcedures"
                },
                {
                    "command": "azureDatabases.refresh",
                    "when": "view == azureDatabasesExplorer && viewItem == cosmosDBDocumentServerAttached"
                },
                {
                    "command": "azureDatabases.refresh",
                    "when": "view == azureDatabasesExplorer && viewItem == cosmosDBGraphAccount"
                },
                {
                    "command": "azureDatabases.refresh",
                    "when": "view == azureDatabasesExplorer && viewItem == cosmosDBGraphAccountAttached"
                },
                {
                    "command": "azureDatabases.refresh",
                    "when": "view == azureDatabasesExplorer && viewItem == cosmosDBGraphDatabase"
                },
                {
                    "command": "azureDatabases.refresh",
                    "when": "view == azureDatabasesExplorer && viewItem == cosmosDBMongoServerAttached"
                },
                {
                    "command": "azureDatabases.refresh",
                    "when": "view == azureDatabasesExplorer && viewItem == postgresServerAttached"
                },
                {
                    "command": "azureDatabases.refresh",
                    "when": "view == azureDatabasesExplorer && viewItem == mongoDb"
                },
                {
                    "command": "azureDatabases.refresh",
                    "when": "view == azureDatabasesExplorer && viewItem == MongoCollection"
                },
                {
                    "command": "azureDatabases.refresh",
                    "when": "view == azureDatabasesExplorer && viewItem =~ /^cosmosDBAttachedAccounts/"
                },
                {
                    "command": "cosmosDB.importDocument",
                    "when": "view == azureDatabasesExplorer && viewItem == MongoCollection"
                },
                {
                    "command": "cosmosDB.importDocument",
                    "when": "view == azureDatabasesExplorer && viewItem == cosmosDBDocumentCollection"
                },
                {
                    "command": "postgreSQL.connectDatabase",
                    "when": "view == azureDatabasesExplorer && viewItem == postgresDatabase"
                },
                {
                    "command": "postgreSQL.createFunctionQuery",
                    "when": "view == azureDatabasesExplorer && viewItem == postgresFunctions"
                },
                {
                    "command": "postgreSQL.createStoredProcedureQuery",
                    "when": "view == azureDatabasesExplorer && viewItem == postgresStoredProcedures"
                }
            ],
            "explorer/context": [
                {
                    "command": "cosmosDB.importDocument",
                    "when": "resourceLangId == json"
                },
                {
                    "command": "postgreSQL.connectDatabase",
                    "when": "resourceLangId == postgres"
                }
            ],
            "commandPalette": [
                {
                    "command": "cosmosDB.selectSubscriptions",
                    "when": "never"
                },
                {
                    "command": "azureDatabases.refresh",
                    "when": "never"
                },
                {
                    "command": "azureDatabases.loadMore",
                    "when": "never"
                },
                {
                    "command": "azureDatabases.update",
                    "when": "never"
                },
                {
                    "command": "cosmosDB.executeAllMongoCommands",
                    "when": "editorLangId == 'mongo'"
                },
                {
                    "command": "cosmosDB.executeMongoCommand",
                    "when": "editorLangId == 'mongo'"
                },
                {
                    "command": "postgreSQL.executeQuery",
                    "when": "editorLangId == 'postgres'"
                }
            ]
        },
        "keybindings": [
            {
                "command": "cosmosDB.executeMongoCommand",
                "key": "ctrl+shift+'",
                "mac": "cmd+shift+'",
                "when": "editorLangId == 'mongo' && editorTextFocus"
            },
            {
                "command": "cosmosDB.executeAllMongoCommands",
                "key": "ctrl+shift+;",
                "mac": "cmd+shift+;",
                "when": "editorLangId == 'mongo' && editorTextFocus"
            },
            {
                "command": "workbench.view.extension.azure",
                "key": "ctrl+shift+a",
                "mac": "cmd+shift+a",
                "linux": "shift+alt+a"
            }
        ],
        "configuration": {
            "title": "Azure Databases",
            "properties": {
                "mongo.shell.path": {
                    "type": [
                        "string",
                        "null"
                    ],
                    "description": "Full path to folder and executable to start the Mongo shell, needed by some Mongo scrapbook commands. The default is to search in the system path for 'mongo'.",
                    "default": null
                },
                "mongo.shell.args": {
                    "type": "array",
                    "items": {
                        "type": "string"
                    },
                    "description": "Arguments to pass when starting the Mongo shell.",
                    "default": [
                        "--quiet"
                    ]
                },
                "mongo.shell.timeout": {
                    "type": "number",
                    "description": "The duration allowed (in seconds) for the Mongo shell to execute a command. Default value is 30 seconds.",
                    "default": 30
                },
                "azureDatabases.showExplorer": {
                    "type": "boolean",
                    "default": true,
                    "description": "Show or hide the Azure Databases Explorer"
                },
                "cosmosDB.documentLabelFields": {
                    "type": "array",
                    "default": [
                        "name",
                        "Name",
                        "NAME",
                        "ID",
                        "UUID",
                        "Id",
                        "id",
                        "_id",
                        "uuid"
                    ],
                    "description": "The field values to display as labels in the treeview for Cosmos DB and MongoDB documents, in priority order"
                },
                "cosmosDB.showSavePrompt": {
                    "type": "boolean",
                    "default": true,
                    "description": "Show warning dialog when uploading a document to the cloud."
                },
                "azureDatabases.batchSize": {
                    "type": "number",
                    "description": "The batch size to be used when querying Azure Database resources.",
                    "default": 50
                },
                "azureDatabases.enableOutputTimestamps": {
                    "type": "boolean",
                    "default": true,
                    "description": "Prepends each line displayed in the output channel with a timestamp."
                },
                "cosmosDB.emulator.mongoPort": {
                    "type": "integer",
                    "default": 10255,
                    "description": "Port to use when connecting to a CosmosDB Mongo Emulator instance"
                },
                "cosmosDB.emulator.port": {
                    "type": "integer",
                    "default": 8081,
                    "description": "Port to use when connecting to a CosmosDB Emulator instance"
                }
            }
        }
    },
    "scripts": {
        "vscode:prepublish": "npm run webpack-prod",
        "build": "tsc",
        "cleanReadme": "gulp cleanReadme",
        "compile": "tsc -watch",
        "package": "vsce package --githubBranch main",
        "lint": "tslint --project tsconfig.json -t verbose",
        "lint-fix": "tslint --project tsconfig.json -t verbose --fix",
        "pretest": "npm run webpack-prod && gulp preTest",
        "test": "node ./out/test/runTest.js",
        "update-grammar": "antlr4ts -visitor ./grammar/mongo.g4 -o ./src/mongo/grammar",
        "webpack": "npm run build && gulp webpack-dev",
        "webpack-prod": "npm run build && gulp webpack-prod",
        "webpack-profile": "webpack --profile --json --mode production > webpack-stats.json && echo Use http://webpack.github.io/analyse to analyze the stats",
        "all": "npm i && npm run lint && npm test"
    },
    "devDependencies": {
        "@azure/arm-resources": "^4.0.0",
        "@azure/cosmos": "^3.6.3",
        "@types/documentdb": "^1.10.2",
        "@types/fs-extra": "^8.1.0",
        "@types/keytar": "4.0.1",
        "@types/mocha": "^7.0.2",
        "@types/mongodb": "^3.3.2",
        "@types/node": "^12.19.3",
        "@types/vscode": "^1.48.0",
        "antlr4ts-cli": "^0.4.0-alpha.4",
        "copy-webpack-plugin": "^5.1.1",
        "glob": "^7.1.6",
        "gulp": "^4.0.0",
        "mocha": "^7.1.1",
        "mocha-junit-reporter": "^1.18.0",
        "mocha-multi-reporters": "^1.1.7",
        "string-replace-webpack-plugin": "^0.1.3",
        "ts-node": "^7.0.1",
        "tslint": "^5.7.0",
        "tslint-microsoft-contrib": "5.0.1",
        "typescript": "^3.8.3",
        "vsce": "^1.37.5",
        "vscode-azureextensiondev": "^0.5.0",
        "vscode-test": "^1.3.0",
        "webpack": "4.28.1",
        "webpack-cli": "^3.1.2"
    },
    "dependencies": {
<<<<<<< HEAD
        "@azure/cosmos": "^3.6.3",
=======
        "@azure/arm-cosmosdb": "^9.1.0",
        "@azure/arm-postgresql": "^4.4.0",
        "@azure/ms-rest-azure-env": "2.0.0",
        "@azure/ms-rest-nodeauth": "^3.0.6",
>>>>>>> f86ccb73
        "antlr4ts": "^0.4.1-alpha.0",
        "bson": "^1.1.3",
        "documentdb": "^1.14.2",
        "fs-extra": "^8.0.0",
        "mongodb": "^3.6.2",
        "mongodb-extended-json": "^1.10.0",
        "pg": "^8.3.3",
        "pg-connection-string": "^2.3.0",
        "pg-structure": "^6.2.0",
        "public-ip": "^4.0.0",
        "semver": "^7.2.2",
        "underscore": "^1.8.3",
        "vscode-azureextensionui": "^0.36.0",
        "vscode-json-languageservice": "^3.0.8",
        "vscode-languageclient": "^4.4.0",
        "vscode-languageserver": "^4.4.0",
        "vscode-nls": "^4.0.0",
        "vscode-uri": "^1.0.1"
    },
    "extensionDependencies": [
        "ms-vscode.azure-account"
    ]
}<|MERGE_RESOLUTION|>--- conflicted
+++ resolved
@@ -1040,14 +1040,11 @@
         "webpack-cli": "^3.1.2"
     },
     "dependencies": {
-<<<<<<< HEAD
         "@azure/cosmos": "^3.6.3",
-=======
         "@azure/arm-cosmosdb": "^9.1.0",
         "@azure/arm-postgresql": "^4.4.0",
         "@azure/ms-rest-azure-env": "2.0.0",
         "@azure/ms-rest-nodeauth": "^3.0.6",
->>>>>>> f86ccb73
         "antlr4ts": "^0.4.1-alpha.0",
         "bson": "^1.1.3",
         "documentdb": "^1.14.2",
