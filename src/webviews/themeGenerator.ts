<<<<<<< HEAD
import { createLightTheme, type BrandVariants, type Theme } from '@fluentui/react-components';
=======
import { createLightTheme, type BrandVariants, type Theme } from "@fluentui/react-components";

>>>>>>> b7958951

const vscodeVariants: BrandVariants = {
    /**
     * In general, it should go from the darkest to the brightest
     * the code used to create the theme will do some math and
     * come up with a full palette.
     * That's the quick and easy fix, but will very likely need
     * a lot of manual overrides, we'll learn about them over time
     *
     * TN attempted to use ThemeGenerator here for a better result,
     * but the time-cost to get there seemed to high in the end.
     *
     * So, the basic idea now is just leave gaps, and compute averages
     * between them to cover more...
     * but in order to get there, we'd have to extract the variables.
     * And this can only happen at runtime of the view, not an easy approach either.
     *
     * Look what the FluentUI team did here:
     * https://github.com/microsoft/fluentui/blob/master/packages/tokens/src/alias/lightColor.ts#L7
     * no computation either. well, at least we see which brand entries are being ignored anyway.
     * approx. 50% so no reason to ignore entries..
     *
     * TODO: in the end, all tokens seen there should be extracted and replaced with definition from a theme.
     * there is an internal ticket created by tnaum that describes this process and steps needed.
     */

    10: 'var(--vscode-badge-foreground)', // can't be empty
    20: 'var(--vscode-debugView-stateLabelForeground)', //var(--vscode-debugView-stateLabelForeground)
    30: 'var(--vscode-debugView-stateLabelForeground)',
    40: 'var(--vscode-debugView-stateLabelForeground)',
    50: 'var(--vscode-debugView-stateLabelForeground)',
    60: 'var(--vscode-debugView-stateLabelForeground)',
    70: 'var(--vscode-extensionButton-hoverBackground)', // button hover (and many more)
    80: 'var(--vscode-button-background)', // regular button background (and many more)
    90: 'var(--vscode-button-background)',
    100: 'var(--vscode-button-background)',
    110: 'var(--vscode-activityBarBadge-background)',
    120: 'var(--vscode-activityBarBadge-background)',
    130: 'var(--vscode-activityBarBadge-background)',
    140: 'var(--vscode-activityBarBadge-background)',
    150: 'var(--vscode-activityBarBadge-background)',
    160: 'var(--vscode-activityBarBadge-foreground)', // can't be empty
};

// get class value from body element
export const useVSCodeTheme = () => {
    return document.body.getAttribute('data-vscode-theme-kind') ?? 'vscode-light';
};

export const adaptiveTheme: Theme = {
    ...createLightTheme(vscodeVariants),
<<<<<<< HEAD
};

adaptiveTheme.colorNeutralBackground1 = 'var(--vscode-editor-background)';
=======
    colorNeutralBackground1: "var(--vscode-editor-background)"
    // https://react.fluentui.dev/?path=/docs/concepts-developer-theming--page#overriding-existing-tokens
};
>>>>>>> b7958951
<|MERGE_RESOLUTION|>--- conflicted
+++ resolved
@@ -1,9 +1,4 @@
-<<<<<<< HEAD
-import { createLightTheme, type BrandVariants, type Theme } from '@fluentui/react-components';
-=======
 import { createLightTheme, type BrandVariants, type Theme } from "@fluentui/react-components";
-
->>>>>>> b7958951
 
 const vscodeVariants: BrandVariants = {
     /**
@@ -55,12 +50,6 @@
 
 export const adaptiveTheme: Theme = {
     ...createLightTheme(vscodeVariants),
-<<<<<<< HEAD
-};
-
-adaptiveTheme.colorNeutralBackground1 = 'var(--vscode-editor-background)';
-=======
     colorNeutralBackground1: "var(--vscode-editor-background)"
     // https://react.fluentui.dev/?path=/docs/concepts-developer-theming--page#overriding-existing-tokens
-};
->>>>>>> b7958951
+};