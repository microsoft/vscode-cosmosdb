--- conflicted
+++ resolved
@@ -310,16 +310,12 @@
 				"title": "Open Document"
 			},
 			{
-<<<<<<< HEAD
-				"category": "CosmosDB",
+				"category": "Cosmos DB",
 				"command": "cosmosDB.openStoredProcedure",
 				"title": "Open Stored Procedure"
 			},
 			{
-				"category": "CosmosDB",
-=======
-				"category": "Cosmos DB",
->>>>>>> 2eb9e18e
+				"category": "Cosmos DB",
 				"command": "cosmosDB.openCollection",
 				"title": "Open Collection"
 			}
