/*---------------------------------------------------------------------------------------------
 *  Copyright (c) Microsoft Corporation. All rights reserved.
 *  Licensed under the MIT License. See License.txt in the project root for license information.
 *--------------------------------------------------------------------------------------------*/

import {
    type Container,
    type CosmosClient,
    type FeedOptions,
    type ItemDefinition,
    type ItemResponse,
    type QueryIterator,
} from '@azure/cosmos';
import {
    type IActionContext,
    type ICreateChildImplContext,
    type TreeItemIconPath,
} from '@microsoft/vscode-azext-utils';
import * as vscode from 'vscode';
import { nonNullProp } from '../../utils/nonNull';
import { type DocDBCollectionTreeItem } from './DocDBCollectionTreeItem';
import { DocDBDocumentTreeItem } from './DocDBDocumentTreeItem';
import { DocDBTreeItemBase } from './DocDBTreeItemBase';

/**
 * This class provides logic for DocumentDB collections
 */
export class DocDBDocumentsTreeItem extends DocDBTreeItemBase<ItemDefinition> {
    public static contextValue: string = 'cosmosDBDocumentsGroup';
    public readonly contextValue: string = DocDBDocumentsTreeItem.contextValue;
    public readonly childTypeLabel: string = 'Documents';
    public readonly parent: DocDBCollectionTreeItem;
    public suppressMaskLabel = true;

    constructor(parent: DocDBCollectionTreeItem) {
        super(parent);
        this.parent = parent;
        this.root = this.parent.root;
    }

    public get iconPath(): TreeItemIconPath {
        return new vscode.ThemeIcon('files');
    }

    public get id(): string {
        return '$Documents';
    }

    public get label(): string {
        return 'Documents';
    }

    public get link(): string {
        return this.parent.link;
    }

    public getIterator(client: CosmosClient, feedOptions: FeedOptions): QueryIterator<ItemDefinition> {
        return this.getContainerClient(client).items.readAll(feedOptions);
    }

    public initChild(document: ItemDefinition): DocDBDocumentTreeItem {
        return new DocDBDocumentTreeItem(this, document);
    }

    public async createChildImpl(context: ICreateChildImplContext): Promise<DocDBDocumentTreeItem> {
        let docID = await context.ui.showInputBox({
            prompt: 'Enter a document ID or leave blank for a generated ID',
            stepName: 'createDocument',
        });

        docID = docID.trim();
        let body: ItemDefinition = { id: docID };
        body = await this.promptForPartitionKey(context, body);
        context.showCreatingTreeItem(docID);
        const item: ItemDefinition = await this.createDocument(body);

        return this.initChild(item);
    }

    public async createDocument(body: ItemDefinition): Promise<ItemDefinition> {
        const item: ItemResponse<ItemDefinition> = await this.getContainerClient(
            this.root.getCosmosClient(),
        ).items.create(body);
        return nonNullProp(item, 'resource');
    }

<<<<<<< HEAD
    // eslint-disable-next-line @typescript-eslint/no-wrapper-object-types
    public documentHasPartitionKey(doc: Object): boolean {
=======
    public documentHasPartitionKey(doc: object): boolean {
>>>>>>> 4ca6fd6d
        let interim = doc;
        let partitionKey: string | undefined = this.parent.partitionKey && this.parent.partitionKey.paths[0];
        if (!partitionKey) {
            return true;
        }
        if (partitionKey[0] === '/') {
            partitionKey = partitionKey.slice(1);
        }
        const partitionKeyPath = partitionKey.split('/');

        for (const prop of partitionKeyPath) {
            // eslint-disable-next-line no-prototype-builtins
            if (interim.hasOwnProperty(prop)) {
                // eslint-disable-next-line @typescript-eslint/no-unsafe-assignment
                interim = interim[prop];
            } else {
                return false;
            }
        }
        return true;
    }

    public async promptForPartitionKey(context: IActionContext, body: ItemDefinition): Promise<ItemDefinition> {
        const partitionKey: string | undefined = this.parent.partitionKey && this.parent.partitionKey.paths[0];
        if (partitionKey) {
            const partitionKeyValue: string = await context.ui.showInputBox({
                prompt: `Enter a value for the partition key ("${partitionKey}")`,
                stepName: 'valueforParititionKey',
            });
            // Unlike delete/replace, createDocument does not accept a partition key value via an options parameter.
            // We need to present the partitionKey value as part of the document contents
            Object.assign(body, this.createPartitionPathObject(partitionKey, partitionKeyValue));
        }
        return body;
    }

    public getContainerClient(client: CosmosClient): Container {
        return this.parent.getContainerClient(client);
    }

    // Create a nested Object given the partition key path and value
<<<<<<< HEAD
    // eslint-disable-next-line @typescript-eslint/no-wrapper-object-types
    private createPartitionPathObject(partitionKey: string, partitionKeyValue: string): Object {
=======
    private createPartitionPathObject(partitionKey: string, partitionKeyValue: string): object {
>>>>>>> 4ca6fd6d
        //remove leading slash
        if (partitionKey[0] === '/') {
            partitionKey = partitionKey.slice(1);
        }
        const keyPath = partitionKey.split('/');
<<<<<<< HEAD
        // eslint-disable-next-line @typescript-eslint/no-wrapper-object-types
        const PartitionPath: Object = {};
        // eslint-disable-next-line @typescript-eslint/no-wrapper-object-types
        let interim: Object = PartitionPath;
=======
        const PartitionPath: object = {};
        let interim: object = PartitionPath;
>>>>>>> 4ca6fd6d
        let i: number;
        for (i = 0; i < keyPath.length - 1; i++) {
            interim[keyPath[i]] = {};
            // eslint-disable-next-line @typescript-eslint/no-unsafe-assignment
            interim = interim[keyPath[i]];
        }
        interim[keyPath[i]] = partitionKeyValue;
        return PartitionPath;
    }
}<|MERGE_RESOLUTION|>--- conflicted
+++ resolved
@@ -84,12 +84,7 @@
         return nonNullProp(item, 'resource');
     }
 
-<<<<<<< HEAD
-    // eslint-disable-next-line @typescript-eslint/no-wrapper-object-types
-    public documentHasPartitionKey(doc: Object): boolean {
-=======
     public documentHasPartitionKey(doc: object): boolean {
->>>>>>> 4ca6fd6d
         let interim = doc;
         let partitionKey: string | undefined = this.parent.partitionKey && this.parent.partitionKey.paths[0];
         if (!partitionKey) {
@@ -131,26 +126,14 @@
     }
 
     // Create a nested Object given the partition key path and value
-<<<<<<< HEAD
-    // eslint-disable-next-line @typescript-eslint/no-wrapper-object-types
-    private createPartitionPathObject(partitionKey: string, partitionKeyValue: string): Object {
-=======
     private createPartitionPathObject(partitionKey: string, partitionKeyValue: string): object {
->>>>>>> 4ca6fd6d
         //remove leading slash
         if (partitionKey[0] === '/') {
             partitionKey = partitionKey.slice(1);
         }
         const keyPath = partitionKey.split('/');
-<<<<<<< HEAD
-        // eslint-disable-next-line @typescript-eslint/no-wrapper-object-types
-        const PartitionPath: Object = {};
-        // eslint-disable-next-line @typescript-eslint/no-wrapper-object-types
-        let interim: Object = PartitionPath;
-=======
         const PartitionPath: object = {};
         let interim: object = PartitionPath;
->>>>>>> 4ca6fd6d
         let i: number;
         for (i = 0; i < keyPath.length - 1; i++) {
             interim[keyPath[i]] = {};
