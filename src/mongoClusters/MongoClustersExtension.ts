/*---------------------------------------------------------------------------------------------
 *  Copyright (c) Microsoft Corporation. All rights reserved.
 *  Licensed under the MIT License. See License.txt in the project root for license information.
 *--------------------------------------------------------------------------------------------*/

/**
 * entry-point for mongoClusters-related code. Activated from ./src/extension.ts
 *
 * We'll try to have everything related to mongoClusters-support managed from here.
 * In case of a failure with this plan, this comment section will be updated.
 */
import {
    callWithTelemetryAndErrorHandling,
    type IActionContext,
    registerCommand,
    registerCommandWithTreeNodeUnwrapping,
} from '@microsoft/vscode-azext-utils';
import { AzExtResourceType } from '@microsoft/vscode-azureresources-api';
import { randomBytes } from 'crypto';
import * as path from 'path';
import * as vscode from 'vscode';
import { ext } from '../extensionVariables';
<<<<<<< HEAD
import { DocumentsViewController } from '../webviews/mongoClusters/documentView/DocumentsViewController';
=======
import { getConfirmationWithWarning } from '../utils/dialogsConfirmations';
import { createCollection } from './commands/createCollection';
import { createDatabase } from './commands/createDatabase';
import { dropCollection } from './commands/dropCollection';
import { dropDatabase } from './commands/dropDatabase';
>>>>>>> 10a13f7a
import { MongoClustersClient } from './MongoClustersClient';
import { MongoClustersBranchDataProvider } from './tree/MongoClustersBranchDataProvider';
import { isMongoClustersSupportenabled } from './utils/isMongoClustersSupportenabled';

export class MongoClustersExtension implements vscode.Disposable {
    async activate(): Promise<void> {
        await callWithTelemetryAndErrorHandling('mongoClusters.activate', async (activateContext: IActionContext) => {
            activateContext.telemetry.properties.isActivationEvent = 'true';

            const isMongoClustersEnabled: boolean = isMongoClustersSupportenabled() ?? false;

            activateContext.telemetry.properties.mongoClustersEnabled = isMongoClustersEnabled.toString();

            // allows to show/hide commands in the package.json file
            vscode.commands.executeCommand(
                'setContext',
                'vscodeDatabases.mongoClustersSupportEnabled',
                isMongoClustersEnabled,
            );

            if (!isMongoClustersEnabled) {
                return;
            }

            // // // MongoClusters / MongoDB (vCore) support is enabled // // //

            ext.mongoClustersBranchDataProvider = new MongoClustersBranchDataProvider();
            ext.rgApiV2.resources.registerAzureResourceBranchDataProvider(
                AzExtResourceType.MongoClusters,
                ext.mongoClustersBranchDataProvider,
            );

            // using registerCommand instead of vscode.commands.registerCommand for better telemetry:
            // https://github.com/microsoft/vscode-azuretools/tree/main/utils#telemetry-and-error-handling
            registerCommand('mongoClusters.cmd.hello', this.commandSayHello);
            registerCommand('mongoClusters.cmd.webview', this.commandShowWebview);
            registerCommand('mongoClusters.internal.containerView.open', this.commandContainerViewOpen);
            registerCommand('mongoClusters.internal.documentView.open.view', this.commandShowDocumentView);
            registerCommand('mongoClusters.internal.documentView.open.add', this.commandShowDocumentView);

            registerCommandWithTreeNodeUnwrapping('mongoClusters.cmd.dropCollection', dropCollection);
            registerCommandWithTreeNodeUnwrapping('mongoClusters.cmd.dropDatabase', dropDatabase);

            registerCommandWithTreeNodeUnwrapping('mongoClusters.cmd.createCollection', createCollection);
            registerCommandWithTreeNodeUnwrapping('mongoClusters.cmd.createDatabase', createDatabase);

            ext.outputChannel.appendLine(`mongoClusters: activated.`);
        });
    }

    // commands

    commandSayHello(): void {
        console.log(`Hello there here!!!`);
        void vscode.window.showInformationMessage('Saying hello here!');

        void vscode.window.showWarningMessage(
            `Are you sure?`,
            { modal: true, detail: "You are about to:\n\ndelete 5 documents.\n\nThis action can't be undone." },
            'Delete',
        );
    }

    commandShowWebview(): void {
        const panel = vscode.window.createWebviewPanel(
            'mongoClusters.view.docs', // Identifies the type of the webview. Used internally
            'prefix/mongoClusters Mock', // Title of the panel displayed to the user
            vscode.ViewColumn.One, // Editor column to show the new webview panel in.
            {
                enableScripts: true,
                enableCommandUris: true,
                retainContextWhenHidden: true,
            }, // Webview options. More on these later.
        );

        //panel.iconPath = getThemeAgnosticIconURI('CosmosDBAccount.svg');
        panel.webview.html = getCollectionWebviewContentReact(panel.webview);

        panel.webview.onDidReceiveMessage((message) => {
            // eslint-disable-next-line @typescript-eslint/no-unsafe-member-access
            const queryString = (message?.payload?.queryText as string) ?? '{}';
            // eslint-disable-next-line @typescript-eslint/no-unsafe-member-access
            const pageNumber = (message?.payload?.pageNumber as number) ?? 1;
            // eslint-disable-next-line @typescript-eslint/no-unsafe-member-access
            const pageSize = (message?.payload?.pageSize as number) ?? 10;

            console.log(`Query: ${queryString}, page: ${pageNumber}, size: ${pageSize}`);

            void panel.webview.postMessage({
                json: `You asked for: ${queryString}, page: ${pageNumber}, size: ${pageSize}`,
            });
        });
    }

    commandShowDocumentView(
        _context: IActionContext,
        _props: {
            id: string;
            liveConnectionId: string;
            viewTitle: string;
            databaseName: string;
            collectionName: string;
            documentId: string;
            documentContent: string;
            mode?: string;
        },
    ): void {
<<<<<<< HEAD
=======
        const panel = vscode.window.createWebviewPanel(
            'mongoClusters.documentView.view', // Identifies the type of the webview. Used internally
            _props.viewTitle, // Title of the panel displayed to the user
            vscode.ViewColumn.Beside, // Editor column to show the new webview panel in.
            {
                enableScripts: true,
                enableCommandUris: true,
                retainContextWhenHidden: true,
            },
        );

        panel.webview.onDidReceiveMessage(async (message) => {
            function extractIdFromJson(jsonString: string): string | null {
                let extractedId: string | null = null;

                // Use JSON.parse with a reviver function
                JSON.parse(jsonString, (key, value) => {
                    if (key === '_id') {
                        // eslint-disable-next-line @typescript-eslint/no-unsafe-assignment
                        extractedId = value; // Extract _id when found
                    }
                    // Return the value to keep parsing
                    // eslint-disable-next-line @typescript-eslint/no-unsafe-return
                    return value;
                });

                return extractedId;
            }

            console.log('Webview->Ext:', JSON.stringify(message, null, 2));

            // eslint-disable-next-line @typescript-eslint/no-unsafe-member-access
            const messageType = message?.type as string;

            switch (messageType) {
                case 'request.documentView.refreshDocument': {
                    // eslint-disable-next-line @typescript-eslint/no-unsafe-member-access
                    const documentId = (message?.payload?.documentId as string) ?? '';

                    // run query
                    const client: MongoClustersClient = await MongoClustersClient.getClient(_props.liveConnectionId);
                    const documentContent = await client.pointRead(
                        _props.databaseName,
                        _props.collectionName,
                        documentId,
                    );

                    const documentContetntAsString = JSON.stringify(documentContent, null, 4);

                    void panel.webview.postMessage({
                        type: 'response.documentView.refreshDocument',
                        payload: { documentContent: documentContetntAsString },
                    });

                    break;
                }
                case 'request.documentView.saveDocument': {
                    // eslint-disable-next-line @typescript-eslint/no-unsafe-member-access
                    const documentContent = message?.payload?.documentContent as string;

                    const documentId = extractIdFromJson(documentContent) ?? '';

                    // run query
                    const client: MongoClustersClient = await MongoClustersClient.getClient(_props.liveConnectionId);

                    // when a document is saved and is missing an _id field, the _id field is added on the server
                    // or by the mongodb driver.
                    const upsertResult = await client.upsertDocument(
                        _props.databaseName,
                        _props.collectionName,
                        documentId,
                        documentContent,
                    );
>>>>>>> 10a13f7a

        const view = new DocumentsViewController(
            {
                id : _props.id,

                liveConnectionId: _props.liveConnectionId,
                databaseName: _props.databaseName,
                collectionName: _props.collectionName,
                documentId: _props.documentId,

                documentContent: _props.documentContent,
                mode: _props.mode ?? 'view',
            })

        view.revealToForeground();


        // const panel = vscode.window.createWebviewPanel(
        //     'mongoClusters.documentView.view', // Identifies the type of the webview. Used internally
        //     _props.viewTitle, // Title of the panel displayed to the user
        //     vscode.ViewColumn.Beside, // Editor column to show the new webview panel in.
        //     {
        //         enableScripts: true,
        //         enableCommandUris: true,
        //         retainContextWhenHidden: true,
        //     },
        // );

        // panel.webview.onDidReceiveMessage(async (message) => {
        //
        //     function extractIdFromJson(jsonString: string): string | null {
        //         let extractedId: string | null = null;
        //
        //         // Use JSON.parse with a reviver function
        //         JSON.parse(jsonString, (key, value) => {
        //           if (key === "_id") {
        //             // eslint-disable-next-line @typescript-eslint/no-unsafe-assignment
        //             extractedId = value;  // Extract _id when found
        //           }
        //           // Return the value to keep parsing
        //           // eslint-disable-next-line @typescript-eslint/no-unsafe-return
        //           return value;
        //         });
        //
        //         return extractedId;
        //       }
        //
        //     console.log('Webview->Ext:', JSON.stringify(message, null, 2));
        //
        //     // eslint-disable-next-line @typescript-eslint/no-unsafe-member-access
        //     const messageType = message?.type as string;
        //
        //     switch (messageType) {
        //         case 'request.documentView.refreshDocument': {
        //             // eslint-disable-next-line @typescript-eslint/no-unsafe-member-access
        //             const documentId = (message?.payload?.documentId as string) ?? '';
        //
        //             // run query
        //             const client: MongoClustersClient = await MongoClustersClient.getClient(_props.liveConnectionId);
        //             const documentContent = await client.pointRead(
        //                 _props.databaseName,
        //                 _props.collectionName,
        //                 documentId,
        //             );
        //
        //             const documentContetntAsString = JSON.stringify(documentContent, null, 4);
        //
        //             void panel.webview.postMessage({
        //                 type: 'response.documentView.refreshDocument',
        //                 payload: { documentContent: documentContetntAsString },
        //             });
        //
        //             break;
        //         }
        //         case 'request.documentView.saveDocument': {
        //             // eslint-disable-next-line @typescript-eslint/no-unsafe-member-access
        //             const documentContent = message?.payload?.documentContent as string;
        //
        //             const documentId = extractIdFromJson(documentContent) ?? '';
        //
        //             // run query
        //             const client: MongoClustersClient = await MongoClustersClient.getClient(_props.liveConnectionId);
        //
        //             // when a document is saved and is missing an _id field, the _id field is added on the server
        //             // or by the mongodb driver.
        //             const upsertResult = await client.upsertDocument(
        //                 _props.databaseName,
        //                 _props.collectionName,
        //                 documentId,
        //                 documentContent,
        //             );
        //
        //             const objectId = upsertResult?.updateResult.upsertedId?.toString() ?? documentId;
        //
        //             panel.title = `${_props.databaseName}/${_props.collectionName}/${objectId}`;
        //
        //             const newDocumentContetntAsString = JSON.stringify(upsertResult.documentContent, null, 4);
        //
        //             void panel.webview.postMessage({
        //                 type: 'response.documentView.saveDocument',
        //                 payload: { documentContent: newDocumentContetntAsString, documentId: objectId },
        //             });
        //
        //             break;
        //         }
        //         default:
        //             break;
        //     }
        // });
        //
        // panel.webview.html = getDocumentViewContentReact(
        //     panel.webview,
        //     _props?.id ?? '',
        //     _props?.liveConnectionId ?? '',
        //     _props?.databaseName ?? '',
        //     _props?.collectionName ?? '',
        //     _props?.documentId ?? '',
        //     _props?.documentContent ?? '',
        //     _props?.mode ?? 'view',
        // );
        //
        // panel.webview.onDidReceiveMessage(async (message) => {
        //     console.log('Webview->Ext:', JSON.stringify(message, null, 2));
        // });
    }

    commandContainerViewOpen(
        _context: IActionContext,
        _props: {
            id: string;
            liveConnectionId: string;
            viewTitle: string;
            databaseName: string;
            collectionName: string;
        },
    ): void {
        const panel = vscode.window.createWebviewPanel(
            'mongoClusters.view.docs', // Identifies the type of the webview. Used internally
            _props.viewTitle, // Title of the panel displayed to the user
            vscode.ViewColumn.One, // Editor column to show the new webview panel in.
            {
                enableScripts: true,
                enableCommandUris: true,
                retainContextWhenHidden: true,
            }, // Webview options. More on these later.
        );

        // panel.iconPath = getThemeAgnosticIconURI('CosmosDBAccount.svg');
        panel.webview.html = getCollectionWebviewContentReact(
            panel.webview,
            _props.id,
            _props.liveConnectionId,
            _props.databaseName,
            _props.collectionName,
        );
        panel.webview.onDidReceiveMessage(async (message) => {
            console.log('Webview->Ext:', JSON.stringify(message, null, 2));

            // eslint-disable-next-line @typescript-eslint/no-unsafe-member-access
            const messageType = message?.type as string;

            switch (messageType) {
                case 'queryConfig': {
                    // eslint-disable-next-line @typescript-eslint/no-unsafe-member-access
                    const queryString = (message?.payload?.queryText as string) ?? '{}';
                    // eslint-disable-next-line @typescript-eslint/no-unsafe-member-access
                    const pageNumber = (message?.payload?.pageNumber as number) ?? 1;
                    // eslint-disable-next-line @typescript-eslint/no-unsafe-member-access
                    const pageSize = (message?.payload?.pageSize as number) ?? 10;

                    // run query
                    const client: MongoClustersClient = await MongoClustersClient.getClient(_props.liveConnectionId);
                    const responsePack = await client.queryDocuments(
                        _props.databaseName,
                        _props.collectionName,
                        queryString,
                        pageNumber * pageSize - pageSize,
                        pageSize,
                    );

                    void panel.webview.postMessage({
                        type: 'queryResults',
                        json: responsePack?.jsonDocuments ?? '{ "noData": true }',
                        tableData: responsePack?.tableData ?? [],
                        tableHeaders: responsePack?.tableHeaders ?? [],
                        treeData: responsePack?.treeData ?? [],
                    });
                    break;
                }
                case 'deleteDocumentsRequest': {
                    // eslint-disable-next-line @typescript-eslint/no-unsafe-member-access
                    const selectedDocumentObjectIds = message?.payload as string[];

                    const confirmed = await getConfirmationWithWarning(
                        'Are you sure?',
                        `Delete ${selectedDocumentObjectIds.length} documents?\n\nThis can't be undone.`,
                    );

                    if (!confirmed) {
                        break;
                    }

                    const client: MongoClustersClient = await MongoClustersClient.getClient(_props.liveConnectionId);
                    const acknowledged = await client.deleteDocuments(
                        _props.databaseName,
                        _props.collectionName,
                        selectedDocumentObjectIds,
                    );

                    if (!acknowledged) {
                        void vscode.window.showErrorMessage('Failed to delete documents. Unknown error.', {
                            modal: true,
                        });
                    }

                    void panel.webview.postMessage({
                        type: 'deleteDocumentsResponse',
                        payload: acknowledged,
                    });

                    break;
                }
                case 'viewDocumentRequest': {
                    // eslint-disable-next-line @typescript-eslint/no-unsafe-member-access
                    const objectId = message?.payload?.objectId as string;
                    // eslint-disable-next-line @typescript-eslint/no-unsafe-member-access
                    //const index = message?.payload?.index as number;

                    // TODO: introduce response cache to the client to avoid sending the document content back and forth
                    // eslint-disable-next-line @typescript-eslint/no-unsafe-member-access
                    let documentContent = (message?.payload?.documentContent as string) ?? '{  }';

                    //TODO: this is curcial to avoid breaking the webview, and make sure it's in the future API
                    // for all the data to be sent in a safe way
                    documentContent = encodeURIComponent(documentContent);

                    vscode.commands.executeCommand('mongoClusters.internal.documentView.open.view', {
                        id: _props.id,
                        liveConnectionId: _props.liveConnectionId,
                        viewTitle: `${_props.databaseName}/${_props.collectionName}/${objectId}`,
                        databaseName: _props.databaseName,
                        collectionName: _props.collectionName,
                        documentId: objectId,
                        documentContent: documentContent,
                    });
                    break;
                }
                case 'request.collectionView.addDocument': {
                    vscode.commands.executeCommand('mongoClusters.internal.documentView.open.add', {
                        id: _props.id,
                        liveConnectionId: _props.liveConnectionId,
                        viewTitle: `${_props.databaseName}/${_props.collectionName}/new`,
                        databaseName: _props.databaseName,
                        collectionName: _props.collectionName,
                        mode: 'add',
                    });
                    break;
                }

                default:
                    break;
            }
        });
    }

    async dispose(): Promise<void> {
        return;
    }
}

const DEV_SERVER_HOST = 'http://localhost:18080';

// ...args is just a temp solution for a MVP
const getCollectionWebviewContentReact = (
    webview?: vscode.Webview,
    id?: string,
    liveConnectionId?: string,
    databaseName?: string,
    collectionName?: string,
) => {
    const devServer = !!process.env.DEVSERVER;
    const isProduction = ext.context.extensionMode === vscode.ExtensionMode.Production;
    const nonce = randomBytes(16).toString('base64');

    const dir = ext.isBundle ? '' : 'out/src/webviews';
    const filename = ext.isBundle ? 'views.js' : 'index.js';
    const uri = (...parts: string[]) =>
        webview?.asWebviewUri(vscode.Uri.file(path.join(ext.context.extensionPath, dir, ...parts))).toString(true);

    const publicPath = isProduction || !devServer ? uri() : `${DEV_SERVER_HOST}/`;
    const srcUri = isProduction || !devServer ? uri(filename) : `${DEV_SERVER_HOST}/${filename}`;

    const csp = (
        isProduction
            ? [
                  `form-action 'none';`,
                  `default-src ${webview?.cspSource};`,
                  `script-src ${webview?.cspSource} 'nonce-${nonce}';`,
                  `style-src ${webview?.cspSource} vscode-resource: 'unsafe-inline';`,
                  `img-src ${webview?.cspSource} data: vscode-resource:;`,
                  `connect-src ${webview?.cspSource} ws:;`,
                  `font-src ${webview?.cspSource};`,
                  `worker-src ${webview?.cspSource} blob:;`,
              ]
            : [
                  `form-action 'none';`,
                  `default-src ${DEV_SERVER_HOST};`,
                  `script-src ${DEV_SERVER_HOST} 'nonce-${nonce}';`,
                  `style-src ${DEV_SERVER_HOST} vscode-resource: 'unsafe-inline';`,
                  `img-src ${DEV_SERVER_HOST} data: vscode-resource:;`,
                  `connect-src ${DEV_SERVER_HOST} ws:;`,
                  `font-src ${DEV_SERVER_HOST};`,
                  `worker-src ${DEV_SERVER_HOST} blob:;`,
              ]
    ).join(' ');

    return `<!DOCTYPE html>
	<html lang="en">
	<head>
		<meta charset="UTF-8">
		<meta name="viewport" content="width=device-width, initial-scale=1.0">
        <meta http-equiv="Content-Security-Policy" content="${csp}" />
	</head>
	<body>
		<div id="root"></div>

            <script type="module" nonce="${nonce}">
                window.config = {
                    ...window.config,
                    __id: '${id}',
                    __liveConnectionId: '${liveConnectionId}',
                    __databaseName: '${databaseName}',
                    __collectionName: '${collectionName}',
                    __vsCodeApi: acquireVsCodeApi(),
                };

                import { render } from "${srcUri}";
                render('mongoClustersCollectionView', window.config.__vsCodeApi, "${publicPath}");
            </script>


	</body>
	</html>`;
};

<<<<<<< HEAD
// // ...args is just a temp solution for a MVP
// const getDocumentViewContentReact = (
//     webview?: vscode.Webview,
//     id?: string,
//     liveConnectionId?: string,
//     databaseName?: string,
//     collectionName?: string,
//     documentId?: string,
//     documentContent?: string,
//     mode?: string
// ) => {
//     const devServer = !!process.env.DEVSERVER;
//     const isProduction = ext.context.extensionMode === vscode.ExtensionMode.Production;
//     const nonce = randomBytes(16).toString('base64');

//     const dir = ext.isBundle ? '' : 'out/src/webviews';
//     const filename = ext.isBundle ? 'views.js' : 'index.js';
//     const uri = (...parts: string[]) =>
//         webview?.asWebviewUri(vscode.Uri.file(path.join(ext.context.extensionPath, dir, ...parts))).toString(true);

//     const publicPath = isProduction || !devServer ? uri() : `${DEV_SERVER_HOST}/`;
//     const srcUri = isProduction || !devServer ? uri(filename) : `${DEV_SERVER_HOST}/${filename}`;

//     const csp = (
//         isProduction
//             ? [
//                   `form-action 'none';`,
//                   `default-src ${webview?.cspSource};`,
//                   `script-src ${webview?.cspSource} 'nonce-${nonce}';`,
//                   `style-src ${webview?.cspSource} vscode-resource: 'unsafe-inline';`,
//                   `img-src ${webview?.cspSource} data: vscode-resource:;`,
//                   `connect-src ${webview?.cspSource} ws:;`,
//                   `font-src ${webview?.cspSource};`,
//                   `worker-src ${webview?.cspSource} blob:;`,
//               ]
//             : [
//                   `form-action 'none';`,
//                   `default-src ${DEV_SERVER_HOST};`,
//                   `script-src ${DEV_SERVER_HOST} 'nonce-${nonce}';`,
//                   `style-src ${DEV_SERVER_HOST} vscode-resource: 'unsafe-inline';`,
//                   `img-src ${DEV_SERVER_HOST} data: vscode-resource:;`,
//                   `connect-src ${DEV_SERVER_HOST} ws:;`,
//                   `font-src ${DEV_SERVER_HOST};`,
//                   `worker-src ${DEV_SERVER_HOST} blob:;`,
//               ]
//     ).join(' ');

//     return `<!DOCTYPE html>
// 	<html lang="en">
// 	<head>
// 		<meta charset="UTF-8">
// 		<meta name="viewport" content="width=device-width, initial-scale=1.0">
//         <meta http-equiv="Content-Security-Policy" content="${csp}" />
// 	</head>
// 	<body>
// 		<div id="root"></div>

//             <script type="module" nonce="${nonce}">
//                 window.config = {
//                     ...window.config,
//                     __id: '${id}',
//                     __liveConnectionId: '${liveConnectionId}',
//                     __databaseName: '${databaseName}',
//                     __collectionName: '${collectionName}',
//                     __documentId: '${documentId}',
//                     __documentContent: '${documentContent}',
//                     __mode: '${mode}',
//                     __vsCodeApi: acquireVsCodeApi(),
//                 };

//                 import { render } from "${srcUri}";
//                 render('mongoClustersDocumentView', window.config.__vsCodeApi, "${publicPath}");
//             </script>


// 	</body>
// 	</html>`;
// };
=======
// ...args is just a temp solution for a MVP
const getDocumentViewContentReact = (
    webview?: vscode.Webview,
    id?: string,
    liveConnectionId?: string,
    databaseName?: string,
    collectionName?: string,
    documentId?: string,
    documentContent?: string,
    mode?: string,
) => {
    const devServer = !!process.env.DEVSERVER;
    const isProduction = ext.context.extensionMode === vscode.ExtensionMode.Production;
    const nonce = randomBytes(16).toString('base64');

    const dir = ext.isBundle ? '' : 'out/src/webviews';
    const filename = ext.isBundle ? 'views.js' : 'index.js';
    const uri = (...parts: string[]) =>
        webview?.asWebviewUri(vscode.Uri.file(path.join(ext.context.extensionPath, dir, ...parts))).toString(true);

    const publicPath = isProduction || !devServer ? uri() : `${DEV_SERVER_HOST}/`;
    const srcUri = isProduction || !devServer ? uri(filename) : `${DEV_SERVER_HOST}/${filename}`;

    const csp = (
        isProduction
            ? [
                  `form-action 'none';`,
                  `default-src ${webview?.cspSource};`,
                  `script-src ${webview?.cspSource} 'nonce-${nonce}';`,
                  `style-src ${webview?.cspSource} vscode-resource: 'unsafe-inline';`,
                  `img-src ${webview?.cspSource} data: vscode-resource:;`,
                  `connect-src ${webview?.cspSource} ws:;`,
                  `font-src ${webview?.cspSource};`,
                  `worker-src ${webview?.cspSource} blob:;`,
              ]
            : [
                  `form-action 'none';`,
                  `default-src ${DEV_SERVER_HOST};`,
                  `script-src ${DEV_SERVER_HOST} 'nonce-${nonce}';`,
                  `style-src ${DEV_SERVER_HOST} vscode-resource: 'unsafe-inline';`,
                  `img-src ${DEV_SERVER_HOST} data: vscode-resource:;`,
                  `connect-src ${DEV_SERVER_HOST} ws:;`,
                  `font-src ${DEV_SERVER_HOST};`,
                  `worker-src ${DEV_SERVER_HOST} blob:;`,
              ]
    ).join(' ');

    return `<!DOCTYPE html>
	<html lang="en">
	<head>
		<meta charset="UTF-8">
		<meta name="viewport" content="width=device-width, initial-scale=1.0">
        <meta http-equiv="Content-Security-Policy" content="${csp}" />
	</head>
	<body>
		<div id="root"></div>

            <script type="module" nonce="${nonce}">
                window.config = {
                    ...window.config,
                    __id: '${id}',
                    __liveConnectionId: '${liveConnectionId}',
                    __databaseName: '${databaseName}',
                    __collectionName: '${collectionName}',
                    __documentId: '${documentId}',
                    __documentContent: '${documentContent}',
                    __mode: '${mode}',
                    __vsCodeApi: acquireVsCodeApi(),
                };

                import { render } from "${srcUri}";
                render('mongoClustersDocumentView', window.config.__vsCodeApi, "${publicPath}");
            </script>


	</body>
	</html>`;
};
>>>>>>> 10a13f7a
<|MERGE_RESOLUTION|>--- conflicted
+++ resolved
@@ -20,15 +20,12 @@
 import * as path from 'path';
 import * as vscode from 'vscode';
 import { ext } from '../extensionVariables';
-<<<<<<< HEAD
-import { DocumentsViewController } from '../webviews/mongoClusters/documentView/DocumentsViewController';
-=======
 import { getConfirmationWithWarning } from '../utils/dialogsConfirmations';
 import { createCollection } from './commands/createCollection';
 import { createDatabase } from './commands/createDatabase';
 import { dropCollection } from './commands/dropCollection';
 import { dropDatabase } from './commands/dropDatabase';
->>>>>>> 10a13f7a
+import { DocumentsViewController } from '../webviews/mongoClusters/documentView/DocumentsViewController';
 import { MongoClustersClient } from './MongoClustersClient';
 import { MongoClustersBranchDataProvider } from './tree/MongoClustersBranchDataProvider';
 import { isMongoClustersSupportenabled } from './utils/isMongoClustersSupportenabled';
@@ -136,82 +133,6 @@
             mode?: string;
         },
     ): void {
-<<<<<<< HEAD
-=======
-        const panel = vscode.window.createWebviewPanel(
-            'mongoClusters.documentView.view', // Identifies the type of the webview. Used internally
-            _props.viewTitle, // Title of the panel displayed to the user
-            vscode.ViewColumn.Beside, // Editor column to show the new webview panel in.
-            {
-                enableScripts: true,
-                enableCommandUris: true,
-                retainContextWhenHidden: true,
-            },
-        );
-
-        panel.webview.onDidReceiveMessage(async (message) => {
-            function extractIdFromJson(jsonString: string): string | null {
-                let extractedId: string | null = null;
-
-                // Use JSON.parse with a reviver function
-                JSON.parse(jsonString, (key, value) => {
-                    if (key === '_id') {
-                        // eslint-disable-next-line @typescript-eslint/no-unsafe-assignment
-                        extractedId = value; // Extract _id when found
-                    }
-                    // Return the value to keep parsing
-                    // eslint-disable-next-line @typescript-eslint/no-unsafe-return
-                    return value;
-                });
-
-                return extractedId;
-            }
-
-            console.log('Webview->Ext:', JSON.stringify(message, null, 2));
-
-            // eslint-disable-next-line @typescript-eslint/no-unsafe-member-access
-            const messageType = message?.type as string;
-
-            switch (messageType) {
-                case 'request.documentView.refreshDocument': {
-                    // eslint-disable-next-line @typescript-eslint/no-unsafe-member-access
-                    const documentId = (message?.payload?.documentId as string) ?? '';
-
-                    // run query
-                    const client: MongoClustersClient = await MongoClustersClient.getClient(_props.liveConnectionId);
-                    const documentContent = await client.pointRead(
-                        _props.databaseName,
-                        _props.collectionName,
-                        documentId,
-                    );
-
-                    const documentContetntAsString = JSON.stringify(documentContent, null, 4);
-
-                    void panel.webview.postMessage({
-                        type: 'response.documentView.refreshDocument',
-                        payload: { documentContent: documentContetntAsString },
-                    });
-
-                    break;
-                }
-                case 'request.documentView.saveDocument': {
-                    // eslint-disable-next-line @typescript-eslint/no-unsafe-member-access
-                    const documentContent = message?.payload?.documentContent as string;
-
-                    const documentId = extractIdFromJson(documentContent) ?? '';
-
-                    // run query
-                    const client: MongoClustersClient = await MongoClustersClient.getClient(_props.liveConnectionId);
-
-                    // when a document is saved and is missing an _id field, the _id field is added on the server
-                    // or by the mongodb driver.
-                    const upsertResult = await client.upsertDocument(
-                        _props.databaseName,
-                        _props.collectionName,
-                        documentId,
-                        documentContent,
-                    );
->>>>>>> 10a13f7a
 
         const view = new DocumentsViewController(
             {
@@ -557,7 +478,6 @@
 	</html>`;
 };
 
-<<<<<<< HEAD
 // // ...args is just a temp solution for a MVP
 // const getDocumentViewContentReact = (
 //     webview?: vscode.Webview,
@@ -635,84 +555,4 @@
 
 // 	</body>
 // 	</html>`;
-// };
-=======
-// ...args is just a temp solution for a MVP
-const getDocumentViewContentReact = (
-    webview?: vscode.Webview,
-    id?: string,
-    liveConnectionId?: string,
-    databaseName?: string,
-    collectionName?: string,
-    documentId?: string,
-    documentContent?: string,
-    mode?: string,
-) => {
-    const devServer = !!process.env.DEVSERVER;
-    const isProduction = ext.context.extensionMode === vscode.ExtensionMode.Production;
-    const nonce = randomBytes(16).toString('base64');
-
-    const dir = ext.isBundle ? '' : 'out/src/webviews';
-    const filename = ext.isBundle ? 'views.js' : 'index.js';
-    const uri = (...parts: string[]) =>
-        webview?.asWebviewUri(vscode.Uri.file(path.join(ext.context.extensionPath, dir, ...parts))).toString(true);
-
-    const publicPath = isProduction || !devServer ? uri() : `${DEV_SERVER_HOST}/`;
-    const srcUri = isProduction || !devServer ? uri(filename) : `${DEV_SERVER_HOST}/${filename}`;
-
-    const csp = (
-        isProduction
-            ? [
-                  `form-action 'none';`,
-                  `default-src ${webview?.cspSource};`,
-                  `script-src ${webview?.cspSource} 'nonce-${nonce}';`,
-                  `style-src ${webview?.cspSource} vscode-resource: 'unsafe-inline';`,
-                  `img-src ${webview?.cspSource} data: vscode-resource:;`,
-                  `connect-src ${webview?.cspSource} ws:;`,
-                  `font-src ${webview?.cspSource};`,
-                  `worker-src ${webview?.cspSource} blob:;`,
-              ]
-            : [
-                  `form-action 'none';`,
-                  `default-src ${DEV_SERVER_HOST};`,
-                  `script-src ${DEV_SERVER_HOST} 'nonce-${nonce}';`,
-                  `style-src ${DEV_SERVER_HOST} vscode-resource: 'unsafe-inline';`,
-                  `img-src ${DEV_SERVER_HOST} data: vscode-resource:;`,
-                  `connect-src ${DEV_SERVER_HOST} ws:;`,
-                  `font-src ${DEV_SERVER_HOST};`,
-                  `worker-src ${DEV_SERVER_HOST} blob:;`,
-              ]
-    ).join(' ');
-
-    return `<!DOCTYPE html>
-	<html lang="en">
-	<head>
-		<meta charset="UTF-8">
-		<meta name="viewport" content="width=device-width, initial-scale=1.0">
-        <meta http-equiv="Content-Security-Policy" content="${csp}" />
-	</head>
-	<body>
-		<div id="root"></div>
-
-            <script type="module" nonce="${nonce}">
-                window.config = {
-                    ...window.config,
-                    __id: '${id}',
-                    __liveConnectionId: '${liveConnectionId}',
-                    __databaseName: '${databaseName}',
-                    __collectionName: '${collectionName}',
-                    __documentId: '${documentId}',
-                    __documentContent: '${documentContent}',
-                    __mode: '${mode}',
-                    __vsCodeApi: acquireVsCodeApi(),
-                };
-
-                import { render } from "${srcUri}";
-                render('mongoClustersDocumentView', window.config.__vsCodeApi, "${publicPath}");
-            </script>
-
-
-	</body>
-	</html>`;
-};
->>>>>>> 10a13f7a
+// };