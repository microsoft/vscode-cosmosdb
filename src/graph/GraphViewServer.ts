--- conflicted
+++ resolved
@@ -27,12 +27,8 @@
     results: any[] | undefined,
     errorMessage: string | undefined,
     view: 'graph' | 'json',
-<<<<<<< HEAD
     isQueryRunning: boolean,
     runningQueryId: number
-=======
-    isQueryRunning: boolean
->>>>>>> 6c653feb
   };
 
 
@@ -43,12 +39,8 @@
       results: undefined,
       errorMessage: undefined,
       view: 'graph',
-<<<<<<< HEAD
       isQueryRunning: false,
       runningQueryId: 0
-=======
-      isQueryRunning: false
->>>>>>> 6c653feb
     };
   }
 
@@ -117,10 +109,7 @@
       this._previousPageState.results = undefined;
       this._previousPageState.errorMessage = undefined;
       this._previousPageState.isQueryRunning = true;
-<<<<<<< HEAD
       this._previousPageState.runningQueryId = queryId;
-=======
->>>>>>> 6c653feb
       var vertices = await this.executeQuery(queryId, gremlinQuery);
       results = vertices;
 
@@ -249,11 +238,8 @@
 
     // Handle setView event from client
     this._socket.on('setView', (view: 'graph' | 'json') => this.handleSetView(view));
-<<<<<<< HEAD
-=======
   }
 
   private log(message, ...args: any[]) {
->>>>>>> 6c653feb
   }
 }