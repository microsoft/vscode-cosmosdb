/*---------------------------------------------------------------------------------------------
 *  Copyright (c) Microsoft Corporation. All rights reserved.
 *  Licensed under the MIT License. See License.txt in the project root for license information.
 *--------------------------------------------------------------------------------------------*/

import { debounce } from 'es-toolkit';
import * as React from 'react';
import { useCallback, useMemo, useRef, useState } from 'react';
import {
    SlickgridReact,
    type Column,
    type GridOption,
    type OnDblClickEventArgs,
    type OnSelectedRowsChangedEventArgs,
} from 'slickgrid-react';
import { DynamicThemeProvider } from '../../../theme/DynamicThemeProvider';
import { getDocumentId, type TableData } from '../../../utils';
import { useQueryEditorDispatcher, useQueryEditorState } from '../state/QueryEditorContext';
import { useColumnMenu } from './ColumnMenu';

type ResultTabViewTableProps = TableData & {};

export const ResultTabViewTable = ({ headers, dataset }: ResultTabViewTableProps) => {
    const state = useQueryEditorState();
    const dispatcher = useQueryEditorDispatcher();
    const gridRef = useRef<SlickgridReact>(null);
    const [announcement, setAnnouncement] = useState('');

    const { handleHeaderButtonClick, MenuElement } = useColumnMenu(gridRef);

    React.useEffect(() => {
        gridRef.current?.gridService.renderGrid();
    }, [dataset, headers]); // Re-run when headers or data change

    const gridColumns = useMemo(
        () =>
            headers.map((header) => {
                return {
                    id: header + '_id',
                    name: header,
                    field: header.startsWith('/') ? header.slice(1) : header,
                    minWidth: 100,
                    rerenderOnResize: true,
                    header: {
                        buttons: [
                            {
                                cssClass: 'slick-header-menu-button',
                                command: 'show-column-menu',
                                action: handleHeaderButtonClick,
                            },
                        ],
                    },
                } as Column;
            }),
        [handleHeaderButtonClick, headers],
    );

    React.useEffect(() => {
        gridRef.current?.gridService.renderGrid();

        setTimeout(() => {
            const grid = gridRef.current?.grid;
            if (!grid) return;

            // Set grid role
            const gridElement = grid.getContainerNode();
            gridElement?.setAttribute('role', 'grid');
            gridElement?.setAttribute('aria-label', 'Query results data grid');

            // Announce cell values on navigation using ARIA live region
            grid.onActiveCellChanged.subscribe((_e, args) => {
                const column = gridColumns[args.cell];
                const data = dataset[args.row];
                if (column && data) {
                    const value = data[column.field] || '';
                    const announcementText = `${column.name}: ${value}`;
                    setAnnouncement(announcementText);
                }
            });
        }, 100);
    }, [dataset, headers, gridColumns]);

    const onDblClick = useCallback(
        (args: OnDblClickEventArgs) => {
            // If not in edit mode, do nothing
            if (!state.isEditMode) return;

            // Open document in view mode
            const activeDocument = dataset[args.row];
            const documentId = activeDocument ? getDocumentId(activeDocument, state.partitionKey) : undefined;
            if (documentId) {
                void dispatcher.openDocument('view', documentId);
            }
        },
        [dataset, dispatcher, state.isEditMode, state.partitionKey],
    );

    // eslint-disable-next-line react-hooks/exhaustive-deps
    const onSelectedRowsChanged = useCallback(
        // SlickGrid emits the event twice. First time for selecting 1 row, second time for selecting this row + all rows what were selected before.
        debounce((args: OnSelectedRowsChangedEventArgs) => {
            globalThis.getSelection()?.removeAllRanges(); // Clear the selection in the browser to avoid confusion with SlickGrid selection
            dispatcher.setSelectedRows(args.rows);
        }, 100),
        [dispatcher],
    );

    const gridOptions = useMemo(
        (): GridOption => ({
            autoResize: {
                calculateAvailableSizeBy: 'container',
                container: '.resultsDisplayArea', // this is a selector of the parent container, in this case it's the collectionView.tsx and the class is "resultsDisplayArea"
                delay: 100,
                autoHeightRecalcRow: 1,
                autoHeight: true,
                bottomPadding: 20,
                resizeDetection: 'container',
                applyResizeToContainer: true,
            },
            resizeByContentOptions: {
                alwaysRecalculateColumnWidth: true,
                cellCharWidthInPx: 8.5,
                defaultRatioForStringType: 1.0,
            },
            alwaysShowVerticalScroll: false,
            autoHeight: false, // this is set to false because we want to use autoResize instead
            enableAutoResize: true,
            autoFitColumnsOnFirstLoad: false, // This
            enableAutoSizeColumns: false, // + this
            // disabling features that with them the grid has side effects (columns resize incorrectly after second render)
            autosizeColumnsByCellContentOnFirstLoad: true, // or this (but not both)
            enableAutoResizeColumnsByCellContent: true, // + this
            resizeByContentOnlyOnFirstLoad: false, // + this
            enableCellNavigation: true,
            enableCheckboxSelector: false,
            enableRowSelection: true,
            multiSelect: true,
            // disabling features that would require more polishing to make them production-ready
            enableColumnPicker: false,
            enableColumnReorder: false,
            enableContextMenu: false,
            enableGridMenu: false,
            enableHeaderMenu: false, // Disable header menu by default
            enableHeaderButton: true, // Enable header buttons
            datasetIdPropertyName: '__id',
            cellValueCouldBeUndefined: true,
        }),
        [],
    );

    return (
<<<<<<< HEAD
        <DynamicThemeProvider useAdaptive={true}>
            {/* ARIA live region for announcements */}
            <div
                aria-live="polite"
                aria-atomic="true"
                style={{ position: 'absolute', left: '-10000px', width: '1px', height: '1px', overflow: 'hidden' }}
            >
                {announcement}
            </div>
            <SlickgridReact
                gridId="myGrid"
                ref={gridRef}
=======
        <>
            <SlickgridReact
                gridId="myGrid"
                ref={gridRef} // Attach the reference to SlickGrid
>>>>>>> dadc773c
                gridOptions={gridOptions}
                columnDefinitions={gridColumns}
                dataset={dataset}
                onDblClick={(event) => onDblClick(event.detail.args)}
                onSelectedRowsChanged={(event: CustomEvent<{ args: OnSelectedRowsChangedEventArgs }>) =>
                    onSelectedRowsChanged(event.detail.args)
                }
            />
<<<<<<< HEAD
        </DynamicThemeProvider>
=======
            {MenuElement}
        </>
>>>>>>> dadc773c
    );
};<|MERGE_RESOLUTION|>--- conflicted
+++ resolved
@@ -149,7 +149,6 @@
     );
 
     return (
-<<<<<<< HEAD
         <DynamicThemeProvider useAdaptive={true}>
             {/* ARIA live region for announcements */}
             <div
@@ -161,13 +160,7 @@
             </div>
             <SlickgridReact
                 gridId="myGrid"
-                ref={gridRef}
-=======
-        <>
-            <SlickgridReact
-                gridId="myGrid"
                 ref={gridRef} // Attach the reference to SlickGrid
->>>>>>> dadc773c
                 gridOptions={gridOptions}
                 columnDefinitions={gridColumns}
                 dataset={dataset}
@@ -176,11 +169,7 @@
                     onSelectedRowsChanged(event.detail.args)
                 }
             />
-<<<<<<< HEAD
+            {MenuElement}
         </DynamicThemeProvider>
-=======
-            {MenuElement}
-        </>
->>>>>>> dadc773c
     );
 };