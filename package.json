{
    "name": "vscode-cosmosdb",
    "version": "0.23.1-alpha",
    "aiKey": "0c6ae279ed8443289764825290e4f9e2-1a736e7c-1324-4338-be46-fc2a58ae4d14-7255",
    "publisher": "ms-azuretools",
    "displayName": "Azure Databases",
    "description": "Create, browse, and update globally distributed, multi-model databases in Azure.",
    "enableMongoClusters": true,
    "engines": {
        "vscode": "^1.82.0"
    },
    "galleryBanner": {
        "color": "#3c3c3c",
        "theme": "dark"
    },
    "icon": "resources/databases.png",
    "categories": [
        "Azure"
    ],
    "keywords": [
        "Cosmos DB",
        "DocumentDB",
        "Graph",
        "Gremlin",
        "MongoDB",
        "PostgreSQL"
    ],
    "preview": true,
    "homepage": "https://github.com/microsoft/vscode-cosmosdb/blob/main/README.md",
    "bugs": {
        "url": "https://github.com/microsoft/vscode-cosmosdb/issues"
    },
    "license": "SEE LICENSE IN LICENSE.md",
    "repository": {
        "type": "git",
        "url": "https://github.com/microsoft/vscode-cosmosdb"
    },
    "main": "./main",
    "activationEvents": [
        "onFileSystem:azureDatabases",
        "onView:azureWorkspace"
    ],
    "scripts": {
        "vscode:prepublish": "npm run webpack-prod",
        "build": "tsc",
        "clean": "git clean -dfx",
        "compile": "tsc -watch",
        "package": "npm run webpack-prod && cd dist && npm pkg delete \"scripts.vscode:prepublish\" && npx vsce package --no-dependencies",
        "lint": "eslint --quiet --ext .ts --ext .tsx .",
        "lint-fix": "eslint --ext .ts --ext .tsx . --fix",
        "pretest": "npm run webpack-prod",
        "test": "node ./out/test/runTest.js",
        "unittest": "mocha ./out/test/unit/**/*.js",
        "jesttest": "jest",
        "update-grammar": "antlr4ts -visitor ./grammar/mongo.g4 -o ./src/mongo/grammar",
        "webpack-dev": "rimraf ./dist && npm run webpack-dev-ext && npm run webpack-dev-wv",
        "webpack-prod": "rimraf ./dist && npm run webpack-prod-ext && npm run webpack-prod-wv",
        "webpack-dev-ext": "webpack --mode development --config ./webpack.config.ext.js",
        "webpack-dev-wv": "webpack --mode development --config ./webpack.config.views.js",
        "webpack-prod-ext": "webpack --mode production --config ./webpack.config.ext.js",
        "webpack-prod-wv": "webpack --mode production --config ./webpack.config.views.js",
        "watch:ext": "webpack --mode development --config ./webpack.config.ext.js --watch",
        "watch:views": "webpack serve --mode development --config ./webpack.config.views.js",
        "prepare": "husky",
        "resapi.resetall": "rimraf out node_modules dist && npm install && npm run resapi.link",
        "resapi.link": "npm link @microsoft/vscode-azureresources-api"
    },
    "devDependencies": {
        "@microsoft/vscode-azext-dev": "^2.0.4",
        "@pmmmwh/react-refresh-webpack-plugin": "^0.5.15",
        "@swc/cli": "^0.4.0",
        "@swc/core": "^1.7.26",
        "@swc/jest": "^0.2.36",
        "@types/documentdb": "^1.10.13",
        "@types/fs-extra": "^11.0.4",
        "@types/gulp": "^4.0.17",
        "@types/jest": "^29.5.12",
        "@types/lodash.omit": "^4.5.9",
        "@types/lodash.debounce": "^4.0.9",
        "@types/mocha": "^10.0.6",
        "@types/node": "^18.19.50",
        "@types/pg": "^8.11.9",
        "@types/react": "^18.3.5",
        "@types/react-dom": "^18.3.0",
        "@types/uuid": "^10.0.0",
        "@types/vscode": "1.82.0",
        "@types/vscode-webview": "^1.57.5",
        "@typescript-eslint/eslint-plugin": "^8.5.0",
        "@typescript-eslint/parser": "^8.5.0",
        "@vscode/test-electron": "^2.4.1",
        "@vscode/vsce": "~2.32.0",
        "antlr4ts-cli": "^0.5.0-alpha.4",
        "copy-webpack-plugin": "^12.0.2",
        "css-loader": "^7.1.2",
        "eslint": "^8.57.0",
        "eslint-plugin-import": "^2.30.0",
        "glob": "^7.2.3",
        "husky": "^9.1.5",
        "jest": "^29.7.0",
        "mocha": "^10.7.3",
        "mocha-junit-reporter": "^2.2.1",
        "mocha-multi-reporters": "^1.5.1",
        "monaco-editor-webpack-plugin": "^7.1.0",
        "prettier": "^3.3.3",
        "prettier-plugin-organize-imports": "^4.0.0",
        "react": "^18.3.1",
        "react-dom": "^18.3.1",
        "react-refresh": "^0.14.2",
        "rimraf": "^5.0.10",
        "sass": "^1.78.0",
        "sass-loader": "^16.0.1",
        "style-loader": "^4.0.0",
        "swc-loader": "^0.2.6",
        "ts-jest": "^29.2.5",
        "ts-node": "^10.9.2",
        "typescript": "^5.6.2",
        "webpack": "^5.94.0",
        "webpack-bundle-analyzer": "^4.10.2",
        "webpack-cli": "^5.1.4",
        "webpack-dev-server": "^5.1.0"
    },
    "dependencies": {
        "@azure/arm-cosmosdb": "16.0.0-beta.7",
        "@azure/arm-postgresql": "^6.1.0",
        "@azure/arm-postgresql-flexible": "^7.1.0",
        "@azure/cosmos": "^4.1.1",
        "@fluentui/react-components": "^9.54.14",
        "@fluentui/react-icons": "^2.0.258",
        "@microsoft/vscode-azext-azureauth": "^2.5.0",
        "@microsoft/vscode-azext-azureutils": "^3.1.1",
        "@microsoft/vscode-azext-utils": "^2.5.7",
        "@microsoft/vscode-azureresources-api": "2.3.2",
        "@monaco-editor/react": "^4.6.0",
        "allotment": "^1.20.2",
        "antlr4ts": "^0.4.1-alpha.0",
        "bson": "^6.8.0",
        "fs-extra": "^8.0.0",
        "lodash.omit": "^4.5.0",
        "lodash.debounce": "^4.0.8",
        "monaco-editor": "^0.51.0",
        "mongodb": "^6.8.1",
        "pg": "^8.12.0",
        "pg-connection-string": "^2.6.4",
        "pg-structure": "^7.15.3",
        "semver": "^7.6.3",
        "slickgrid-react": "^5.7.0",
        "uuid": "^10.0.0",
        "vscode-json-languageservice": "^5.4.1",
        "vscode-languageclient": "^6.1.4",
        "vscode-languageserver": "^6.1.1",
        "vscode-languageserver-textdocument": "^1.0.12",
        "vscode-nls": "^4.0.0",
        "vscode-uri": "^3.0.8"
    },
    "extensionDependencies": [
        "ms-azuretools.vscode-azureresourcegroups"
    ],
    "contributes": {
        "x-azResources": {
            "azure": {
                "branches": [
                    {
                        "type": "AzureCosmosDb"
                    },
                    {
                        "type": "PostgresqlServersStandard"
                    },
                    {
                        "type": "PostgresqlServersFlexible"
                    },
                    {
                        "type": "MongoClusters"
                    }
                ]
            },
            "workspace": {
                "branches": [
                    {
                        "type": "ms-azuretools.vscode-cosmosdb"
                    }
                ],
                "resources": true
            },
            "commands": [
                {
                    "command": "azureDatabases.createServer",
                    "title": "Create Database Server...",
                    "type": "microsoft.documentdb/databaseaccounts",
                    "detail": "SQL or NoSQL databases for your web apps."
                }
            ],
            "activation": {
                "onResolve": [
                    "microsoft.documentdb/databaseaccounts",
                    "microsoft.dbforpostgresql/servers",
                    "microsoft.dbforpostgresql/flexibleservers",
                    "microsoft.documentdb/mongoclusters"
                ]
            }
        },
        "languages": [
            {
                "id": "mongo",
                "aliases": [
                    "Mongo Scrapbook",
                    "mongo"
                ],
                "extensions": [
                    ".mongo"
                ],
                "firstLine": "^#!/.*\\bmongo*\\b",
                "configuration": "./grammar/configuration.json"
            },
            {
                "id": "postgres",
                "aliases": [
                    "PostgreSQL"
                ],
                "extensions": [
                    ".psql"
                ]
            },
            {
                "id": "nosql",
                "aliases": [
                    "Cosmos NoSQL",
                    "nosql"
                ],
                "extensions": [
                    ".nosql"
                ]
            }
        ],
        "grammars": [
            {
                "language": "mongo",
                "scopeName": "source.mongo.js",
                "path": "./grammar/JavaScript.tmLanguage.json"
            },
            {
                "scopeName": "source.mongo.js.regexp",
                "path": "./grammar/Regular Expressions (JavaScript).tmLanguage"
            }
        ],
        "commands": [
            {
                "category": "Azure Databases",
                "command": "azureDatabases.createServer",
                "title": "Create Server...",
                "icon": "$(add)"
            },
            {
                "category": "Cosmos DB",
                "command": "azureDatabases.detachDatabaseAccount",
                "title": "Detach"
            },
            {
                "category": "Azure Databases",
                "command": "azureDatabases.loadMore",
                "title": "Load More"
            },
            {
                "category": "Azure Databases",
                "command": "azureDatabases.refresh",
                "title": "Refresh",
                "icon": "$(refresh)"
            },
            {
                "category": "Azure Databases",
                "command": "azureDatabases.reportIssue",
                "title": "Report Issue..."
            },
            {
                "category": "Azure Databases",
                "command": "azureDatabases.update",
                "title": "Update to Cloud",
                "icon": "$(cloud-upload)"
            },
            {
                "category": "Cosmos DB",
                "command": "cosmosDB.attachDatabaseAccount",
                "title": "Attach Database Account...",
                "icon": "$(plug)"
            },
            {
                "category": "Cosmos DB",
                "command": "cosmosDB.attachEmulator",
                "title": "Attach Emulator..."
            },
            {
                "category": "MongoDB",
                "command": "cosmosDB.connectMongoDB",
                "title": "Connect to Database..."
            },
            {
                "category": "Cosmos DB",
                "command": "cosmosDB.connectNoSqlContainer",
                "title": "Connect to NoSQL container",
                "when": "false"
            },
            {
                "category": "Cosmos DB",
                "command": "cosmosDB.copyConnectionString",
                "title": "Copy Connection String"
            },
            {
                "category": "Core (SQL)",
                "command": "cosmosDB.createDocDBCollection",
                "title": "Create Collection..."
            },
            {
                "category": "Core (SQL)",
                "command": "cosmosDB.createDocDBDatabase",
                "title": "Create Database..."
            },
            {
                "category": "Core (SQL)",
                "command": "cosmosDB.createDocDBDocument",
                "title": "Create Document..."
            },
            {
                "category": "Core (SQL)",
                "command": "cosmosDB.createDocDBStoredProcedure",
                "title": "Create Stored Procedure..."
            },
            {
                "category": "Core (SQL)",
                "command": "cosmosDB.createDocDBTrigger",
                "title": "Create Trigger..."
            },
            {
                "category": "Graph (Gremlin)",
                "command": "cosmosDB.createGraph",
                "title": "Create Graph..."
            },
            {
                "category": "Graph (Gremlin)",
                "command": "cosmosDB.createGraphDatabase",
                "title": "Create Database..."
            },
            {
                "category": "MongoDB",
                "command": "cosmosDB.createMongoCollection",
                "title": "Create Collection..."
            },
            {
                "category": "MongoDB",
                "command": "cosmosDB.createMongoDatabase",
                "title": "Create Database..."
            },
            {
                "category": "MongoDB",
                "command": "cosmosDB.createMongoDocument",
                "title": "Create Document"
            },
            {
                "category": "Cosmos DB",
                "command": "cosmosDB.deleteAccount",
                "title": "Delete Account..."
            },
            {
                "category": "Core (SQL)",
                "command": "cosmosDB.deleteDocDBCollection",
                "title": "Delete Collection..."
            },
            {
                "category": "Core (SQL)",
                "command": "cosmosDB.deleteDocDBDatabase",
                "title": "Delete Database..."
            },
            {
                "category": "Core (SQL)",
                "command": "cosmosDB.deleteDocDBDocument",
                "title": "Delete Document..."
            },
            {
                "category": "Core (SQL)",
                "command": "cosmosDB.deleteDocDBStoredProcedure",
                "title": "Delete Stored Procedure..."
            },
            {
                "category": "Core (SQL)",
                "command": "cosmosDB.deleteDocDBTrigger",
                "title": "Delete Trigger..."
            },
            {
                "category": "Graph (Gremlin)",
                "command": "cosmosDB.deleteGraph",
                "title": "Delete Graph..."
            },
            {
                "category": "Graph (Gremlin)",
                "command": "cosmosDB.deleteGraphDatabase",
                "title": "Delete Database..."
            },
            {
                "category": "MongoDB",
                "command": "cosmosDB.deleteMongoCollection",
                "title": "Delete Collection..."
            },
            {
                "category": "MongoDB",
                "command": "cosmosDB.deleteMongoDB",
                "title": "Delete Database..."
            },
            {
                "category": "MongoDB",
                "command": "cosmosDB.deleteMongoDocument",
                "title": "Delete Document..."
            },
            {
                "category": "MongoDB",
                "command": "cosmosDB.executeAllMongoCommands",
                "title": "Execute All MongoDB Commands"
            },
            {
                "category": "Core (SQL)",
                "command": "cosmosDB.executeDocDBStoredProcedure",
                "title": "Execute Stored Procedure..."
            },
            {
                "category": "MongoDB",
                "command": "cosmosDB.executeMongoCommand",
                "title": "Execute MongoDB Command"
            },
            {
                "category": "Cosmos DB",
                "command": "cosmosDB.executeNoSqlQuery",
                "title": "Execute NoSQL Query",
                "when": "false"
            },
            {
                "category": "Cosmos DB",
                "command": "cosmosDB.getNoSqlQueryPlan",
                "title": "Get NoSQL Query Plan",
                "when": "false"
            },
            {
                "category": "Cosmos DB",
                "command": "cosmosDB.importDocument",
                "title": "Import Document into a Collection..."
            },
            {
                "category": "MongoDB",
                "command": "cosmosDB.launchMongoShell",
                "title": "Launch Shell"
            },
            {
                "category": "MongoDB",
                "command": "cosmosDB.newMongoScrapbook",
                "title": "New Mongo Scrapbook",
                "icon": "$(new-file)"
            },
            {
                "category": "MongoDB",
                "command": "cosmosDB.openCollection",
                "title": "Open Collection"
            },
            {
                "category": "Cosmos DB",
                "command": "cosmosDB.openDocument",
                "title": "Open Document"
            },
            {
                "category": "Graph (Gremlin)",
                "command": "cosmosDB.openGraphExplorer",
                "title": "Open Graph Explorer"
            },
            {
                "category": "Cosmos DB",
                "command": "cosmosDB.openNoSqlQueryEditor",
                "title": "Open NoSQL Query Editor"
            },
            {
                "category": "Cosmos DB",
                "command": "cosmosDB.openStoredProcedure",
                "title": "Open Stored Procedure"
            },
            {
                "category": "Cosmos DB",
                "command": "cosmosDB.openTrigger",
                "title": "Open Trigger"
            },
            {
                "category": "Core (SQL)",
                "command": "cosmosDB.viewDocDBCollectionOffer",
                "title": "View Collection Offer"
            },
            {
                "category": "Core (SQL)",
                "command": "cosmosDB.writeNoSqlQuery",
                "title": "Create New NoSQL Query"
            },
            {
                "category": "mongoClusters",
                "command": "mongoClusters.cmd.hello",
                "title": "Say Hello!"
            },
            {
                "category": "mongoClusters",
                "command": "mongoClusters.cmd.webview",
                "title": "Show WebView"
            },
            {
                "category": "PostgreSQL",
                "command": "postgreSQL.configureFirewall",
                "title": "Configure Firewall"
            },
            {
                "category": "PostgreSQL",
                "command": "postgreSQL.connectDatabase",
                "title": "Connect to Database..."
            },
            {
                "category": "PostgreSQL",
                "command": "postgreSQL.copyConnectionString",
                "title": "Copy Connection String"
            },
            {
                "category": "PostgreSQL",
                "command": "postgreSQL.createDatabase",
                "title": "Create Database..."
            },
            {
                "category": "PostgreSQL",
                "command": "postgreSQL.createFunctionQuery",
                "title": "Create Function Query..."
            },
            {
                "category": "PostgreSQL",
                "command": "postgreSQL.createStoredProcedureQuery",
                "title": "Create Stored Procedure Query..."
            },
            {
                "category": "PostgreSQL",
                "command": "postgreSQL.deleteDatabase",
                "title": "Delete Database..."
            },
            {
                "category": "PostgreSQL",
                "command": "postgreSQL.deleteFunction",
                "title": "Delete Function..."
            },
            {
                "category": "PostgreSQL",
                "command": "postgreSQL.deleteServer",
                "title": "Delete Server..."
            },
            {
                "category": "PostgreSQL",
                "command": "postgreSQL.deleteStoredProcedure",
                "title": "Delete Stored Procedure..."
            },
            {
                "category": "PostgreSQL",
                "command": "postgreSQL.deleteTable",
                "title": "Delete Table..."
            },
            {
                "category": "PostgreSQL",
                "command": "postgreSQL.enterCredentials",
                "title": "Enter Server Credentials"
            },
            {
                "category": "PostgreSQL",
                "command": "postgreSQL.executeQuery",
                "title": "Execute Query..."
            },
            {
                "category": "PostgreSQL",
                "command": "postgreSQL.openFunction",
                "title": "Open Function"
            },
            {
                "category": "PostgreSQL",
                "command": "postgreSQL.openStoredProcedure",
                "title": "Open Stored Procedure"
            },
            {
                "category": "PostgreSQL",
                "command": "postgreSQL.showPasswordlessWiki",
                "title": "Learn more about authenticating with Azure Active Directory",
                "icon": "$(warning)"
            }
        ],
        "submenus": [
            {
                "id": "azureDatabases.submenus.workspaceActions",
                "label": "Azure Databases",
                "icon": {
                    "dark": "resources/databases.png",
                    "light": "resources/databases.png"
                }
            }
        ],
        "menus": {
            "azureDatabases.submenus.workspaceActions": [
                {
                    "command": "cosmosDB.attachDatabaseAccount",
                    "group": "1_attach@1"
                }
            ],
            "view/title": [
                {
                    "submenu": "azureDatabases.submenus.workspaceActions",
                    "when": "view == azureWorkspace",
                    "group": "navigation@6"
                }
            ],
            "editor/context": [
                {
                    "command": "azureDatabases.update",
                    "when": "resourceFilename==cosmos-result.json"
                },
                {
                    "command": "azureDatabases.update",
                    "when": "resourceFilename=~/(.*cosmos-document[.]json)/"
                },
                {
                    "command": "azureDatabases.update",
                    "when": "resourceFilename=~/(.*cosmos-collection[.]json)/"
                },
                {
                    "command": "azureDatabases.update",
                    "when": "resourceFilename=~/(.*cosmos-stored-procedure[.]js)/"
                },
                {
                    "command": "cosmosDB.executeAllMongoCommands",
                    "when": "resourceLangId==mongo"
                },
                {
                    "command": "cosmosDB.executeMongoCommand",
                    "when": "resourceLangId==mongo"
                },
                {
                    "command": "cosmosDB.importDocument",
                    "when": "resourceLangId==json"
                },
                {
                    "command": "postgreSQL.connectDatabase",
                    "when": "resourceLangId==postgres"
                }
            ],
            "editor/title": [
                {
                    "command": "azureDatabases.update",
                    "when": "resourceFilename==cosmos-result.json",
                    "group": "navigation"
                },
                {
                    "command": "azureDatabases.update",
                    "when": "resourceFilename=~/(.*cosmos-document[.]json)(?![a-z])/i",
                    "group": "navigation"
                },
                {
                    "command": "azureDatabases.update",
                    "when": "resourceFilename=~/(.*cosmos-collection[.]json)(?![a-z])/i",
                    "group": "navigation"
                },
                {
                    "command": "azureDatabases.update",
                    "when": "resourceFilename=~/(.*cosmos-stored-procedure[.]js)(?![a-z])/i",
                    "group": "navigation"
                }
            ],
            "view/item/context": [
                {
                    "command": "azureDatabases.createServer",
                    "when": "view == azureResourceGroups && viewItem =~ /(AzureCosmosDb|PostgreSqlServers(Standard|Flexible))/i && viewItem =~ /azureResourceTypeGroup/i",
                    "group": "1@1"
                },
                {
                    "command": "cosmosDB.deleteAccount",
                    "when": "view =~ /(azureResourceGroups|azureFocusView)/ && viewItem =~ /cosmosDBMongoServer(?![a-z])/i",
                    "group": "1@2"
                },
                {
                    "command": "cosmosDB.deleteAccount",
                    "when": "view =~ /(azureResourceGroups|azureFocusView)/ && viewItem =~ /cosmosDBDocumentServer(?![a-z])/i",
                    "group": "1@2"
                },
                {
                    "command": "cosmosDB.deleteAccount",
                    "when": "view =~ /(azureResourceGroups|azureFocusView)/ && viewItem =~ /cosmosDBGraphAccount(?![a-z])/i",
                    "group": "1@2"
                },
                {
                    "command": "cosmosDB.deleteAccount",
                    "when": "view =~ /(azureResourceGroups|azureFocusView)/ && viewItem =~ /cosmosDBTableAccount(?![a-z])/i",
                    "group": "1@2"
                },
                {
                    "command": "postgreSQL.deleteServer",
                    "when": "view =~ /(azureResourceGroups|azureFocusView)/ && viewItem =~ /postgresServer(?![a-z])/i",
                    "group": "1@2"
                },
                {
                    "command": "cosmosDB.createMongoDatabase",
                    "when": "view == azureWorkspace && viewItem == cosmosDBMongoServerAttached",
                    "group": "1@1"
                },
                {
                    "command": "cosmosDB.createMongoDatabase",
                    "when": "view =~ /(azureResourceGroups|azureFocusView)/ && viewItem =~ /cosmosDBMongoServer(?![a-z])/i",
                    "group": "1@1"
                },
                {
                    "command": "cosmosDB.createMongoDocument",
                    "when": "view =~ /azure(ResourceGroups|Workspace|FocusView)/ && viewItem == MongoCollection",
                    "group": "1@1"
                },
                {
                    "command": "cosmosDB.createMongoCollection",
                    "when": "view =~ /azure(ResourceGroups|Workspace|FocusView)/ && viewItem == mongoDb",
                    "group": "1@1"
                },
                {
                    "command": "cosmosDB.createDocDBDocument",
                    "when": "view =~ /azure(ResourceGroups|Workspace|FocusView)/ && viewItem == cosmosDBDocumentsGroup",
                    "group": "1@1"
                },
                {
                    "command": "cosmosDB.writeNoSqlQuery",
                    "when": "view =~ /azure(ResourceGroups|Workspace|FocusView)/ && viewItem == cosmosDBDocumentCollection",
                    "group": "1@2"
                },
                {
                    "command": "cosmosDB.createDocDBStoredProcedure",
                    "when": "view =~ /azure(ResourceGroups|Workspace|FocusView)/ && viewItem == cosmosDBStoredProceduresGroup",
                    "group": "1@1"
                },
                {
                    "command": "cosmosDB.createDocDBTrigger",
                    "when": "view =~ /azure(ResourceGroups|Workspace|FocusView)/ && viewItem == cosmosDBTriggersGroup",
                    "group": "1@1"
                },
                {
                    "command": "cosmosDB.createDocDBCollection",
                    "when": "view =~ /azure(ResourceGroups|Workspace|FocusView)/ && viewItem == cosmosDBDocumentDatabase",
                    "group": "1@1"
                },
                {
                    "command": "cosmosDB.createDocDBDatabase",
                    "when": "view =~ /(azureResourceGroups|azureFocusView)/ && viewItem =~ /cosmosDBDocumentServer(?![a-z])/i",
                    "group": "1@1"
                },
                {
                    "command": "cosmosDB.createDocDBDatabase",
                    "when": "view == azureWorkspace && viewItem == cosmosDBDocumentServerAttached",
                    "group": "1@1"
                },
                {
                    "command": "cosmosDB.createGraphDatabase",
                    "when": "view =~ /(azureResourceGroups|azureFocusView)/ && viewItem =~ /cosmosDBGraphAccount(?![a-z])/i",
                    "group": "1@1"
                },
                {
                    "command": "cosmosDB.createGraphDatabase",
                    "when": "view == azureWorkspace && viewItem == cosmosDBGraphAccountAttached",
                    "group": "1@1"
                },
                {
                    "command": "cosmosDB.createGraph",
                    "when": "view =~ /azure(ResourceGroups|Workspace|FocusView)/ && viewItem == cosmosDBGraphDatabase",
                    "group": "1@1"
                },
                {
                    "command": "postgreSQL.showPasswordlessWiki",
                    "when": "view =~ /azure(ResourceGroups|azureFocusView)/ && viewItem =~ /postgresDatabase(?![a-z])/i && viewItem =~ /usesPassword/i",
                    "group": "inline"
                },
                {
                    "command": "postgreSQL.createDatabase",
                    "when": "view =~ /(azureResourceGroups|azureFocusView)/ && viewItem =~ /postgresServer(?![a-z])/i",
                    "group": "1@1"
                },
                {
                    "command": "postgreSQL.createDatabase",
                    "when": "view == azureWorkspace && viewItem == postgresServerAttached",
                    "group": "1@1"
                },
                {
                    "command": "azureDatabases.detachDatabaseAccount",
                    "when": "view == azureWorkspace && viewItem == cosmosDBMongoServerAttached",
                    "group": "1@2"
                },
                {
                    "command": "azureDatabases.detachDatabaseAccount",
                    "when": "view == azureWorkspace && viewItem == cosmosDBGraphAccountAttached",
                    "group": "1@2"
                },
                {
                    "command": "azureDatabases.detachDatabaseAccount",
                    "when": "view == azureWorkspace && viewItem == cosmosDBDocumentServerAttached",
                    "group": "1@2"
                },
                {
                    "command": "azureDatabases.detachDatabaseAccount",
                    "when": "view == azureWorkspace && viewItem == cosmosDBTableAccountAttached",
                    "group": "1@2"
                },
                {
                    "command": "azureDatabases.detachDatabaseAccount",
                    "when": "view == azureWorkspace && viewItem == postgresServerAttached",
                    "group": "1@2"
                },
                {
                    "command": "cosmosDB.connectMongoDB",
                    "when": "view =~ /azure(ResourceGroups|Workspace|FocusView)/ && viewItem == mongoDb",
                    "group": "2@1"
                },
                {
                    "command": "cosmosDB.deleteMongoDB",
                    "when": "view =~ /azure(ResourceGroups|Workspace|FocusView)/ && viewItem == mongoDb",
                    "group": "1@2"
                },
                {
                    "command": "cosmosDB.deleteMongoCollection",
                    "when": "view =~ /azure(ResourceGroups|Workspace|FocusView)/ && viewItem == MongoCollection",
                    "group": "1@4"
                },
                {
                    "command": "cosmosDB.deleteMongoDocument",
                    "when": "view =~ /azure(ResourceGroups|Workspace|FocusView)/ && viewItem == MongoDocument",
                    "group": "1@2"
                },
                {
                    "command": "cosmosDB.deleteDocDBCollection",
                    "when": "view =~ /azure(ResourceGroups|Workspace|FocusView)/ && viewItem == cosmosDBDocumentCollection",
                    "group": "1@2"
                },
                {
                    "command": "cosmosDB.viewDocDBCollectionOffer",
                    "when": "view =~ /azure(ResourceGroups|Workspace|FocusView)/ && viewItem == cosmosDBDocumentCollection",
                    "group": "1@3"
                },
                {
                    "command": "cosmosDB.deleteDocDBDocument",
                    "when": "view =~ /azure(ResourceGroups|Workspace|FocusView)/ && viewItem == cosmosDBDocument",
                    "group": "1@2"
                },
                {
                    "command": "cosmosDB.deleteDocDBStoredProcedure",
                    "when": "view =~ /azure(ResourceGroups|Workspace|FocusView)/ && viewItem == cosmosDBStoredProcedure",
                    "group": "1@2"
                },
                {
                    "command": "cosmosDB.executeDocDBStoredProcedure",
                    "when": "view =~ /azure(ResourceGroups|Workspace|FocusView)/ && viewItem == cosmosDBStoredProcedure",
                    "group": "1@1"
                },
                {
                    "command": "cosmosDB.deleteDocDBTrigger",
                    "when": "view =~ /azure(ResourceGroups|Workspace|FocusView)/ && viewItem == cosmosDBTrigger",
                    "group": "1@2"
                },
                {
                    "command": "cosmosDB.deleteDocDBDatabase",
                    "when": "view =~ /azure(ResourceGroups|Workspace|FocusView)/ && viewItem == cosmosDBDocumentDatabase",
                    "group": "1@2"
                },
                {
                    "command": "cosmosDB.deleteGraphDatabase",
                    "when": "view =~ /azure(ResourceGroups|Workspace|FocusView)/ && viewItem == cosmosDBGraphDatabase",
                    "group": "1@2"
                },
                {
                    "command": "postgreSQL.deleteDatabase",
                    "when": "view =~ /azure(ResourceGroups|Workspace|FocusView)/ && viewItem =~ /postgresDatabase(?![a-z])/i",
                    "group": "1@2"
                },
                {
                    "command": "postgreSQL.deleteTable",
                    "when": "view =~ /azure(ResourceGroups|Workspace|FocusView)/ && viewItem == postgresTable",
                    "group": "1@2"
                },
                {
                    "command": "postgreSQL.deleteFunction",
                    "when": "view =~ /azure(ResourceGroups|Workspace|FocusView)/ && viewItem == postgresFunction",
                    "group": "1@2"
                },
                {
                    "command": "postgreSQL.deleteStoredProcedure",
                    "when": "view =~ /azure(ResourceGroups|Workspace|FocusView)/ && viewItem == postgresStoredProcedure",
                    "group": "1@2"
                },
                {
                    "command": "cosmosDB.deleteGraph",
                    "when": "view =~ /azure(ResourceGroups|Workspace|FocusView)/ && viewItem == cosmosDBGraph",
                    "group": "1@2"
                },
                {
                    "command": "cosmosDB.attachDatabaseAccount",
                    "when": "view == azureWorkspace && viewItem =~ /cosmosDBAttachedAccounts(?![a-z])/gi",
                    "group": "1@1"
                },
                {
                    "command": "cosmosDB.attachEmulator",
                    "when": "view == azureWorkspace && viewItem == cosmosDBAttachedAccountsWithEmulator",
                    "group": "1@2"
                },
                {
                    "command": "cosmosDB.openCollection",
                    "when": "view =~ /azure(ResourceGroups|Workspace|FocusView)/ && viewItem == MongoCollection",
                    "group": "1@2"
                },
                {
                    "command": "cosmosDB.copyConnectionString",
                    "when": "view =~ /(azureResourceGroups|azureFocusView)/ && viewItem =~ /cosmosDBMongoServer(?![a-z])/i",
                    "group": "2@1"
                },
                {
                    "command": "cosmosDB.copyConnectionString",
                    "when": "view =~ /(azureResourceGroups|azureFocusView)/ && viewItem =~ /cosmosDBGraphAccount(?![a-z])/i",
                    "group": "2@1"
                },
                {
                    "command": "cosmosDB.copyConnectionString",
                    "when": "view =~ /(azureResourceGroups|azureFocusView)/ && viewItem =~ /cosmosDBDocumentServer(?![a-z])/i",
                    "group": "2@1"
                },
                {
                    "command": "cosmosDB.copyConnectionString",
                    "when": "view =~ /(azureResourceGroups|azureFocusView)/ && viewItem =~ /cosmosDBTableAccount(?![a-z])/i",
                    "group": "2@1"
                },
                {
                    "command": "cosmosDB.copyConnectionString",
                    "when": "view == azureWorkspace && viewItem == cosmosDBMongoServerAttached",
                    "group": "2@1"
                },
                {
                    "command": "cosmosDB.copyConnectionString",
                    "when": "view == azureWorkspace && viewItem == cosmosDBGraphAccountAttached",
                    "group": "2@1"
                },
                {
                    "command": "cosmosDB.copyConnectionString",
                    "when": "view == azureWorkspace && viewItem == cosmosDBDocumentServerAttached",
                    "group": "2@1"
                },
                {
                    "command": "cosmosDB.copyConnectionString",
                    "when": "view == azureWorkspace && viewItem == cosmosDBTableAccountAttached",
                    "group": "2@1"
                },
                {
                    "command": "postgreSQL.copyConnectionString",
                    "when": "view =~ /azure(ResourceGroups|Workspace|FocusView)/ && viewItem =~ /postgresDatabase(?![a-z])/i",
                    "group": "2@1"
                },
                {
                    "command": "azureDatabases.refresh",
                    "when": "view == azureWorkspace && viewItem == cosmosDBMongoServerAttached",
                    "group": "3@2"
                },
                {
                    "command": "azureDatabases.refresh",
                    "when": "view =~ /azure(ResourceGroups|Workspace|FocusView)/ && viewItem == cosmosDBDocumentCollection",
                    "group": "2@1"
                },
                {
                    "command": "azureDatabases.refresh",
                    "when": "view =~ /azure(ResourceGroups|Workspace|FocusView)/ && viewItem == cosmosDBDocumentDatabase",
                    "group": "4@1"
                },
                {
                    "command": "azureDatabases.refresh",
                    "when": "view =~ /azure(ResourceGroups|Workspace|FocusView)/ && viewItem == cosmosDBDocumentsGroup",
                    "group": "2@1"
                },
                {
                    "command": "azureDatabases.refresh",
                    "when": "view =~ /azure(ResourceGroups|Workspace|FocusView)/ && viewItem == cosmosDBStoredProceduresGroup",
                    "group": "2@1"
                },
                {
                    "command": "azureDatabases.refresh",
                    "when": "view =~ /azure(ResourceGroups|Workspace|FocusView)/ && viewItem == cosmosDBTriggersGroup",
                    "group": "2@1"
                },
                {
                    "command": "azureDatabases.refresh",
                    "when": "view =~ /azureWorkspace/ && viewItem =~ /cosmosDBDocumentServer(?![a-z])/i",
                    "group": "3@2"
                },
                {
                    "command": "azureDatabases.refresh",
                    "when": "view =~ /azureWorkspace/ && viewItem =~ /postgresServer(?![a-z])/i",
                    "group": "2@2"
                },
                {
                    "command": "azureDatabases.refresh",
                    "when": "view =~ /azure(ResourceGroups|Workspace|FocusView)/ && viewItem =~ /postgresDatabase(?![a-z])/i",
                    "group": "3@1"
                },
                {
                    "command": "azureDatabases.refresh",
                    "when": "view =~ /azure(ResourceGroups|Workspace|FocusView)/ && viewItem == postgresTables",
                    "group": "1@1"
                },
                {
                    "command": "azureDatabases.refresh",
                    "when": "view =~ /azure(ResourceGroups|Workspace|FocusView)/ && viewItem == postgresFunctions",
                    "group": "2@1"
                },
                {
                    "command": "azureDatabases.refresh",
                    "when": "view =~ /azure(ResourceGroups|Workspace|FocusView)/ && viewItem == postgresStoredProcedures",
                    "group": "2@1"
                },
                {
                    "command": "azureDatabases.refresh",
                    "when": "view == azureWorkspace && viewItem == cosmosDBDocumentServerAttached",
                    "group": "3@1"
                },
                {
                    "command": "azureDatabases.refresh",
                    "when": "view =~ /azureWorkspace/ && viewItem =~ /cosmosDBGraphAccount(?![a-z])/i",
                    "group": "3@2"
                },
                {
                    "command": "azureDatabases.refresh",
                    "when": "view == azureWorkspace && viewItem == cosmosDBGraphAccountAttached",
                    "group": "3@1"
                },
                {
                    "command": "azureDatabases.refresh",
                    "when": "view =~ /azure(ResourceGroups|Workspace|FocusView)/ && viewItem == cosmosDBGraphDatabase",
                    "group": "2@1"
                },
                {
                    "command": "azureDatabases.refresh",
                    "when": "view == azureWorkspace && viewItem == postgresServerAttached",
                    "group": "2@1"
                },
                {
                    "command": "azureDatabases.refresh",
                    "when": "view =~ /azure(ResourceGroups|Workspace|FocusView)/ && viewItem == mongoDb",
                    "group": "3@1"
                },
                {
                    "command": "azureDatabases.refresh",
                    "when": "view =~ /azure(ResourceGroups|Workspace|FocusView)/ && viewItem == MongoCollection",
                    "group": "4@1"
                },
                {
                    "command": "azureDatabases.refresh",
                    "when": "view == azureWorkspace && viewItem =~ /^cosmosDBAttachedAccounts(?![a-z])/gi",
                    "group": "2@1"
                },
                {
                    "command": "cosmosDB.importDocument",
                    "when": "view =~ /azure(ResourceGroups|Workspace|FocusView)/ && viewItem == MongoCollection",
                    "group": "1@3"
                },
                {
                    "command": "cosmosDB.importDocument",
                    "when": "view =~ /azure(ResourceGroups|Workspace|FocusView)/ && viewItem == cosmosDBDocumentCollection",
                    "group": "1@1"
                },
                {
                    "command": "postgreSQL.connectDatabase",
                    "when": "view =~ /azure(ResourceGroups|Workspace|FocusView)/ && viewItem =~ /postgresDatabase(?![a-z])/i",
                    "group": "1@1"
                },
                {
                    "command": "postgreSQL.createFunctionQuery",
                    "when": "view =~ /azure(ResourceGroups|Workspace|FocusView)/ && viewItem == postgresFunctions",
                    "group": "1@1"
                },
                {
                    "command": "postgreSQL.createStoredProcedureQuery",
                    "when": "view =~ /azure(ResourceGroups|Workspace|FocusView)/ && viewItem == postgresStoredProcedures",
                    "group": "1@1"
                },
                {
                    "command": "cosmosDB.openNoSqlQueryEditor",
                    "when": "view =~ /azure(ResourceGroups|Workspace|FocusView)/ && viewItem == cosmosDBDocumentCollection",
                    "group": "1@2"
                }
            ],
            "explorer/context": [
                {
                    "command": "cosmosDB.importDocument",
                    "when": "resourceLangId == json"
                },
                {
                    "command": "postgreSQL.connectDatabase",
                    "when": "resourceLangId == postgres"
                }
            ],
            "commandPalette": [
                {
                    "command": "azureDatabases.loadMore",
                    "when": "never"
                },
                {
                    "command": "azureDatabases.refresh",
                    "when": "never"
                },
                {
                    "command": "azureDatabases.update",
                    "when": "never"
                },
                {
                    "command": "cosmosDB.executeAllMongoCommands",
                    "when": "editorLangId == 'mongo'"
                },
                {
                    "command": "cosmosDB.executeMongoCommand",
                    "when": "editorLangId == 'mongo'"
                },
                {
                    "command": "cosmosDB.executeNoSqlQuery",
                    "when": "editorLangId == 'nosql'"
                },
                {
                    "command": "cosmosDB.getNoSqlQueryPlan",
                    "when": "editorLangId == 'nosql'"
                },
                {
                    "command": "postgreSQL.executeQuery",
                    "when": "editorLangId == 'postgres'"
                }
            ]
        },
        "keybindings": [
            {
                "command": "cosmosDB.executeMongoCommand",
                "key": "ctrl+shift+'",
                "mac": "cmd+shift+'",
                "when": "editorLangId == 'mongo' && editorTextFocus"
            },
            {
                "command": "cosmosDB.executeAllMongoCommands",
                "key": "ctrl+shift+;",
                "mac": "cmd+shift+;",
                "when": "editorLangId == 'mongo' && editorTextFocus"
            }
        ],
        "configuration": {
            "title": "Azure Databases",
            "properties": {
                "mongo.shell.path": {
                    "type": [
                        "string",
                        "null"
                    ],
                    "description": "Full path to folder and executable to start the Mongo shell, needed by some Mongo scrapbook commands. The default is to search in the system path for 'mongo'.",
                    "default": null
                },
                "mongo.shell.args": {
                    "type": "array",
                    "items": {
                        "type": "string"
                    },
                    "description": "Arguments to pass when starting the Mongo shell.",
                    "default": [
                        "--quiet"
                    ]
                },
                "mongo.shell.timeout": {
                    "type": "number",
                    "description": "The duration allowed (in seconds) for the Mongo shell to execute a command. Default value is 30 seconds.",
                    "default": 30
                },
                "azureDatabases.showExplorer": {
                    "type": "boolean",
                    "default": true,
                    "description": "Show or hide the Azure Databases Explorer"
                },
                "cosmosDB.documentLabelFields": {
                    "type": "array",
                    "default": [
                        "name",
                        "Name",
                        "NAME",
                        "ID",
                        "UUID",
                        "Id",
                        "id",
                        "_id",
                        "uuid"
                    ],
                    "description": "The field values to display as labels in the treeview for Cosmos DB and MongoDB documents, in priority order"
                },
                "cosmosDB.enableEndpointDiscovery": {
                    "type": "boolean",
                    "default": true,
                    "description": "Flag to enable/disable automatic redirecting of requests based on read/write operations."
                },
                "cosmosDB.showSavePrompt": {
                    "type": "boolean",
                    "default": true,
                    "description": "Show warning dialog when uploading a document to the cloud."
                },
                "azureDatabases.batchSize": {
                    "type": "number",
                    "description": "The batch size to be used when querying Azure Database resources.",
                    "default": 50
                },
                "cosmosDB.emulator.mongoPort": {
                    "type": "integer",
                    "default": 10255,
                    "description": "Port to use when connecting to a CosmosDB Mongo Emulator instance"
                },
                "cosmosDB.emulator.port": {
                    "type": "integer",
                    "default": 8081,
                    "description": "Port to use when connecting to a CosmosDB Emulator instance"
                },
                "azureDatabases.useCosmosOAuth": {
                    "type": "boolean",
                    "description": "Whether to use OAuth credential for Cosmos DB NoSQL resources",
                    "default": false
                }
            }
        }
<<<<<<< HEAD
=======
    },
    "scripts": {
        "vscode:prepublish": "npm run webpack-prod",
        "build": "tsc",
        "cleanReadme": "gulp cleanReadme",
        "clean": "git clean -dfx",
        "compile": "tsc -watch",
        "package": "vsce package --githubBranch main",
        "package-local": "vsce package",
        "lint": "eslint --quiet --ext .ts --ext .tsx .",
        "lint-fix": "eslint --ext .ts --ext .tsx . --fix",
        "pretest": "npm run webpack-prod",
        "test": "node ./out/test/runTest.js",
        "unittest": "mocha ./out/test/unit/**/*.js",
        "update-grammar": "antlr4ts -visitor ./grammar/mongo.g4 -o ./src/mongo/grammar",
        "webpack": "npm run build && gulp webpack-dev",
        "webpack-prod": "npm run build && gulp webpack-prod",
        "webpack-profile": "webpack --profile --json --mode production > webpack-stats.json && echo Use http://webpack.github.io/analyse to analyze the stats",
        "all": "npm i && npm run lint && npm test",
        "prepare": "husky install"
    },
    "devDependencies": {
        "@azure/arm-resources": "^4.0.0",
        "@microsoft/vscode-azext-dev": "^2.0.4",
        "@types/copy-webpack-plugin": "^6.4.0",
        "@types/documentdb": "^1.10.2",
        "@types/fs-extra": "^8.1.0",
        "@types/gulp": "^4.0.6",
        "@types/mocha": "^7.0.2",
        "@types/node": "^14.0.0",
        "@types/pg": "^8.10.2",
        "@types/vscode": "1.82.0",
        "@typescript-eslint/eslint-plugin": "^8.5.0",
        "@typescript-eslint/parser": "^8.5.0",
        "@vscode/test-electron": "^2.3.8",
        "antlr4ts-cli": "^0.4.0-alpha.4",
        "copy-webpack-plugin": "^6.4.0",
        "eslint": "^8.57.0",
        "eslint-plugin-import": "^2.30.0",
        "glob": "^7.1.6",
        "gulp": "^4.0.0",
        "husky": "^7.0.2",
        "mocha": "^10.2.0",
        "mocha-junit-reporter": "^1.18.0",
        "mocha-multi-reporters": "^1.1.7",
        "prettier": "^3.3.3",
        "prettier-plugin-organize-imports": "^4.0.0",
        "ts-node": "^7.0.1",
        "typescript": "^5.5.4",
        "vsce": "^1.87.0",
        "webpack": "^5.76.0",
        "webpack-cli": "^4.6.0",
        "webpack-log": "^3.0.2"
    },
    "dependencies": {
        "@azure/arm-cosmosdb": "^15.0.0",
        "@azure/arm-postgresql": "^6.0.0",
        "@azure/arm-postgresql-flexible": "^7.1.0",
        "@azure/cosmos": "^3.6.3",
        "@microsoft/vscode-azext-azureauth": "^2.3.0",
        "@microsoft/vscode-azext-azureutils": "^3.0.1",
        "@microsoft/vscode-azext-utils": "^2.5.6",
        "antlr4ts": "^0.4.1-alpha.0",
        "bson": "^6.0.0",
        "fs-extra": "^8.0.0",
        "mongodb": "^6.0.0",
        "open": "^8.0.0",
        "pg": "^8.11.2",
        "pg-connection-string": "^2.6.2",
        "pg-structure": "^7.15.0",
        "semver": "^7.5.2",
        "underscore": "^1.12.1",
        "vscode-json-languageservice": "^3.0.8",
        "vscode-languageclient": "^6.1.3",
        "vscode-languageserver": "^6.1.1",
        "vscode-languageserver-textdocument": "^1.0.1",
        "vscode-nls": "^4.0.0",
        "vscode-uri": "^1.0.1"
    },
    "extensionDependencies": [
        "ms-azuretools.vscode-azureresourcegroups"
    ],
    "overrides": {
        "es5-ext": "0.10.53"
>>>>>>> 4ca6fd6d
    }
}<|MERGE_RESOLUTION|>--- conflicted
+++ resolved
@@ -1217,92 +1217,5 @@
                 }
             }
         }
-<<<<<<< HEAD
-=======
-    },
-    "scripts": {
-        "vscode:prepublish": "npm run webpack-prod",
-        "build": "tsc",
-        "cleanReadme": "gulp cleanReadme",
-        "clean": "git clean -dfx",
-        "compile": "tsc -watch",
-        "package": "vsce package --githubBranch main",
-        "package-local": "vsce package",
-        "lint": "eslint --quiet --ext .ts --ext .tsx .",
-        "lint-fix": "eslint --ext .ts --ext .tsx . --fix",
-        "pretest": "npm run webpack-prod",
-        "test": "node ./out/test/runTest.js",
-        "unittest": "mocha ./out/test/unit/**/*.js",
-        "update-grammar": "antlr4ts -visitor ./grammar/mongo.g4 -o ./src/mongo/grammar",
-        "webpack": "npm run build && gulp webpack-dev",
-        "webpack-prod": "npm run build && gulp webpack-prod",
-        "webpack-profile": "webpack --profile --json --mode production > webpack-stats.json && echo Use http://webpack.github.io/analyse to analyze the stats",
-        "all": "npm i && npm run lint && npm test",
-        "prepare": "husky install"
-    },
-    "devDependencies": {
-        "@azure/arm-resources": "^4.0.0",
-        "@microsoft/vscode-azext-dev": "^2.0.4",
-        "@types/copy-webpack-plugin": "^6.4.0",
-        "@types/documentdb": "^1.10.2",
-        "@types/fs-extra": "^8.1.0",
-        "@types/gulp": "^4.0.6",
-        "@types/mocha": "^7.0.2",
-        "@types/node": "^14.0.0",
-        "@types/pg": "^8.10.2",
-        "@types/vscode": "1.82.0",
-        "@typescript-eslint/eslint-plugin": "^8.5.0",
-        "@typescript-eslint/parser": "^8.5.0",
-        "@vscode/test-electron": "^2.3.8",
-        "antlr4ts-cli": "^0.4.0-alpha.4",
-        "copy-webpack-plugin": "^6.4.0",
-        "eslint": "^8.57.0",
-        "eslint-plugin-import": "^2.30.0",
-        "glob": "^7.1.6",
-        "gulp": "^4.0.0",
-        "husky": "^7.0.2",
-        "mocha": "^10.2.0",
-        "mocha-junit-reporter": "^1.18.0",
-        "mocha-multi-reporters": "^1.1.7",
-        "prettier": "^3.3.3",
-        "prettier-plugin-organize-imports": "^4.0.0",
-        "ts-node": "^7.0.1",
-        "typescript": "^5.5.4",
-        "vsce": "^1.87.0",
-        "webpack": "^5.76.0",
-        "webpack-cli": "^4.6.0",
-        "webpack-log": "^3.0.2"
-    },
-    "dependencies": {
-        "@azure/arm-cosmosdb": "^15.0.0",
-        "@azure/arm-postgresql": "^6.0.0",
-        "@azure/arm-postgresql-flexible": "^7.1.0",
-        "@azure/cosmos": "^3.6.3",
-        "@microsoft/vscode-azext-azureauth": "^2.3.0",
-        "@microsoft/vscode-azext-azureutils": "^3.0.1",
-        "@microsoft/vscode-azext-utils": "^2.5.6",
-        "antlr4ts": "^0.4.1-alpha.0",
-        "bson": "^6.0.0",
-        "fs-extra": "^8.0.0",
-        "mongodb": "^6.0.0",
-        "open": "^8.0.0",
-        "pg": "^8.11.2",
-        "pg-connection-string": "^2.6.2",
-        "pg-structure": "^7.15.0",
-        "semver": "^7.5.2",
-        "underscore": "^1.12.1",
-        "vscode-json-languageservice": "^3.0.8",
-        "vscode-languageclient": "^6.1.3",
-        "vscode-languageserver": "^6.1.1",
-        "vscode-languageserver-textdocument": "^1.0.1",
-        "vscode-nls": "^4.0.0",
-        "vscode-uri": "^1.0.1"
-    },
-    "extensionDependencies": [
-        "ms-azuretools.vscode-azureresourcegroups"
-    ],
-    "overrides": {
-        "es5-ext": "0.10.53"
->>>>>>> 4ca6fd6d
     }
 }