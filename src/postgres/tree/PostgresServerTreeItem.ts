--- conflicted
+++ resolved
@@ -31,12 +31,7 @@
     public readonly server: Server;
     public resourceGroup: string;
 
-<<<<<<< HEAD
-    private readonly _serviceName: string = "ms-azuretools.vscode-cosmosdb.postgresPasswords";
-=======
     private readonly _serviceName: string = "ms-azuretools.vscode-azuredatabases.postgresPasswords";
-    private _keytar: KeyTar | undefined;
->>>>>>> a2e1d0eb
     private _serverId: string;
 
     constructor(parent: AzureParentTreeItem, server: Server) {
