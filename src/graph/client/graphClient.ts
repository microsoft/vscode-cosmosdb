import { error } from "util";

/*---------------------------------------------------------------------------------------------
 *  Copyright (c) Microsoft Corporation. All rights reserved.
 *  Licensed under the MIT License. See License.txt in the project root for license information.
 *--------------------------------------------------------------------------------------------*/

/**
 * Do not add any imports do this file, they will not work since they're not hosted in a Node.js process.
 * Dependencies must be added to graphClient.html as script includes.
 *
 * Client code should be kept small.
 */

declare let d3: any;

const animationStepMs = 50; // TODO: optimize.  Slow down ticks?
const graphWidth = 1200, graphHeight = 500; //TODO: be resizable or adapt to editor size
const defaultQuery = "g.V()";
const maxNodes = 300;
const maxEdges = 1000;

let htmlElements: {
  debugLog: HTMLTextAreaElement,
  jsonResults: HTMLTextAreaElement,
  jsonSection: HTMLDivElement,
  graphSection: HTMLDivElement,
  queryError: HTMLTextAreaElement,
  queryInput: HTMLInputElement,
  stats: HTMLSpanElement,
  title: HTMLElement,
  graphRadio: HTMLInputElement,
  jsonRadio: HTMLInputElement
};

type State = "empty" | "querying" | "error" | "json-results" | "graph-results";

window.onerror = (message) => {
  logToUI("ERROR: " + message);
};

function logToUI(s: string) {
  console.log(s);
  // let v = htmlElements.debugLog.value;
  // v += "\r\n" + s;
  // htmlElements.debugLog.value = v;
}

// results may not be nodes
interface ResultNode {
  [key: string]: any;
  id: string;
  type: "vertex" | "edge";
};

interface ResultEdge extends ResultNode {
  inV: string;  // Edge source ID
  outV: string; // Edge target ID
};

interface ResultVertex extends ResultNode {
};

interface ForceNode {
  vertex: ResultVertex;
  x: number;
  y: number;
}

interface ForceLink {
  edge: ResultEdge;
  source: ForceNode;
  target: ForceNode;
}

export class GraphClient {
  private _socket: SocketIOClient.Socket;
  private _force: any;
  private _currentQueryId = 0;
  private _graphView: boolean;

  private selectById<T extends HTMLElement>(id: string): T {
    let elem = <T>d3.select(`#${id}`)[0][0];
    console.assert(!!elem, `Could not find element with ID ${id}`)
    return elem;
  }

  constructor(port: number) {
    htmlElements = {
      debugLog: this.selectById("debugLog"),
      jsonSection: this.selectById("jsonSection"),
      graphSection: this.selectById("graphSection"),
      jsonResults: this.selectById("jsonResults"),
      queryError: this.selectById("queryError"),
      queryInput: this.selectById("queryInput"),
      stats: this.selectById("stats"),
      title: this.selectById("title"),
      graphRadio: this.selectById("graphRadio"),
      jsonRadio: this.selectById("jsonRadio")
    };
    d3.select(htmlElements.stats).attr("style", `width:${graphWidth}px`);

    htmlElements.queryInput.value = defaultQuery;

    this.setStateEmpty();

    this.log(`Connecting on port ${port}`);
    this._socket = io.connect(`http://localhost:${port}`);

    // setInterval(() => {
    //   this.log(`Client heartbeat on port ${port}: ${Date()}`);
    // }, 10000);

    this._socket.on('connect', (): void => {
      this.log(`Client connected on port ${port}`);
      this._socket.emit('getTitle');
    });

    this._socket.on('disconnect', (): void => {
      this.log("disconnect");
    });

<<<<<<< HEAD
    this._socket.on('setPageState', (previousState) => {
      htmlElements.queryInput.value = previousState.query;

      if (previousState.isQueryRunning) {
        this.setStateQuerying();
        return;
      }

      if (!previousState.errorMessage) {
        this.showResults(previousState.results);
      } else {
        this.setStateError(previousState.errorMessage);
      }

      if (previousState.view === 'json') {
        this.selectJsonView();
      } else {
        this.selectGraphView();
      }
    });

    this._socket.on('setTitle', (title: string) => {
=======
    this._socket.on('setTitle', (title: string): void => {
>>>>>>> ca5af732
      this.log(`Received title: ${title}`);
      d3.select(htmlElements.title).text(title);
    });

    this._socket.on('showResults', (queryId: number, results: any[]): void => {
      this.log(`Received results for query ${queryId} - ${results.length} data points`);

      if (queryId !== this._currentQueryId) {
        this.log("  Ignoring results, out of date");
      } else {
        this.showResults(results);
      }
    });

    this._socket.on('showQueryError', (queryId: number, error: string): void => {
      this.log(`Received error for query ${queryId} - ${error}`);

      if (queryId !== this._currentQueryId) {
        this.log("  Ignoring error, out of date");
      } else {
        this.setStateError(error);
      }
    });
  }

  public getPageState() {
    this.emitToHost('getPageState');
  }

  public query(gremlin: string) {
    this._currentQueryId += 1;
    this.emitToHost("query", this._currentQueryId, gremlin);

    this.setStateQuerying();
  }

  public selectGraphView() {
    this._graphView = true;
    this.setView();
  }

  public selectJsonView() {
    this._graphView = false;
    this.setView();
  }

  public setQuery(query: string) {
    this.emitToHost('setQuery', query);
  }

  private setView() {
    htmlElements.graphRadio.checked = this._graphView;
    htmlElements.jsonRadio.checked = !this._graphView;
    d3.select(htmlElements.graphSection).classed("active", !!this._graphView);
    d3.select(htmlElements.jsonSection).classed("active", !this._graphView);
    this.emitToHost('setView', this._graphView ? 'graph' : 'json');
  }

  private emitToHost(message: string, ...args: any[]) {
    logToUI("Message to host: " + message + " " + args.join(", "));
    this._socket.emit(message, ...args);
  }

  private log(s: string) {
    if (this._socket) {
      this.emitToHost('log', s);
    }

    logToUI(s);
  }

  private setStateEmpty() {
    this._setState("empty");
  }

  private setStateQuerying() {
    this._setState("querying");
    this.clearGraph();
  }

  private setStateResults(hasGraph: boolean) {
    this._setState(hasGraph ? "graph-results" : "json-results");
  }

  private setStateError(error: any) {
    let message: string = error.message || error.toString();
    htmlElements.queryError.value = message;
    this._setState("error");
    this.clearGraph();
  }

  private _setState(state: State) {
    let fullState = `state-${state}`;
    switch (state) {
      case "graph-results":
      case "json-results":
        fullState += " state-results";
    }

    d3.select("#states").attr("class", fullState);
  }

  private showResults(nodes: any[]) {
    // Always show JSON results
    htmlElements.jsonResults.value = JSON.stringify(nodes, null, 2);
    console.log(JSON.stringify(nodes, null, 2));

    let [vertices, edges] = this.splitVerticesAndEdges(nodes);
    if (!vertices.length) {
      // No vertices to show, just show JSON
      this.setStateResults(false);
      return false;
    }

    this.setStateResults(true);
    this.displayGraph(vertices, edges);
    return true;
  }

  private splitVerticesAndEdges(nodes: any[]): [ResultVertex[], ResultEdge[]] {
    let vertices = nodes.filter(n => n.type === "vertex");
    let edges = nodes.filter(n => n.type === "edge");
    return [vertices, edges];
  }

  private clearGraph(): void {
    d3.select(htmlElements.graphSection).select("svg").remove();
  }

  private displayGraph(vertices: ResultVertex[], edges: ResultEdge[]) {
    try {
      this.clearGraph();

      // Set up nodes and links for the force simulation
      var nodes: ForceNode[] = vertices
        .slice(0, maxNodes) // Limit # of nodes
        .map(v => <ForceNode>{ vertex: v });
      var links: ForceLink[] = [];

      var nodesById = new Map<string, ForceNode>();
      nodes.forEach(n => nodesById.set(n.vertex.id, n));
      edges.forEach(e => {
        var source = nodesById.get(e.inV);
        var target = nodesById.get(e.outV);
        // Source/target might have been eliminated via maxVertices
        if (source && target) {
          links.push({ edge: e, source, target });
        }
      });
      nodesById = null;

      // Limit number of edges (done after determining which edges are still valid based on reduced vertex set)
      links = links.slice(0, maxEdges);

      d3.select(htmlElements.stats).text(`Displaying ${nodes.length} of ${vertices.length} vertices and ${links.length} of ${edges.length} edges`);

      // Set up force simulation
      if (this._force) {
        this._force.stop();
      }

      this._force = d3.layout.force()
        .size([graphWidth, graphHeight])
        .nodes(nodes)
        .links(links);
      let force = this._force;

      force.gravity(1); // Makes the nodes gravitate toward the center
      force.friction(.5);

      force.linkDistance(graphWidth / 3); // edge length
      force.linkStrength(0.01); // Reduce rigidity of the links (if < 1, the full linkDistance is relaxed)
      force.charge(-3000);

      let svg = d3.select(htmlElements.graphSection).append("svg")
        .attr("width", graphWidth).attr("height", graphHeight);

      // Allow user to drag/zoom the entire SVG
      svg = svg
        .call(d3.behavior.zoom().on("zoom", function () {
          svg.attr("transform", "translate(" + d3.event.translate + ")" + " scale(" + d3.event.scale + ")")
        }))
        .append("g");

      // Links before nodes so that links don't get drawn on top of node labels, obscuring them
      let edge = svg.selectAll(".edge")
        .data(links)
        .enter().append("line")
        .attr("class", "edge")
        ;

      // Allow user to drag nodes. Set "dragging" class while dragging.
      let vertexDrag = force.drag().on("dragstart", function () {
        d3.select(this).classed("dragging", true);

        // Keep a drag from also starting a zoom action
        d3.event.sourceEvent.stopPropagation();
      })
        .on("dragend", function () { d3.select(this).classed("dragging", false); });

      let label = svg.selectAll(".label")
        .data(nodes)
        .enter().append("text")
        .attr("class", "label")
        .attr("x", "10px")
        .attr("y", "2px")
        .attr('font-size', 13)
        .text((d: ForceNode) => {
          let displayText = d.vertex.id;
          return displayText;
        })
        ;

      // Nodes last so that they're always and top to be able to be dragged
      let vertex = svg.selectAll(".vertex")
        .data(nodes)
        .enter().append("circle")
        .attr("class", "vertex")
        .attr("cx", (d: ForceNode) => d.x)
        .attr("cy", (d: ForceNode) => d.y)
        .call(vertexDrag)
        ;

      force.on("tick", () => {
        // The force engine has recalculated x and y for each vertex and edge, so
        // move them in the SVG to those new positions.

        vertex
          .transition().ease("linear").duration(animationStepMs)
          .attr("cx", (d: ForceNode) => d.x)
          .attr("cy", (d: ForceNode) => d.y)
          ;

        edge
          .transition().ease("linear").duration(animationStepMs)
          .attr("x1", (d: ForceLink) => d.source.x)
          .attr("y1", (d: ForceLink) => d.source.y)
          .attr("x2", (d: ForceLink) => d.target.x)
          .attr("y2", (d: ForceLink) => d.target.y)
          ;

        label
          .transition().ease("linear").duration(animationStepMs)
          .attr("class", "label")
          .attr("dx", (d: ForceNode) => d.x)
          .attr("dy", (d: ForceNode) => d.y)
          ;
      });

      force.start();
    } catch (err) {
      this.log(err);
    }
  }
}<|MERGE_RESOLUTION|>--- conflicted
+++ resolved
@@ -120,7 +120,6 @@
       this.log("disconnect");
     });
 
-<<<<<<< HEAD
     this._socket.on('setPageState', (previousState) => {
       htmlElements.queryInput.value = previousState.query;
 
@@ -142,10 +141,7 @@
       }
     });
 
-    this._socket.on('setTitle', (title: string) => {
-=======
     this._socket.on('setTitle', (title: string): void => {
->>>>>>> ca5af732
       this.log(`Received title: ${title}`);
       d3.select(htmlElements.title).text(title);
     });
