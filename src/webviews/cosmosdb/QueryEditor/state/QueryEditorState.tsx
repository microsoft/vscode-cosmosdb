--- conflicted
+++ resolved
@@ -74,19 +74,12 @@
         throughputBuckets?: boolean[];
     }
     | {
-<<<<<<< HEAD
         type: 'toggleGenerateInput';
+    }
+    | {
+        type: 'setConnectionList';
+        connectionList: Record<string, string[]> | undefined;
     };
-=======
-          type: 'updateThroughputBuckets';
-          throughputBuckets?: boolean[];
-      }
-    | {
-          type: 'setConnectionList';
-          connectionList: Record<string, string[]> | undefined;
-      };
-
->>>>>>> 3307edd8
 export type QueryEditorState = {
     dbName: string; // Database which is currently selected (Readonly, only server can change it) (Value exists on both client and server)
     collectionName: string; // Collection which is currently selected (Readonly, only server can change it) (Value exists on both client and server)
@@ -207,12 +200,9 @@
             return { ...state, selectedThroughputBucket: action.throughputBucket };
         case 'updateThroughputBuckets':
             return { ...state, throughputBuckets: action.throughputBuckets };
-<<<<<<< HEAD
         case 'toggleGenerateInput':
             return { ...state, showGenerateInput: !state.showGenerateInput };
-=======
         case 'setConnectionList':
             return { ...state, connectionList: action.connectionList };
->>>>>>> 3307edd8
     }
 }