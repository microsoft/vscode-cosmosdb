--- conflicted
+++ resolved
@@ -12,12 +12,7 @@
     collection?: string;
     name?: string;
     arguments?: string[];
-<<<<<<< HEAD
-    // eslint-disable-next-line @typescript-eslint/no-wrapper-object-types
-    argumentObjects?: Object[];
-=======
     argumentObjects?: object[];
->>>>>>> 4ca6fd6d
     errors?: ErrorDescription[];
     chained?: boolean;
 }
