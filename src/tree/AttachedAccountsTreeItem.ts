/*---------------------------------------------------------------------------------------------
 *  Copyright (c) Microsoft Corporation. All rights reserved.
 *  Licensed under the MIT License. See License.txt in the project root for license information.
 *--------------------------------------------------------------------------------------------*/

import { MongoClient } from 'mongodb';
import * as vscode from 'vscode';
import { appendExtensionUserAgent, AzExtParentTreeItem, AzExtTreeItem, AzureParentTreeItem, AzureTreeItem, GenericTreeItem, IActionContext, ISubscriptionContext, TreeItemIconPath } from 'vscode-azureextensionui';
import { API, getExperienceFromApi, getExperienceQuickPick, getExperienceQuickPicks } from '../AzureDBExperiences';
import { removeTreeItemFromCache } from '../commands/api/apiCache';
import { emulatorPassword, isWindows } from '../constants';
import { parseDocDBConnectionString } from '../docdb/docDBConnectionStrings';
import { DocDBAccountTreeItem } from '../docdb/tree/DocDBAccountTreeItem';
import { DocDBAccountTreeItemBase } from '../docdb/tree/DocDBAccountTreeItemBase';
import { ext } from '../extensionVariables';
import { GraphAccountTreeItem } from '../graph/tree/GraphAccountTreeItem';
import { connectToMongoClient } from '../mongo/connectToMongoClient';
import { parseMongoConnectionString } from '../mongo/mongoConnectionStrings';
import { MongoAccountTreeItem } from '../mongo/tree/MongoAccountTreeItem';
import { parsePostgresConnectionString } from '../postgres/postgresConnectionStrings';
import { PostgresServerTreeItem } from '../postgres/tree/PostgresServerTreeItem';
import { TableAccountTreeItem } from '../table/tree/TableAccountTreeItem';
import { localize } from '../utils/localize';
import { nonNullProp, nonNullValue } from '../utils/nonNull';
import { SubscriptionTreeItem } from './SubscriptionTreeItem';

interface IPersistedAccount {
    id: string;
    // defaultExperience is not the same as API but we can't change the name due to backwards compatibility
    defaultExperience: API;
    isEmulator: boolean | undefined;
}

export const AttachedAccountSuffix: string = 'Attached';
export const MONGO_CONNECTION_EXPECTED: string = 'Connection string must start with "mongodb://" or "mongodb+srv://"';

const localMongoConnectionString: string = 'mongodb://127.0.0.1:27017';

export class AttachedAccountsTreeItem extends AzureParentTreeItem {
    public static contextValue: string = 'cosmosDBAttachedAccounts' + (isWindows ? 'WithEmulator' : 'WithoutEmulator');
    public readonly contextValue: string = AttachedAccountsTreeItem.contextValue;
    public readonly id: string = 'cosmosDBAttachedAccounts';
    public readonly label: string = 'Attached Database Accounts';
    public childTypeLabel: string = 'Account';
    public suppressMaskLabel = true;

    private readonly _serviceName: string = "ms-azuretools.vscode-cosmosdb.connectionStrings";
    private _attachedAccounts: AzureTreeItem[] | undefined;

    private _root: ISubscriptionContext;
    private _loadPersistedAccountsTask: Promise<AzureTreeItem[]>;

    constructor(parent: AzExtParentTreeItem) {
        super(parent);
        this._root = new AttachedAccountRoot();
        this._loadPersistedAccountsTask = this.loadPersistedAccounts();
    }

    public get root(): ISubscriptionContext {
        return this._root;
    }

    public get iconPath(): TreeItemIconPath {
        return new vscode.ThemeIcon('plug');
    }

    public static validateMongoConnectionString(value: string): string | undefined {
        value = value ? value.trim() : '';

        if (value && value.match(/^mongodb(\+srv)?:\/\//)) {
            return undefined;
        }

        return MONGO_CONNECTION_EXPECTED;
    }

    public static validatePostgresConnectionString(value: string): string | undefined {
        value = value ? value.trim() : '';

        if (value && value.match(/^postgres:\/\//)) {
            return undefined;
        }

        return localize('invalidPostgresConnectionString', 'Connection string must start with "postgres://"');
    }

    private static validateDocDBConnectionString(value: string): string | undefined {
        value = value ? value.trim() : '';

        try {
            parseDocDBConnectionString(value);
            return undefined;
        } catch (error) {
            return 'Connection string must be of the form "AccountEndpoint=...;AccountKey=..."';
        }
    }

    public hasMoreChildrenImpl(): boolean {
        return false;
    }

    public async loadMoreChildrenImpl(clearCache: boolean): Promise<AzExtTreeItem[]> {
        if (clearCache) {
            this._attachedAccounts = undefined;
            this._loadPersistedAccountsTask = this.loadPersistedAccounts();
        }

        const attachedAccounts: AzureTreeItem[] = await this.getAttachedAccounts();

        if (attachedAccounts.length > 0) {
            return attachedAccounts;
        } else {
            const attachDatabaseAccount = new GenericTreeItem(this, {
                contextValue: 'cosmosDBAttachDatabaseAccount',
                label: 'Attach Database Account...',
                commandId: 'cosmosDB.attachDatabaseAccount',
                includeInTreeItemPicker: true
            });
            const attachEmulator = new GenericTreeItem(this, {
                contextValue: 'cosmosDBAttachEmulator',
                label: 'Attach Emulator...',
                commandId: 'cosmosDB.attachEmulator',
                includeInTreeItemPicker: true
            });
            return isWindows ? [attachDatabaseAccount, attachEmulator] :
                [attachDatabaseAccount];
        }
    }

    public isAncestorOfImpl(contextValue: string): boolean {
        switch (contextValue) {
            // We have to make sure the Attached Accounts node is not shown for commands like
            // 'Open in Portal', which only work for the non-attached version
            case GraphAccountTreeItem.contextValue:
            case MongoAccountTreeItem.contextValue:
            case DocDBAccountTreeItem.contextValue:
            case TableAccountTreeItem.contextValue:
            case PostgresServerTreeItem.contextValue:
            case SubscriptionTreeItem.contextValue:
                return false;
            default:
                return true;
        }
    }

<<<<<<< HEAD
    public async attachNewAccount(): Promise<void> {
        const defaultExperiencePick = await vscode.window.showQuickPick(getExperienceQuickPicks(true), { placeHolder: "Select a Database type...", ignoreFocusOut: true });
        if (defaultExperiencePick) {
            const defaultExperience = defaultExperiencePick.data;
            let placeholder: string;
            let defaultValue: string | undefined;
            let validateInput: (value: string) => string | undefined | null;
            if (defaultExperience.api === API.MongoDB) {
                placeholder = 'mongodb://host:port';
                if (await this.canConnectToLocalMongoDB()) {
                    defaultValue = placeholder = localMongoConnectionString;
                }
                validateInput = AttachedAccountsTreeItem.validateMongoConnectionString;
            } else if (defaultExperience.api === API.PostgresSingle || defaultExperience.api === API.PostgresFlexible) {
                placeholder = localize('attachedPostgresPlaceholder', '"postgres://username:password@host" or "postgres://username:password@host/database"');
                validateInput = AttachedAccountsTreeItem.validatePostgresConnectionString;
            } else {
                placeholder = 'AccountEndpoint=...;AccountKey=...';
                validateInput = AttachedAccountsTreeItem.validateDocDBConnectionString;
            }

            const connectionString = (await ext.ui.showInputBox({
                placeHolder: placeholder,
                prompt: 'Enter the connection string for your database account',
                validateInput: validateInput,
                ignoreFocusOut: true,
                value: defaultValue
            })).trim();

            if (connectionString) {
                const treeItem: AzureTreeItem = await this.createTreeItem(connectionString, defaultExperience.api);
                await this.attachAccount(treeItem, connectionString);
=======
    public async attachNewAccount(context: IActionContext): Promise<void> {
        const defaultExperiencePick = await context.ui.showQuickPick(getExperienceQuickPicks(true), { placeHolder: "Select a Database type..." });
        const defaultExperience = defaultExperiencePick.data;
        let placeholder: string;
        let defaultValue: string | undefined;
        let validateInput: (value: string) => string | undefined | null;
        if (defaultExperience.api === API.MongoDB) {
            placeholder = 'mongodb://host:port';
            if (await this.canConnectToLocalMongoDB()) {
                defaultValue = placeholder = localMongoConnectionString;
>>>>>>> f8431aa6
            }
            validateInput = AttachedAccountsTreeItem.validateMongoConnectionString;
        } else if (defaultExperience.api === API.Postgres) {
            placeholder = localize('attachedPostgresPlaceholder', '"postgres://username:password@host" or "postgres://username:password@host/database"');
            validateInput = AttachedAccountsTreeItem.validatePostgresConnectionString;
        } else {
            placeholder = 'AccountEndpoint=...;AccountKey=...';
            validateInput = AttachedAccountsTreeItem.validateDocDBConnectionString;
        }

        const connectionString = (await context.ui.showInputBox({
            placeHolder: placeholder,
            prompt: 'Enter the connection string for your database account',
            validateInput: validateInput,
            value: defaultValue
        })).trim();

        const treeItem: AzureTreeItem = await this.createTreeItem(connectionString, defaultExperience.api);
        await this.attachAccount(context, treeItem, connectionString);
    }

    public async attachConnectionString(context: IActionContext, connectionString: string, api: API.MongoDB | API.Core | API.PostgresSingle): Promise<MongoAccountTreeItem | DocDBAccountTreeItemBase | PostgresServerTreeItem> {
        const treeItem = <MongoAccountTreeItem | DocDBAccountTreeItemBase | PostgresServerTreeItem>await this.createTreeItem(connectionString, api);
        await this.attachAccount(context, treeItem, connectionString);
        await this.refresh(context);
        return treeItem;
    }

    public async attachEmulator(context: IActionContext): Promise<void> {
        let connectionString: string;
        const defaultExperiencePick = await context.ui.showQuickPick(
            [
                getExperienceQuickPick(API.MongoDB),
                getExperienceQuickPick(API.Core)
            ],
            {
                placeHolder: "Select a Database Account API..."
            });
        const defaultExperience = defaultExperiencePick.data;
        let port: number | undefined;
        if (defaultExperience.api === API.MongoDB) {
            port = vscode.workspace.getConfiguration().get<number>("cosmosDB.emulator.mongoPort");
        } else {
            port = vscode.workspace.getConfiguration().get<number>("cosmosDB.emulator.port");
        }
        if (port) {
            if (defaultExperience.api === API.MongoDB) {
                // Mongo shell doesn't parse passwords with slashes, so we need to URI encode it. The '/' before the options is required by mongo conventions
                connectionString = `mongodb://localhost:${encodeURIComponent(emulatorPassword)}@localhost:${port}/?ssl=true`;
            } else {
                connectionString = `AccountEndpoint=https://localhost:${port}/;AccountKey=${emulatorPassword};`;
            }
            const label = `${defaultExperience.shortName} Emulator`;
            const treeItem: AzureTreeItem = await this.createTreeItem(connectionString, defaultExperience.api, label);
            if (treeItem instanceof DocDBAccountTreeItem || treeItem instanceof GraphAccountTreeItem || treeItem instanceof TableAccountTreeItem || treeItem instanceof MongoAccountTreeItem) {
                // CONSIDER: Why isn't this passed in to createTreeItem above?
                treeItem.root.isEmulator = true;
            }
            await this.attachAccount(context, treeItem, connectionString);
        }
    }

    public async detach(node: AzureTreeItem): Promise<void> {
        const attachedAccounts: AzureTreeItem[] = await this.getAttachedAccounts();

        const index = attachedAccounts.findIndex((account) => account.fullId === node.fullId);
        if (index !== -1) {
            attachedAccounts.splice(index, 1);
            if (ext.keytar) {
                await ext.keytar.deletePassword(this._serviceName, nonNullProp(node, 'id')); // intentionally using 'id' instead of 'fullId' for the sake of backwards compatibility
                await this.persistIds(attachedAccounts);
            }

            if (node instanceof MongoAccountTreeItem) {
                const parsedCS = await parseMongoConnectionString(node.connectionString);
                removeTreeItemFromCache(parsedCS);
            } else if (node instanceof DocDBAccountTreeItemBase) {
                const parsedCS = parseDocDBConnectionString(node.connectionString);
                removeTreeItemFromCache(parsedCS);
            } else if (node instanceof PostgresServerTreeItem) {
                const parsedCS = node.partialConnectionString;
                removeTreeItemFromCache(parsedCS);
            }
        }
    }

    private async getAttachedAccounts(): Promise<AzureTreeItem[]> {
        if (!this._attachedAccounts) {
            try {
                this._attachedAccounts = await this._loadPersistedAccountsTask;
            } catch {
                this._attachedAccounts = [];
                throw new Error('Failed to load persisted Database Accounts. Reattach the accounts manually.');
            }
        }

        return this._attachedAccounts;
    }

    private async canConnectToLocalMongoDB(): Promise<boolean> {
        async function timeout(): Promise<boolean> {
            await delay(1000);
            return false;
        }
        async function connect(): Promise<boolean> {
            try {
                const db: MongoClient = await connectToMongoClient(localMongoConnectionString, appendExtensionUserAgent());
                void db.close();
                return true;
            } catch {
                return false;
            }
        }
        return await Promise.race([timeout(), connect()]);
    }

    private async attachAccount(context: IActionContext, treeItem: AzureTreeItem, connectionString: string): Promise<void> {
        const attachedAccounts: AzureTreeItem[] = await this.getAttachedAccounts();

        if (attachedAccounts.find(s => s.id === treeItem.id)) {
            void context.ui.showWarningMessage(`Database Account '${treeItem.id}' is already attached.`);
        } else {
            attachedAccounts.push(treeItem);
            if (ext.keytar) {
                await ext.keytar.setPassword(this._serviceName, nonNullProp(treeItem, 'id'), connectionString);
                await this.persistIds(attachedAccounts);
            }
        }
    }

    private async loadPersistedAccounts(): Promise<AzureTreeItem[]> {
        const persistedAccounts: AzureTreeItem[] = [];
        const value: string | undefined = ext.context.globalState.get(this._serviceName);
        const keytar = ext.keytar;
        if (value && keytar) {
            // eslint-disable-next-line @typescript-eslint/no-unsafe-assignment
            const accounts: (string | IPersistedAccount)[] = JSON.parse(value);
            await Promise.all(accounts.map(async account => {
                let id: string;
                let label: string;
                let api: API;
                let isEmulator: boolean | undefined;
                if (typeof (account) === 'string') {
                    // Default to Mongo if the value is a string for the sake of backwards compatibility
                    // (Mongo was originally the only account type that could be attached)
                    id = account;
                    api = API.MongoDB;
                    label = `${account} (${getExperienceFromApi(api).shortName})`;
                    isEmulator = false;
                } else {
                    id = (<IPersistedAccount>account).id;
                    api = (<IPersistedAccount>account).defaultExperience;
                    isEmulator = (<IPersistedAccount>account).isEmulator;
                    label = isEmulator ? `${getExperienceFromApi(api).shortName} Emulator` : `${id} (${getExperienceFromApi(api).shortName})`;
                }
                const connectionString: string = nonNullValue(await keytar.getPassword(this._serviceName, id), 'connectionString');
                persistedAccounts.push(await this.createTreeItem(connectionString, api, label, id, isEmulator));
            }));
        }

        return persistedAccounts;
    }

    private async createTreeItem(connectionString: string, api: API, label?: string, id?: string, isEmulator?: boolean): Promise<AzureTreeItem> {
        let treeItem: AzureTreeItem;
        if (api === API.MongoDB) {
            if (id === undefined) {
                const parsedCS = await parseMongoConnectionString(connectionString);
                id = parsedCS.fullId;
            }

            label = label || `${id} (${getExperienceFromApi(api).shortName})`;
            treeItem = new MongoAccountTreeItem(this, id, label, connectionString, isEmulator);
        } else if (api === API.PostgresSingle || api === API.PostgresFlexible) {
            const parsedPostgresConnString = parsePostgresConnectionString(connectionString);
            treeItem = new PostgresServerTreeItem(this, parsedPostgresConnString);
        } else {
            const parsedCS = parseDocDBConnectionString(connectionString);

            label = label || `${parsedCS.accountId} (${getExperienceFromApi(api).shortName})`;
            switch (api) {
                case API.Table:
                    treeItem = new TableAccountTreeItem(this, parsedCS.accountId, label, parsedCS.documentEndpoint, parsedCS.masterKey, isEmulator);
                    break;
                case API.Graph:
                    treeItem = new GraphAccountTreeItem(this, parsedCS.accountId, label, parsedCS.documentEndpoint, undefined, parsedCS.masterKey, isEmulator);
                    break;
                case API.Core:
                    treeItem = new DocDBAccountTreeItem(this, parsedCS.accountId, label, parsedCS.documentEndpoint, parsedCS.masterKey, isEmulator);
                    break;
                default:
                    throw new Error(`Unexpected defaultExperience "${api}".`);
            }
        }

        treeItem.contextValue += AttachedAccountSuffix;
        return treeItem;
    }

    private async persistIds(attachedAccounts: AzureTreeItem[]): Promise<void> {
        const value: IPersistedAccount[] = attachedAccounts.map((node: AzureTreeItem) => {
            let api: API;
            let isEmulator: boolean | undefined;
            if (node instanceof MongoAccountTreeItem || node instanceof DocDBAccountTreeItem || node instanceof GraphAccountTreeItem || node instanceof TableAccountTreeItem) {
                isEmulator = node.root.isEmulator;
            }
            if (node instanceof MongoAccountTreeItem) {
                api = API.MongoDB;
            } else if (node instanceof GraphAccountTreeItem) {
                api = API.Graph;
            } else if (node instanceof TableAccountTreeItem) {
                api = API.Table;
            } else if (node instanceof DocDBAccountTreeItem) {
                api = API.Core;
            } else if (node instanceof PostgresServerTreeItem) {
                api = API.PostgresSingle;
            } else {
                throw new Error(`Unexpected account node "${node.constructor.name}".`);
            }
            return { id: node.id, defaultExperience: api, isEmulator: isEmulator };
        });
        await ext.context.globalState.update(this._serviceName, JSON.stringify(value));
    }
}

class AttachedAccountRoot implements ISubscriptionContext {
    private _error: Error = new Error('Cannot retrieve Azure subscription information for an attached account.');

    public get credentials(): never {
        throw this._error;
    }

    public get subscriptionDisplayName(): never {
        throw this._error;
    }

    public get subscriptionId(): never {
        throw this._error;
    }

    public get subscriptionPath(): never {
        throw this._error;
    }

    public get tenantId(): never {
        throw this._error;
    }

    public get userId(): never {
        throw this._error;
    }

    public get environment(): never {
        throw this._error;
    }

    public get isCustomCloud(): never {
        throw this._error;
    }
}

async function delay(milliseconds: number): Promise<void> {
    return new Promise(resolve => {
        setTimeout(resolve, milliseconds);
    });
}<|MERGE_RESOLUTION|>--- conflicted
+++ resolved
@@ -143,40 +143,6 @@
         }
     }
 
-<<<<<<< HEAD
-    public async attachNewAccount(): Promise<void> {
-        const defaultExperiencePick = await vscode.window.showQuickPick(getExperienceQuickPicks(true), { placeHolder: "Select a Database type...", ignoreFocusOut: true });
-        if (defaultExperiencePick) {
-            const defaultExperience = defaultExperiencePick.data;
-            let placeholder: string;
-            let defaultValue: string | undefined;
-            let validateInput: (value: string) => string | undefined | null;
-            if (defaultExperience.api === API.MongoDB) {
-                placeholder = 'mongodb://host:port';
-                if (await this.canConnectToLocalMongoDB()) {
-                    defaultValue = placeholder = localMongoConnectionString;
-                }
-                validateInput = AttachedAccountsTreeItem.validateMongoConnectionString;
-            } else if (defaultExperience.api === API.PostgresSingle || defaultExperience.api === API.PostgresFlexible) {
-                placeholder = localize('attachedPostgresPlaceholder', '"postgres://username:password@host" or "postgres://username:password@host/database"');
-                validateInput = AttachedAccountsTreeItem.validatePostgresConnectionString;
-            } else {
-                placeholder = 'AccountEndpoint=...;AccountKey=...';
-                validateInput = AttachedAccountsTreeItem.validateDocDBConnectionString;
-            }
-
-            const connectionString = (await ext.ui.showInputBox({
-                placeHolder: placeholder,
-                prompt: 'Enter the connection string for your database account',
-                validateInput: validateInput,
-                ignoreFocusOut: true,
-                value: defaultValue
-            })).trim();
-
-            if (connectionString) {
-                const treeItem: AzureTreeItem = await this.createTreeItem(connectionString, defaultExperience.api);
-                await this.attachAccount(treeItem, connectionString);
-=======
     public async attachNewAccount(context: IActionContext): Promise<void> {
         const defaultExperiencePick = await context.ui.showQuickPick(getExperienceQuickPicks(true), { placeHolder: "Select a Database type..." });
         const defaultExperience = defaultExperiencePick.data;
@@ -187,10 +153,9 @@
             placeholder = 'mongodb://host:port';
             if (await this.canConnectToLocalMongoDB()) {
                 defaultValue = placeholder = localMongoConnectionString;
->>>>>>> f8431aa6
             }
             validateInput = AttachedAccountsTreeItem.validateMongoConnectionString;
-        } else if (defaultExperience.api === API.Postgres) {
+        } else if (defaultExperience.api === API.PostgresSingle || defaultExperience.api === API.PostgresFlexible) {
             placeholder = localize('attachedPostgresPlaceholder', '"postgres://username:password@host" or "postgres://username:password@host/database"');
             validateInput = AttachedAccountsTreeItem.validatePostgresConnectionString;
         } else {
