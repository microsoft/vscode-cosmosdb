{
	"name": "vscode-cosmosdb",
	"version": "0.8.1-alpha",
	"aiKey": "AIF-d9b70cd4-b9f9-4d70-929b-a071c400b217",
	"publisher": "ms-azuretools",
	"displayName": "Azure Cosmos DB",
	"description": "Create, browse, and update globally distributed, multi-model databases in Azure.",
	"engines": {
		"vscode": "^1.25.0"
	},
	"galleryBanner": {
		"color": "#3c3c3c",
		"theme": "dark"
	},
	"icon": "resources/cosmos.png",
	"categories": [
		"Azure"
	],
	"keywords": [
		"Cosmos DB",
		"DocumentDB",
		"Graph",
		"Gremlin",
		"MongoDB"
	],
	"preview": true,
	"homepage": "https://github.com/microsoft/vscode-cosmosdb/blob/master/README.md",
	"bugs": {
		"url": "https://github.com/microsoft/vscode-cosmosdb/issues"
	},
	"license": "SEE LICENSE IN LICENSE.md",
	"repository": {
		"type": "git",
		"url": "https://github.com/microsoft/vscode-cosmosdb"
	},
	"main": "./out/src/extension",
	"activationEvents": [
		"onLanguage:mongo",
		"onView:cosmosDBExplorer",
		"onCommand:cosmosDB.executeMongoCommand",
		"onCommand:cosmosDB.executeAllMongoCommands",
		"onCommand:cosmosDB.attachDatabaseAccount",
		"onCommand:cosmosDB.attachEmulator",
		"onCommand:cosmosDB.createAccount",
		"onCommand:cosmosDB.deleteAccount",
		"onCommand:cosmosDB.detachDatabaseAccount",
		"onCommand:cosmosDB.createMongoDatabase",
		"onCommand:cosmosDB.createMongoCollection",
		"onCommand:cosmosDB.createMongoDocument",
		"onCommand:cosmosDB.createDocDBDatabase",
		"onCommand:cosmosDB.createDocDBCollection",
		"onCommand:cosmosDB.createDocDBDocument",
		"onCommand:cosmosDB.createDocDBStoredProcedure",
		"onCommand:cosmosDB.createGraphDatabase",
		"onCommand:cosmosDB.createGraph",
		"onCommand:cosmosDB.connectMongoDB",
		"onCommand:cosmosDB.deleteMongoDB",
		"onCommand:cosmosDB.deleteMongoCollection",
		"onCommand:cosmosDB.deleteMongoDocument",
		"onCommand:cosmosDB.deleteDocDBDatabase",
		"onCommand:cosmosDB.deleteDocDBCollection",
		"onCommand:cosmosDB.deleteDocDBDocument",
		"onCommand:cosmosDB.deleteGraphDatabase",
		"onCommand:cosmosDB.deleteGraph",
		"onCommand:cosmosDB.importDocument",
		"onCommand:cosmosDB.newMongoScrapbook",
		"onCommand:cosmosDB.update",
		"onCommand:cosmosDB.openDocument",
		"onCommand:cosmosDB.openStoredProcedure",
		"onCommand:cosmosDB.openCollection",
		"onCommand:cosmosDB.loadMore",
		"onCommand:cosmosDB.refresh",
		"onCommand:cosmosDB.openInPortal",
		"onCommand:cosmosDB.copyConnectionString",
		"onCommand:cosmosDB.launchMongoShell",
		"onCommand:cosmosDB.openGraphExplorer"
	],
	"contributes": {
		"viewsContainers": {
			"activitybar": [
				{
					"id": "azure",
					"title": "Azure",
					"icon": "resources/azure.svg"
				}
			]
		},
		"views": {
			"azure": [
				{
					"id": "cosmosDBExplorer",
					"name": "Cosmos DB",
					"when": "config.cosmosDB.showExplorer == true"
				}
			]
		},
		"languages": [
			{
				"id": "mongo",
				"extensions": [
					".mongo"
				],
				"firstLine": "^#!/.*\\bmongo*\\b",
				"configuration": "./grammar/configuration.json"
			}
		],
		"grammars": [
			{
				"language": "mongo",
				"scopeName": "source.mongo.js",
				"path": "./grammar/JavaScript.tmLanguage.json"
			},
			{
				"scopeName": "source.mongo.js.regexp",
				"path": "./grammar/Regular Expressions (JavaScript).tmLanguage"
			}
		],
		"commands": [
			{
				"command": "cosmosDB.selectSubscriptions",
				"title": "Select Subscriptions...",
				"icon": {
					"light": "resources/icons/light/filter.svg",
					"dark": "resources/icons/dark/filter.svg"
				}
			},
			{
				"category": "MongoDB",
				"command": "cosmosDB.executeMongoCommand",
				"title": "Execute MongoDB Command"
			},
			{
				"category": "MongoDB",
				"command": "cosmosDB.executeAllMongoCommands",
				"title": "Execute All MongoDB Commands"
			},
			{
				"category": "MongoDB",
				"command": "cosmosDB.launchMongoShell",
				"title": "Launch Shell"
			},
			{
				"category": "Cosmos DB",
				"command": "cosmosDB.attachDatabaseAccount",
				"title": "Attach Database Account",
				"icon": {
					"light": "resources/icons/light/Connect.svg",
					"dark": "resources/icons/dark/Connect.svg"
				}
			},
			{
				"category": "Cosmos DB",
				"command": "cosmosDB.attachEmulator",
				"title": "Attach Emulator"
			},
			{
				"category": "Cosmos DB",
				"command": "cosmosDB.createAccount",
				"title": "Create Account",
				"icon": {
					"light": "resources/icons/light/add.svg",
					"dark": "resources/icons/dark/add.svg"
				}
			},
			{
				"category": "Cosmos DB",
				"command": "cosmosDB.deleteAccount",
				"title": "Delete Account"
			},
			{
				"category": "MongoDB",
				"command": "cosmosDB.createMongoDatabase",
				"title": "Create Database"
			},
			{
				"category": "MongoDB",
				"command": "cosmosDB.createMongoCollection",
				"title": "Create Collection"
			},
			{
				"category": "MongoDB",
				"command": "cosmosDB.createMongoDocument",
				"title": "Create Document"
			},
			{
				"category": "SQL (DocumentDB)",
				"command": "cosmosDB.createDocDBDatabase",
				"title": "Create Database"
			},
			{
				"category": "MongoDB",
				"command": "cosmosDB.openCollection",
				"title": "Open Collection"
			},
			{
				"category": "SQL (DocumentDB)",
				"command": "cosmosDB.createDocDBCollection",
				"title": "Create Collection"
			},
			{
				"category": "SQL (DocumentDB)",
				"command": "cosmosDB.createDocDBDocument",
				"title": "Create Document"
			},
			{
				"category": "SQL (DocumentDB)",
				"command": "cosmosDB.createDocDBStoredProcedure",
				"title": "Create Stored Procedure"
			},
			{
				"category": "Graph (Gremlin)",
				"command": "cosmosDB.createGraphDatabase",
				"title": "Create Database"
			},
			{
				"category": "Graph (Gremlin)",
				"command": "cosmosDB.createGraph",
				"title": "Create Graph"
			},
			{
				"category": "Cosmos DB",
				"command": "cosmosDB.detachDatabaseAccount",
				"title": "Detach"
			},
			{
				"category": "MongoDB",
				"command": "cosmosDB.connectMongoDB",
				"title": "Connect"
			},
			{
				"category": "MongoDB",
				"command": "cosmosDB.deleteMongoDB",
				"title": "Delete Database"
			},
			{
				"category": "MongoDB",
				"command": "cosmosDB.deleteMongoCollection",
				"title": "Delete Collection"
			},
			{
				"category": "MongoDB",
				"command": "cosmosDB.deleteMongoDocument",
				"title": "Delete Document"
			},
			{
				"category": "SQL (DocumentDB)",
				"command": "cosmosDB.deleteDocDBDatabase",
				"title": "Delete Database"
			},
			{
				"category": "SQL (DocumentDB)",
				"command": "cosmosDB.deleteDocDBCollection",
				"title": "Delete Collection"
			},
			{
				"category": "SQL (DocumentDB)",
				"command": "cosmosDB.deleteDocDBDocument",
				"title": "Delete Document"
			},
			{
				"category": "SQL (DocumentDB)",
				"command": "cosmosDB.deleteDocDBStoredProcedure",
				"title": "Delete Stored Procedure"
			},
			{
				"category": "Graph (Gremlin)",
				"command": "cosmosDB.deleteGraphDatabase",
				"title": "Delete Database"
			},
			{
				"category": "Graph (Gremlin)",
				"command": "cosmosDB.deleteGraph",
				"title": "Delete Graph"
			},
			{
				"category": "Graph (Gremlin)",
				"command": "cosmosDB.openGraphExplorer",
				"title": "Open Graph Explorer"
			},
			{
				"category": "Cosmos DB",
				"command": "cosmosDB.newMongoScrapbook",
				"title": "New Mongo Scrapbook",
				"icon": {
					"light": "resources/icons/light/addFile.svg",
					"dark": "resources/icons/dark/addFile.svg"
				}
			},
			{
				"category": "Cosmos DB",
				"command": "cosmosDB.refresh",
				"title": "Refresh",
				"icon": {
					"light": "resources/icons/light/refresh.svg",
					"dark": "resources/icons/dark/refresh.svg"
				}
			},
			{
				"category": "Cosmos DB",
				"command": "cosmosDB.openInPortal",
				"title": "Open in Portal"
			},
			{
				"category": "Cosmos DB",
				"command": "cosmosDB.copyConnectionString",
				"title": "Copy Connection String"
			},
			{
				"category": "Cosmos DB",
				"command": "cosmosDB.update",
				"title": "Update to Cloud",
				"icon": {
					"light": "/resources/icons/theme-agnostic/UpdateOutline.svg",
					"dark": "/resources/icons/theme-agnostic/UpdateOutline.svg"
				}
			},
			{
				"category": "SQL (DocumentDB)",
				"command": "cosmosDB.loadMore",
				"title": "Load More"
			},
			{
				"category": "Cosmos DB",
				"command": "cosmosDB.openDocument",
				"title": "Open Document"
			},
			{
				"category": "Cosmos DB",
				"command": "cosmosDB.importDocument",
				"title": "Import Document into a Collection"
			},
			{
				"category": "Cosmos DB",
				"command": "cosmosDB.openStoredProcedure",
				"title": "Open Stored Procedure"
			},
			{
				"category": "Cosmos DB",
				"command": "cosmosDB.api.getDatabase",
				"title": "Get Database Id"
			}
		],
		"menus": {
			"editor/context": [
				{
					"command": "cosmosDB.executeMongoCommand",
					"when": "resourceLangId==mongo"
				},
				{
					"command": "cosmosDB.executeAllMongoCommands",
					"when": "resourceLangId==mongo"
				},
				{
					"command": "cosmosDB.update",
					"when": "resourceFilename==cosmos-result.json"
				},
				{
					"command": "cosmosDB.update",
					"when": "resourceFilename==cosmos-document.json"
				},
				{
					"command": "cosmosDB.update",
					"when": "resourceFilename==cosmos-collection.json"
				},
				{
					"command": "cosmosDB.update",
					"when": "resourceFilename==cosmos-stored-procedure.js"
				},
				{
					"command": "cosmosDB.importDocument",
					"when": "resourceLangId==json"
				}
			],
			"editor/title": [
				{
					"command": "cosmosDB.update",
					"when": "resourceFilename==cosmos-result.json",
					"group": "navigation"
				},
				{
					"command": "cosmosDB.update",
					"when": "resourceFilename==cosmos-document.json",
					"group": "navigation"
				},
				{
					"command": "cosmosDB.update",
					"when": "resourceFilename==cosmos-collection.json",
					"group": "navigation"
				},
				{
					"command": "cosmosDB.update",
					"when": "resourceFilename==cosmos-stored-procedure.js",
					"group": "navigation"
				}
			],
			"view/title": [
				{
					"command": "cosmosDB.refresh",
					"when": "view == cosmosDBExplorer",
					"group": "navigation"
				},
				{
					"command": "cosmosDB.createAccount",
					"when": "view == cosmosDBExplorer",
					"group": "navigation"
				},
				{
					"command": "cosmosDB.attachDatabaseAccount",
					"when": "view == cosmosDBExplorer",
					"group": "navigation"
				},
				{
					"command": "cosmosDB.newMongoScrapbook",
					"when": "view == cosmosDBExplorer",
					"group": "navigation"
				}
			],
			"view/item/context": [
				{
					"command": "cosmosDB.selectSubscriptions",
					"when": "view == cosmosDBExplorer && viewItem == azureextensionui.azureSubscription",
					"group": "inline"
				},
				{
					"command": "cosmosDB.createAccount",
					"when": "view == cosmosDBExplorer && viewItem == azureextensionui.azureSubscription",
					"group": "1@1"
				},
				{
					"command": "cosmosDB.openInPortal",
					"when": "view == cosmosDBExplorer && viewItem == azureextensionui.azureSubscription",
					"group": "1@2"
				},
				{
					"command": "cosmosDB.refresh",
					"when": "view == cosmosDBExplorer && viewItem == azureextensionui.azureSubscription",
					"group": "2@1"
				},
				{
					"command": "cosmosDB.deleteAccount",
					"when": "view == cosmosDBExplorer && viewItem == cosmosDBMongoServer"
				},
				{
					"command": "cosmosDB.deleteAccount",
					"when": "view == cosmosDBExplorer && viewItem == cosmosDBDocumentServer"
				},
				{
					"command": "cosmosDB.deleteAccount",
					"when": "view == cosmosDBExplorer && viewItem == cosmosDBGraphAccount"
				},
				{
					"command": "cosmosDB.deleteAccount",
					"when": "view == cosmosDBExplorer && viewItem == cosmosDBTableAccount"
				},
				{
					"command": "cosmosDB.createMongoDatabase",
					"when": "view == cosmosDBExplorer && viewItem == cosmosDBMongoServerAttached"
				},
				{
					"command": "cosmosDB.createMongoDatabase",
					"when": "view == cosmosDBExplorer && viewItem == cosmosDBMongoServer"
				},
				{
					"command": "cosmosDB.createMongoDocument",
					"when": "view == cosmosDBExplorer && viewItem == MongoCollection"
				},
				{
					"command": "cosmosDB.createMongoCollection",
					"when": "view == cosmosDBExplorer && viewItem == mongoDb"
				},
				{
					"command": "cosmosDB.createDocDBDocument",
					"when": "view == cosmosDBExplorer && viewItem == cosmosDBDocumentsGroup"
				},
				{
					"command": "cosmosDB.createDocDBStoredProcedure",
					"when": "view == cosmosDBExplorer && viewItem == cosmosDBStoredProceduresGroup"
				},
				{
					"command": "cosmosDB.createDocDBCollection",
					"when": "view == cosmosDBExplorer && viewItem == cosmosDBDocumentDatabase"
				},
				{
					"command": "cosmosDB.createDocDBDatabase",
					"when": "view == cosmosDBExplorer && viewItem == cosmosDBDocumentServer"
				},
				{
					"command": "cosmosDB.createDocDBDatabase",
					"when": "view == cosmosDBExplorer && viewItem == cosmosDBDocumentServerAttached"
				},
				{
					"command": "cosmosDB.createGraphDatabase",
					"when": "view == cosmosDBExplorer && viewItem == cosmosDBGraphAccount"
				},
				{
					"command": "cosmosDB.createGraphDatabase",
					"when": "view == cosmosDBExplorer && viewItem == cosmosDBGraphAccountAttached"
				},
				{
					"command": "cosmosDB.createGraph",
					"when": "view == cosmosDBExplorer && viewItem == cosmosDBGraphDatabase"
				},
				{
					"command": "cosmosDB.detachDatabaseAccount",
					"when": "view == cosmosDBExplorer && viewItem == cosmosDBMongoServerAttached"
				},
				{
					"command": "cosmosDB.detachDatabaseAccount",
					"when": "view == cosmosDBExplorer && viewItem == cosmosDBGraphAccountAttached"
				},
				{
					"command": "cosmosDB.detachDatabaseAccount",
					"when": "view == cosmosDBExplorer && viewItem == cosmosDBDocumentServerAttached"
				},
				{
					"command": "cosmosDB.detachDatabaseAccount",
					"when": "view == cosmosDBExplorer && viewItem == cosmosDBTableAccountAttached"
				},
				{
					"command": "cosmosDB.connectMongoDB",
					"when": "view == cosmosDBExplorer && viewItem == mongoDb"
				},
				{
					"command": "cosmosDB.deleteMongoDB",
					"when": "view == cosmosDBExplorer && viewItem == mongoDb"
				},
				{
					"command": "cosmosDB.deleteMongoCollection",
					"when": "view == cosmosDBExplorer && viewItem == MongoCollection"
				},
				{
					"command": "cosmosDB.deleteMongoDocument",
					"when": "view == cosmosDBExplorer && viewItem == MongoDocument"
				},
				{
					"command": "cosmosDB.deleteDocDBCollection",
					"when": "view == cosmosDBExplorer && viewItem == cosmosDBDocumentCollection"
				},
				{
					"command": "cosmosDB.deleteDocDBDocument",
					"when": "view == cosmosDBExplorer && viewItem == cosmosDBDocument"
				},
				{
					"command": "cosmosDB.deleteDocDBStoredProcedure",
					"when": "view == cosmosDBExplorer && viewItem == cosmosDBStoredProcedure"
				},
				{
					"command": "cosmosDB.deleteDocDBDatabase",
					"when": "view == cosmosDBExplorer && viewItem == cosmosDBDocumentDatabase"
				},
				{
					"command": "cosmosDB.deleteGraphDatabase",
					"when": "view == cosmosDBExplorer && viewItem == cosmosDBGraphDatabase"
				},
				{
					"command": "cosmosDB.deleteGraph",
					"when": "view == cosmosDBExplorer && viewItem == cosmosDBGraph"
				},
				{
					"command": "cosmosDB.attachDatabaseAccount",
					"when": "view == cosmosDBExplorer && viewItem =~ /^cosmosDBAttachedAccounts/"
				},
				{
					"command": "cosmosDB.attachEmulator",
					"when": "view == cosmosDBExplorer && viewItem == cosmosDBAttachedAccountsWithEmulator"
				},
				{
					"command": "cosmosDB.openInPortal",
					"when": "view == cosmosDBExplorer && viewItem == cosmosDBMongoServer"
				},
				{
					"command": "cosmosDB.openInPortal",
					"when": "view == cosmosDBExplorer && viewItem == cosmosDBTableAccount"
				},
				{
					"command": "cosmosDB.openInPortal",
					"when": "view == cosmosDBExplorer && viewItem == cosmosDBDocumentServer"
				},
				{
					"command": "cosmosDB.openInPortal",
					"when": "view == cosmosDBExplorer && viewItem == cosmosDBGraphAccount"
				},
				{
					"command": "cosmosDB.openCollection",
					"when": "view == cosmosDBExplorer && viewItem == MongoCollection"
				},
				{
					"command": "cosmosDB.copyConnectionString",
					"when": "view == cosmosDBExplorer && viewItem == cosmosDBMongoServer"
				},
				{
					"command": "cosmosDB.copyConnectionString",
					"when": "view == cosmosDBExplorer && viewItem == cosmosDBGraphAccount"
				},
				{
					"command": "cosmosDB.copyConnectionString",
					"when": "view == cosmosDBExplorer && viewItem == cosmosDBDocumentServer"
				},
				{
					"command": "cosmosDB.copyConnectionString",
					"when": "view == cosmosDBExplorer && viewItem == cosmosDBTableAccount"
				},
				{
					"command": "cosmosDB.refresh",
					"when": "view == cosmosDBExplorer && viewItem == cosmosDBMongoServer"
				},
				{
					"command": "cosmosDB.refresh",
					"when": "view == cosmosDBExplorer && viewItem == cosmosDBDocumentCollection"
				},
				{
					"command": "cosmosDB.refresh",
					"when": "view == cosmosDBExplorer && viewItem == cosmosDBDocumentDatabase"
				},
				{
					"command": "cosmosDB.refresh",
					"when": "view == cosmosDBExplorer && viewItem == cosmosDBDocumentsGroup"
				},
				{
					"command": "cosmosDB.refresh",
					"when": "view == cosmosDBExplorer && viewItem == cosmosDBStoredProceduresGroup"
				},
				{
					"command": "cosmosDB.refresh",
					"when": "view == cosmosDBExplorer && viewItem == cosmosDBDocumentServer"
				},
				{
					"command": "cosmosDB.refresh",
					"when": "view == cosmosDBExplorer && viewItem == cosmosDBDocumentServerAttached"
				},
				{
					"command": "cosmosDB.refresh",
					"when": "view == cosmosDBExplorer && viewItem == cosmosDBGraphAccount"
				},
				{
					"command": "cosmosDB.refresh",
					"when": "view == cosmosDBExplorer && viewItem == cosmosDBGraphAccountAttached"
				},
				{
					"command": "cosmosDB.refresh",
					"when": "view == cosmosDBExplorer && viewItem == cosmosDBGraphDatabase"
				},
				{
					"command": "cosmosDB.refresh",
					"when": "view == cosmosDBExplorer && viewItem == cosmosDBMongoServerAttached"
				},
				{
					"command": "cosmosDB.refresh",
					"when": "view == cosmosDBExplorer && viewItem == mongoDb"
				},
				{
					"command": "cosmosDB.refresh",
					"when": "view == cosmosDBExplorer && viewItem == MongoCollection"
				},
				{
					"command": "cosmosDB.refresh",
<<<<<<< HEAD
					"when": "view == cosmosDBExplorer && viewItem == cosmosDBAttachedAccounts"
				},
				{
					"command": "cosmosDB.importDocument",
					"when": "view == cosmosDBExplorer && viewItem == MongoCollection"
				},
				{
					"command": "cosmosDB.importDocument",
					"when": "view == cosmosDBExplorer && viewItem == cosmosDBDocumentCollection"
				}
			],
			"explorer/context": [
				{
					"command": "cosmosDB.importDocument",
					"when": "resourceLangId == json"
=======
					"when": "view == cosmosDBExplorer && viewItem =~ /^cosmosDBAttachedAccounts/"
>>>>>>> 1809c855
				}
			],
			"commandPalette": [
				{
					"command": "cosmosDB.selectSubscriptions",
					"when": "never"
				},
				{
					"command": "cosmosDB.refresh",
					"when": "never"
				},
				{
					"command": "cosmosDB.loadMore",
					"when": "never"
				},
				{
					"command": "cosmosDB.api.getDatabase",
					"when": "never"
				},
				{
					"command": "cosmosDB.executeAllMongoCommands",
					"when": "editorLangId == 'mongo'"
				},
				{
					"command": "cosmosDB.executeMongoCommand",
					"when": "editorLangId == 'mongo'"
				}
			]
		},
		"keybindings": [
			{
				"command": "cosmosDB.executeMongoCommand",
				"key": "ctrl+shift+'",
				"mac": "cmd+shift+'",
				"when": "editorLangId == 'mongo' && editorTextFocus"
			},
			{
				"command": "cosmosDB.executeAllMongoCommands",
				"key": "ctrl+shift+;",
				"mac": "cmd+shift+;",
				"when": "editorLangId == 'mongo' && editorTextFocus"
			},
			{
				"command": "workbench.view.extension.azure",
				"key": "ctrl+shift+a",
				"mac": "cmd+shift+a"
			}
		],
		"configuration": {
			"title": "Cosmos DB",
			"properties": {
				"mongo.shell.path": {
					"type": [
						"string",
						"null"
					],
					"description": "Command to execute or full path to folder and executable to start the Mongo shell, needed by some Mongo scrapbook commands. If empty, will search in the system path for 'mongo'.",
					"default": null
				},
				"cosmosDB.showExplorer": {
					"type": "boolean",
					"default": true,
					"description": "Show or hide the Cosmos DB Explorer"
				},
				"cosmosDB.documentLabelFields": {
					"type": "array",
					"default": [
						"name",
						"Name",
						"NAME",
						"ID",
						"UUID",
						"Id",
						"id",
						"_id",
						"uuid"
					],
					"description": "The field values to display as labels in the treeview for Cosmos DB and MongoDB documents, in priority order"
				},
				"cosmosDB.showSavePrompt": {
					"type": "boolean",
					"default": true,
					"description": "Show warning dialog when uploading a document to the cloud."
				},
				"cosmosDB.emulator.mongoPort": {
					"type": "integer",
					"default": 10255,
					"description": "Port to use when connecting to a CosmosDB Mongo Emulator instance"
				},
				"cosmosDB.emulator.port": {
					"type": "integer",
					"default": 8081,
					"description": "Port to use when connecting to a CosmosDB Emulator instance"
				},
				"cosmosDB.graph.maxVertices": {
					"type": "integer",
					"default": 300,
					"description": "Set a limit for number of vertices displayed in a graph visualization"
				},
				"cosmosDB.graph.maxEdges": {
					"type": "integer",
					"default": 500,
					"description": "Set a limit for number of edges displayed in a graph visualization"
				},
				"cosmosDB.graph.viewSettings": {
					"type": "array",
					"description": "Settings for CosmosDB graph visualization.",
					"maxItems": 1,
					"items": {
						"type": "object",
						"description": "A group of view settings",
						"additionalProperties": false,
						"properties": {
							"vertexSettings": {
								"type": "array",
								"description": "Groups of vertex display settings",
								"items": {
									"type": "object",
									"additionalProperties": false,
									"properties": {
										"appliesToLabel": {
											"type": "string",
											"description": "Specify a label value to restrict this settings group to only vertices with that label."
										},
										"displayProperty": {
											"type": "array",
											"description": "The vertex property to display for the text. The first one found to have a non-empty value on the vertex is used. The default is the vertex id.",
											"items": {
												"type": "string"
											}
										},
										"color": {
											"type": "string",
											"description": "The vertex color, either 'auto', a CSS color name or a CSS RGB value (e.g., '#0088FF')",
											"pattern": "^(auto)|([a-zA-Z]+)|(#[0-9a-fA-F]{3})|(#[0-9a-fA-F]{6})$",
											"default": "auto"
										},
										"showLabel": {
											"type": "boolean",
											"description": "If true, the label will be displayed along with the specified display property",
											"default": true
										}
									}
								}
							}
						}
					},
					"default": [
						{
							"vertexSettings": [
								{
									"displayProperty": [
										"name"
									],
									"color": "auto",
									"showLabel": true
								},
								{
									"appliesToLabel": "person",
									"displayProperty": [
										"fullName",
										"lastName",
										"firstName",
										"name"
									]
								}
							]
						}
					]
				}
			}
		}
	},
	"scripts": {
		"vscode:prepublish": "tsc -p ./",
		"build": "tsc -p ./",
		"compile": "tsc -watch -p ./",
		"lint": "tslint --project tsconfig.json -t verbose",
		"lint-fix": "tslint --project tsconfig.json -t verbose --fix",
		"postinstall": "node ./node_modules/vscode/bin/install",
		"test": "npm run build && node ./node_modules/vscode/bin/test",
		"update-grammar": "antlr4ts -visitor ./grammar/mongo.g4 -o ./src/mongo/grammar",
		"all": "npm i && npm run lint && npm test"
	},
	"devDependencies": {
		"@types/copy-paste": "^1.1.30",
		"@types/d3": "5.0.0",
		"@types/documentdb": "^1.10.2",
		"@types/fs-extra": "^4.0.3",
		"@types/keytar": "4.0.1",
		"@types/mocha": "^2.2.32",
		"@types/mongodb": "^2.2.9",
		"@types/node": "^6.0.40",
		"@types/socket.io": "^1.4.32",
		"@types/socket.io-client": "^1.4.32",
		"antlr4ts-cli": "^0.4.0-alpha.4",
		"azure-storage": "^2.8.1",
		"gulp": "^3.9.1",
		"mocha": "^2.3.3",
		"@types/opn": "^5.1.0",
		"tslint": "^5.7.0",
		"tslint-microsoft-contrib": "5.0.1",
		"typescript": "^2.0.3",
		"vsce": "^1.37.5",
		"vscode": "^1.1.18"
	},
	"dependencies": {
		"antlr4ts": "^0.4.1-alpha.0",
		"azure-arm-cosmosdb": "^1.1.2",
		"azure-arm-resource": "^3.0.0-preview",
		"azure-graph": "^2.2.0",
		"copy-paste": "^1.3.0",
		"d3": "^3.0.0",
		"documentdb": "^1.14.2",
		"fs-extra": "^4.0.2",
		"gremlin": "^2.6.0",
		"mongodb": "^2.2.25",
		"mongodb-extended-json": "^1.10.0",
		"ms-rest": "^2.2.1",
		"opn": "^5.4.0",
		"request-light": "^0.2.3",
		"socket.io": "^1.7.3",
		"socket.io-client": "^1.7.3",
		"underscore": "^1.8.3",
		"vscode-azureextensionui": "^0.17.5",
		"vscode-extension-telemetry": "^0.0.18",
		"vscode-json-languageservice": "^3.0.8",
		"vscode-languageclient": "^4.4.0",
		"vscode-languageserver": "^4.4.0",
		"vscode-nls": "^2.0.2",
		"vscode-uri": "^1.0.1"
	},
	"extensionDependencies": [
		"ms-vscode.azure-account"
	]
}<|MERGE_RESOLUTION|>--- conflicted
+++ resolved
@@ -654,8 +654,7 @@
 				},
 				{
 					"command": "cosmosDB.refresh",
-<<<<<<< HEAD
-					"when": "view == cosmosDBExplorer && viewItem == cosmosDBAttachedAccounts"
+					"when": "view == cosmosDBExplorer && viewItem =~ /^cosmosDBAttachedAccounts/"
 				},
 				{
 					"command": "cosmosDB.importDocument",
@@ -670,9 +669,6 @@
 				{
 					"command": "cosmosDB.importDocument",
 					"when": "resourceLangId == json"
-=======
-					"when": "view == cosmosDBExplorer && viewItem =~ /^cosmosDBAttachedAccounts/"
->>>>>>> 1809c855
 				}
 			],
 			"commandPalette": [
