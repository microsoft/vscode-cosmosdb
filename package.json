{
    "name": "vscode-cosmosdb",
    "version": "0.12.3-alpha",
    "aiKey": "AIF-d9b70cd4-b9f9-4d70-929b-a071c400b217",
    "publisher": "ms-azuretools",
    "displayName": "Azure Databases",
    "description": "Create, browse, and update globally distributed, multi-model databases in Azure.",
    "engines": {
        "vscode": "^1.31.0"
    },
    "galleryBanner": {
        "color": "#3c3c3c",
        "theme": "dark"
    },
    "icon": "resources/databases.png",
    "categories": [
        "Azure"
    ],
    "keywords": [
        "Cosmos DB",
        "DocumentDB",
        "Graph",
        "Gremlin",
        "MongoDB",
        "PostgreSQL"
    ],
    "preview": true,
    "homepage": "https://github.com/microsoft/vscode-cosmosdb/blob/master/README.md",
    "bugs": {
        "url": "https://github.com/microsoft/vscode-cosmosdb/issues"
    },
    "license": "SEE LICENSE IN LICENSE.md",
    "repository": {
        "type": "git",
        "url": "https://github.com/microsoft/vscode-cosmosdb"
    },
    "main": "./main",
    "activationEvents": [
        "onLanguage:mongo",
<<<<<<< HEAD
        "onView:cosmosDBExplorer",
        "onCommand:cosmosDB.attachDatabaseAccount",
        "onCommand:cosmosDB.attachEmulator",
        "onCommand:cosmosDB.createAccount",
        "onCommand:cosmosDB.createPostgresServer",
        "onCommand:cosmosDB.deleteAccount",
        "onCommand:cosmosDB.deletePostgresServer",
        "onCommand:cosmosDB.detachDatabaseAccount",
        "onCommand:cosmosDB.createMongoDatabase",
        "onCommand:cosmosDB.createMongoCollection",
        "onCommand:cosmosDB.createMongoDocument",
        "onCommand:cosmosDB.createDocDBDatabase",
        "onCommand:cosmosDB.createDocDBCollection",
        "onCommand:cosmosDB.createDocDBDocument",
        "onCommand:cosmosDB.createDocDBStoredProcedure",
        "onCommand:cosmosDB.createGraphDatabase",
        "onCommand:cosmosDB.createGraph",
        "onCommand:cosmosDB.createPostgresDatabase",
        "onCommand:cosmosDB.connectMongoDB",
        "onCommand:cosmosDB.deleteMongoDB",
        "onCommand:cosmosDB.deleteMongoCollection",
        "onCommand:cosmosDB.deleteMongoDocument",
        "onCommand:cosmosDB.deleteDocDBDatabase",
        "onCommand:cosmosDB.deleteDocDBCollection",
        "onCommand:cosmosDB.deleteDocDBDocument",
        "onCommand:cosmosDB.deleteGraphDatabase",
        "onCommand:cosmosDB.deletePostgresDatabase",
        "onCommand:cosmosDB.deletePostgresTable",
        "onCommand:cosmosDB.deleteGraph",
        "onCommand:cosmosDB.executeAllMongoCommands",
        "onCommand:cosmosDB.executeMongoCommand",
        "onCommand:cosmosDB.importDocument",
        "onCommand:cosmosDB.newMongoScrapbook",
        "onCommand:cosmosDB.update",
        "onCommand:cosmosDB.openDocument",
        "onCommand:cosmosDB.openStoredProcedure",
        "onCommand:cosmosDB.openPostgresFunction",
        "onCommand:cosmosDB.deletePostgresFunction",
        "onCommand:cosmosDB.openCollection",
        "onCommand:cosmosDB.loadMore",
        "onCommand:cosmosDB.refresh",
        "onCommand:cosmosDB.openInPortal",
        "onCommand:cosmosDB.copyConnectionString",
        "onCommand:cosmosDB.launchMongoShell",
        "onCommand:cosmosDB.openGraphExplorer",
        "onCommand:cosmosDB.enterPostgresCredentials",
        "onCommand:cosmosDB.configurePostgresFirewall"
=======
        "onView:azureDatabasesExplorer",
        "onCommand:azureDatabases.attachDatabaseAccount",
        "onCommand:azureDatabases.attachEmulator",
        "onCommand:azureDatabases.createAccount",
        "onCommand:azureDatabases.deleteAccount",
        "onCommand:azureDatabases.deletePostgresServer",
        "onCommand:azureDatabases.detachDatabaseAccount",
        "onCommand:azureDatabases.createMongoDatabase",
        "onCommand:azureDatabases.createMongoCollection",
        "onCommand:azureDatabases.createMongoDocument",
        "onCommand:azureDatabases.createDocDBDatabase",
        "onCommand:azureDatabases.createDocDBCollection",
        "onCommand:azureDatabases.createDocDBDocument",
        "onCommand:azureDatabases.createDocDBStoredProcedure",
        "onCommand:azureDatabases.createGraphDatabase",
        "onCommand:azureDatabases.createGraph",
        "onCommand:azureDatabases.createPostgresDatabase",
        "onCommand:azureDatabases.connectMongoDB",
        "onCommand:azureDatabases.deleteMongoDB",
        "onCommand:azureDatabases.deleteMongoCollection",
        "onCommand:azureDatabases.deleteMongoDocument",
        "onCommand:azureDatabases.deleteDocDBDatabase",
        "onCommand:azureDatabases.deleteDocDBCollection",
        "onCommand:azureDatabases.deleteDocDBDocument",
        "onCommand:azureDatabases.deleteGraphDatabase",
        "onCommand:azureDatabases.deletePostgresDatabase",
        "onCommand:azureDatabases.deletePostgresTable",
        "onCommand:azureDatabases.deleteGraph",
        "onCommand:azureDatabases.executeAllMongoCommands",
        "onCommand:azureDatabases.executeMongoCommand",
        "onCommand:azureDatabases.importDocument",
        "onCommand:azureDatabases.newMongoScrapbook",
        "onCommand:azureDatabases.update",
        "onCommand:azureDatabases.openDocument",
        "onCommand:azureDatabases.openStoredProcedure",
        "onCommand:azureDatabases.openPostgresFunction",
        "onCommand:azureDatabases.deletePostgresFunction",
        "onCommand:azureDatabases.openCollection",
        "onCommand:azureDatabases.loadMore",
        "onCommand:azureDatabases.refresh",
        "onCommand:azureDatabases.openInPortal",
        "onCommand:azureDatabases.copyConnectionString",
        "onCommand:azureDatabases.launchMongoShell",
        "onCommand:azureDatabases.openGraphExplorer",
        "onCommand:azureDatabases.enterPostgresCredentials",
        "onCommand:azureDatabases.configurePostgresFirewall"
>>>>>>> a2e1d0eb
    ],
    "contributes": {
        "viewsContainers": {
            "activitybar": [
                {
                    "id": "azure",
                    "title": "Azure",
                    "icon": "resources/azure.svg"
                }
            ]
        },
        "views": {
            "azure": [
                {
                    "id": "azureDatabasesExplorer",
                    "name": "Databases",
                    "when": "config.azureDatabases.showExplorer == true"
                }
            ]
        },
        "languages": [
            {
                "id": "mongo",
                "aliases": [
                    "Mongo Scrapbook",
                    "mongo"
                ],
                "extensions": [
                    ".mongo"
                ],
                "firstLine": "^#!/.*\\bmongo*\\b",
                "configuration": "./grammar/configuration.json"
            }
        ],
        "grammars": [
            {
                "language": "mongo",
                "scopeName": "source.mongo.js",
                "path": "./grammar/JavaScript.tmLanguage.json"
            },
            {
                "scopeName": "source.mongo.js.regexp",
                "path": "./grammar/Regular Expressions (JavaScript).tmLanguage"
            }
        ],
        "commands": [
            {
                "command": "cosmosDB.selectSubscriptions",
                "title": "Select Subscriptions...",
                "icon": {
                    "light": "resources/icons/light/filter.svg",
                    "dark": "resources/icons/dark/filter.svg"
                }
            },
            {
                "category": "MongoDB",
                "command": "azureDatabases.executeMongoCommand",
                "title": "Execute MongoDB Command"
            },
            {
                "category": "MongoDB",
                "command": "azureDatabases.executeAllMongoCommands",
                "title": "Execute All MongoDB Commands"
            },
            {
                "category": "MongoDB",
                "command": "azureDatabases.launchMongoShell",
                "title": "Launch Shell"
            },
            {
                "category": "Cosmos DB",
                "command": "azureDatabases.attachDatabaseAccount",
                "title": "Attach Database Account...",
                "icon": {
                    "light": "resources/icons/light/plug.svg",
                    "dark": "resources/icons/dark/plug.svg"
                }
            },
            {
                "category": "Cosmos DB",
                "command": "azureDatabases.attachEmulator",
                "title": "Attach Emulator..."
            },
            {
                "category": "Cosmos DB",
                "command": "azureDatabases.createAccount",
                "title": "Create Account...",
                "icon": {
                    "light": "resources/icons/light/add.svg",
                    "dark": "resources/icons/dark/add.svg"
                }
            },
            {
                "category": "PostgreSQL",
                "command": "cosmosDB.createPostgresServer",
                "title": "Create PostgreSQL Server...",
                "icon": {
                    "light": "resources/icons/light/add.svg",
                    "dark": "resources/icons/dark/add.svg"
                }
            },
            {
                "category": "Cosmos DB",
                "command": "azureDatabases.deleteAccount",
                "title": "Delete Account..."
            },
            {
                "category": "PostgreSQL",
                "command": "azureDatabases.deletePostgresServer",
                "title": "Delete Server..."
            },
            {
                "category": "MongoDB",
                "command": "azureDatabases.createMongoDatabase",
                "title": "Create Database..."
            },
            {
                "category": "MongoDB",
                "command": "azureDatabases.createMongoCollection",
                "title": "Create Collection..."
            },
            {
                "category": "MongoDB",
                "command": "azureDatabases.createMongoDocument",
                "title": "Create Document"
            },
            {
                "category": "Core (SQL)",
                "command": "azureDatabases.createDocDBDatabase",
                "title": "Create Database..."
            },
            {
                "category": "MongoDB",
                "command": "azureDatabases.openCollection",
                "title": "Open Collection"
            },
            {
                "category": "Core (SQL)",
                "command": "azureDatabases.createDocDBCollection",
                "title": "Create Collection..."
            },
            {
                "category": "Core (SQL)",
                "command": "azureDatabases.createDocDBDocument",
                "title": "Create Document..."
            },
            {
                "category": "Core (SQL)",
                "command": "azureDatabases.createDocDBStoredProcedure",
                "title": "Create Stored Procedure..."
            },
            {
                "category": "Graph (Gremlin)",
                "command": "azureDatabases.createGraphDatabase",
                "title": "Create Database..."
            },
            {
                "category": "Graph (Gremlin)",
                "command": "azureDatabases.createGraph",
                "title": "Create Graph..."
            },
            {
                "category": "PostgreSQL",
                "command": "azureDatabases.createPostgresDatabase",
                "title": "Create Database..."
            },
            {
                "category": "Cosmos DB",
                "command": "azureDatabases.detachDatabaseAccount",
                "title": "Detach"
            },
            {
                "category": "MongoDB",
                "command": "azureDatabases.connectMongoDB",
                "title": "Connect"
            },
            {
                "category": "MongoDB",
                "command": "azureDatabases.deleteMongoDB",
                "title": "Delete Database..."
            },
            {
                "category": "MongoDB",
                "command": "azureDatabases.deleteMongoCollection",
                "title": "Delete Collection..."
            },
            {
                "category": "MongoDB",
                "command": "azureDatabases.deleteMongoDocument",
                "title": "Delete Document..."
            },
            {
                "category": "Core (SQL)",
                "command": "azureDatabases.deleteDocDBDatabase",
                "title": "Delete Database..."
            },
            {
                "category": "Core (SQL)",
                "command": "azureDatabases.deleteDocDBCollection",
                "title": "Delete Collection..."
            },
            {
                "category": "Core (SQL)",
                "command": "azureDatabases.deleteDocDBDocument",
                "title": "Delete Document..."
            },
            {
                "category": "Core (SQL)",
                "command": "cosmosDB.deleteDocDBStoredProcedure",
                "title": "Delete Stored Procedure..."
            },
            {
                "category": "Graph (Gremlin)",
                "command": "azureDatabases.deleteGraphDatabase",
                "title": "Delete Database..."
            },
            {
                "category": "PostgreSQL",
                "command": "azureDatabases.deletePostgresDatabase",
                "title": "Delete Database..."
            },
            {
                "category": "PostgreSQL",
                "command": "azureDatabases.deletePostgresTable",
                "title": "Delete Table..."
            },
            {
                "category": "Graph (Gremlin)",
                "command": "azureDatabases.deleteGraph",
                "title": "Delete Graph..."
            },
            {
                "category": "Graph (Gremlin)",
                "command": "azureDatabases.openGraphExplorer",
                "title": "Open Graph Explorer"
            },
            {
                "category": "Cosmos DB",
                "command": "azureDatabases.newMongoScrapbook",
                "title": "New Mongo Scrapbook",
                "icon": {
                    "light": "resources/icons/light/new-file.svg",
                    "dark": "resources/icons/dark/new-file.svg"
                }
            },
            {
                "category": "Azure Databases",
                "command": "azureDatabases.refresh",
                "title": "Refresh",
                "icon": {
                    "light": "resources/icons/light/refresh.svg",
                    "dark": "resources/icons/dark/refresh.svg"
                }
            },
            {
                "category": "Azure Databases",
                "command": "azureDatabases.openInPortal",
                "title": "Open in Portal"
            },
            {
                "category": "Cosmos DB",
                "command": "azureDatabases.copyConnectionString",
                "title": "Copy Connection String"
            },
            {
                "category": "Azure Databases",
                "command": "azureDatabases.update",
                "title": "Update to Cloud",
                "icon": {
                    "light": "/resources/icons/theme-agnostic/UpdateOutline.svg",
                    "dark": "/resources/icons/theme-agnostic/UpdateOutline.svg"
                }
            },
            {
                "category": "Azure Databases",
                "command": "azureDatabases.loadMore",
                "title": "Load More"
            },
            {
                "category": "Cosmos DB",
                "command": "azureDatabases.openDocument",
                "title": "Open Document"
            },
            {
                "category": "Cosmos DB",
                "command": "azureDatabases.importDocument",
                "title": "Import Document into a Collection..."
            },
            {
                "category": "Cosmos DB",
                "command": "azureDatabases.openStoredProcedure",
                "title": "Open Stored Procedure"
            },
            {
                "category": "PostgreSQL",
                "command": "azureDatabases.openPostgresFunction",
                "title": "Open Function"
            },
            {
                "category": "PostgreSQL",
                "command": "azureDatabases.deletePostgresFunction",
                "title": "Delete Function..."
            },
            {
                "category": "PostgreSQL",
                "command": "azureDatabases.enterPostgresCredentials",
                "title": "Enter Server Credentials"
            },
            {
                "category": "PostgreSQL",
                "command": "azureDatabases.configurePostgresFirewall",
                "title": "Configure Firewall"
            }
        ],
        "menus": {
            "editor/context": [
                {
                    "command": "azureDatabases.executeMongoCommand",
                    "when": "resourceLangId==mongo"
                },
                {
                    "command": "azureDatabases.executeAllMongoCommands",
                    "when": "resourceLangId==mongo"
                },
                {
                    "command": "azureDatabases.update",
                    "when": "resourceFilename==cosmos-result.json"
                },
                {
                    "command": "azureDatabases.update",
                    "when": "resourceFilename=~/(.*cosmos-document[.]json)/"
                },
                {
                    "command": "azureDatabases.update",
                    "when": "resourceFilename=~/(.*cosmos-collection[.]json)/"
                },
                {
                    "command": "azureDatabases.update",
                    "when": "resourceFilename=~/(.*cosmos-stored-procedure[.]js)/"
                },
                {
                    "command": "azureDatabases.importDocument",
                    "when": "resourceLangId==json"
                }
            ],
            "editor/title": [
                {
                    "command": "azureDatabases.update",
                    "when": "resourceFilename==cosmos-result.json",
                    "group": "navigation"
                },
                {
                    "command": "azureDatabases.update",
                    "when": "resourceFilename=~/(.*cosmos-document[.]json)/",
                    "group": "navigation"
                },
                {
                    "command": "azureDatabases.update",
                    "when": "resourceFilename=~/(.*cosmos-collection[.]json)/",
                    "group": "navigation"
                },
                {
                    "command": "azureDatabases.update",
                    "when": "resourceFilename=~/(.*cosmos-stored-procedure[.]js)/",
                    "group": "navigation"
                }
            ],
            "view/title": [
                {
                    "command": "azureDatabases.refresh",
                    "when": "view == azureDatabasesExplorer",
                    "group": "navigation"
                },
                {
                    "command": "azureDatabases.createAccount",
                    "when": "view == azureDatabasesExplorer",
                    "group": "navigation"
                },
                {
<<<<<<< HEAD
                    "command": "cosmosDB.createPostgresServer",
                    "when": "view == cosmosDBExplorer",
                    "group": "navigation"
                },
                {
                    "command": "cosmosDB.attachDatabaseAccount",
                    "when": "view == cosmosDBExplorer",
=======
                    "command": "azureDatabases.attachDatabaseAccount",
                    "when": "view == azureDatabasesExplorer",
>>>>>>> a2e1d0eb
                    "group": "navigation"
                },
                {
                    "command": "azureDatabases.newMongoScrapbook",
                    "when": "view == azureDatabasesExplorer",
                    "group": "navigation"
                }
            ],
            "view/item/context": [
                {
                    "command": "cosmosDB.selectSubscriptions",
                    "when": "view == azureDatabasesExplorer && viewItem == azureextensionui.azureSubscription",
                    "group": "inline"
                },
                {
                    "command": "azureDatabases.createAccount",
                    "when": "view == azureDatabasesExplorer && viewItem == azureextensionui.azureSubscription",
                    "group": "1@1"
                },
                {
<<<<<<< HEAD
                    "command": "cosmosDB.createPostgresServer",
                    "when": "view == cosmosDBExplorer && viewItem == azureextensionui.azureSubscription",
                    "group": "1@1"
                },
                {
                    "command": "cosmosDB.openInPortal",
                    "when": "view == cosmosDBExplorer && viewItem == azureextensionui.azureSubscription",
=======
                    "command": "azureDatabases.openInPortal",
                    "when": "view == azureDatabasesExplorer && viewItem == azureextensionui.azureSubscription",
>>>>>>> a2e1d0eb
                    "group": "1@2"
                },
                {
                    "command": "azureDatabases.refresh",
                    "when": "view == azureDatabasesExplorer && viewItem == azureextensionui.azureSubscription",
                    "group": "2@1"
                },
                {
                    "command": "azureDatabases.deleteAccount",
                    "when": "view == azureDatabasesExplorer && viewItem == cosmosDBMongoServer"
                },
                {
                    "command": "azureDatabases.deleteAccount",
                    "when": "view == azureDatabasesExplorer && viewItem == cosmosDBDocumentServer"
                },
                {
                    "command": "azureDatabases.deleteAccount",
                    "when": "view == azureDatabasesExplorer && viewItem == cosmosDBGraphAccount"
                },
                {
                    "command": "azureDatabases.deleteAccount",
                    "when": "view == azureDatabasesExplorer && viewItem == cosmosDBTableAccount"
                },
                {
                    "command": "azureDatabases.deletePostgresServer",
                    "when": "view == azureDatabasesExplorer && viewItem == postgresServer"
                },
                {
                    "command": "azureDatabases.createMongoDatabase",
                    "when": "view == azureDatabasesExplorer && viewItem == cosmosDBMongoServerAttached"
                },
                {
                    "command": "azureDatabases.createMongoDatabase",
                    "when": "view == azureDatabasesExplorer && viewItem == cosmosDBMongoServer"
                },
                {
                    "command": "azureDatabases.createMongoDocument",
                    "when": "view == azureDatabasesExplorer && viewItem == MongoCollection"
                },
                {
                    "command": "azureDatabases.createMongoCollection",
                    "when": "view == azureDatabasesExplorer && viewItem == mongoDb"
                },
                {
                    "command": "azureDatabases.createDocDBDocument",
                    "when": "view == azureDatabasesExplorer && viewItem == cosmosDBDocumentsGroup"
                },
                {
                    "command": "azureDatabases.createDocDBStoredProcedure",
                    "when": "view == azureDatabasesExplorer && viewItem == cosmosDBStoredProceduresGroup"
                },
                {
                    "command": "azureDatabases.createDocDBCollection",
                    "when": "view == azureDatabasesExplorer && viewItem == cosmosDBDocumentDatabase"
                },
                {
                    "command": "azureDatabases.createDocDBDatabase",
                    "when": "view == azureDatabasesExplorer && viewItem == cosmosDBDocumentServer"
                },
                {
                    "command": "azureDatabases.createDocDBDatabase",
                    "when": "view == azureDatabasesExplorer && viewItem == cosmosDBDocumentServerAttached"
                },
                {
                    "command": "azureDatabases.createGraphDatabase",
                    "when": "view == azureDatabasesExplorer && viewItem == cosmosDBGraphAccount"
                },
                {
                    "command": "azureDatabases.createGraphDatabase",
                    "when": "view == azureDatabasesExplorer && viewItem == cosmosDBGraphAccountAttached"
                },
                {
                    "command": "azureDatabases.createGraph",
                    "when": "view == azureDatabasesExplorer && viewItem == cosmosDBGraphDatabase"
                },
                {
                    "command": "azureDatabases.createPostgresDatabase",
                    "when": "view == azureDatabasesExplorer && viewItem == postgresServer"
                },
                {
                    "command": "azureDatabases.detachDatabaseAccount",
                    "when": "view == azureDatabasesExplorer && viewItem == cosmosDBMongoServerAttached"
                },
                {
                    "command": "azureDatabases.detachDatabaseAccount",
                    "when": "view == azureDatabasesExplorer && viewItem == cosmosDBGraphAccountAttached"
                },
                {
                    "command": "azureDatabases.detachDatabaseAccount",
                    "when": "view == azureDatabasesExplorer && viewItem == cosmosDBDocumentServerAttached"
                },
                {
                    "command": "azureDatabases.detachDatabaseAccount",
                    "when": "view == azureDatabasesExplorer && viewItem == cosmosDBTableAccountAttached"
                },
                {
                    "command": "azureDatabases.connectMongoDB",
                    "when": "view == azureDatabasesExplorer && viewItem == mongoDb"
                },
                {
                    "command": "azureDatabases.deleteMongoDB",
                    "when": "view == azureDatabasesExplorer && viewItem == mongoDb"
                },
                {
                    "command": "azureDatabases.deleteMongoCollection",
                    "when": "view == azureDatabasesExplorer && viewItem == MongoCollection"
                },
                {
                    "command": "azureDatabases.deleteMongoDocument",
                    "when": "view == azureDatabasesExplorer && viewItem == MongoDocument"
                },
                {
                    "command": "azureDatabases.deleteDocDBCollection",
                    "when": "view == azureDatabasesExplorer && viewItem == cosmosDBDocumentCollection"
                },
                {
                    "command": "azureDatabases.deleteDocDBDocument",
                    "when": "view == azureDatabasesExplorer && viewItem == cosmosDBDocument"
                },
                {
                    "command": "cosmosDB.deleteDocDBStoredProcedure",
                    "when": "view == azureDatabasesExplorer && viewItem == cosmosDBStoredProcedure"
                },
                {
                    "command": "azureDatabases.deleteDocDBDatabase",
                    "when": "view == azureDatabasesExplorer && viewItem == cosmosDBDocumentDatabase"
                },
                {
                    "command": "azureDatabases.deleteGraphDatabase",
                    "when": "view == azureDatabasesExplorer && viewItem == cosmosDBGraphDatabase"
                },
                {
                    "command": "azureDatabases.deletePostgresDatabase",
                    "when": "view == azureDatabasesExplorer && viewItem == postgresDatabase"
                },
                {
                    "command": "azureDatabases.deletePostgresTable",
                    "when": "view == azureDatabasesExplorer && viewItem == postgresTable"
                },
                {
                    "command": "azureDatabases.deletePostgresFunction",
                    "when": "view == azureDatabasesExplorer && viewItem == postgresFunction"
                },
                {
                    "command": "azureDatabases.deleteGraph",
                    "when": "view == azureDatabasesExplorer && viewItem == cosmosDBGraph"
                },
                {
                    "command": "azureDatabases.attachDatabaseAccount",
                    "when": "view == azureDatabasesExplorer && viewItem =~ /^cosmosDBAttachedAccounts/"
                },
                {
                    "command": "azureDatabases.attachEmulator",
                    "when": "view == azureDatabasesExplorer && viewItem == cosmosDBAttachedAccountsWithEmulator"
                },
                {
                    "command": "azureDatabases.openInPortal",
                    "when": "view == azureDatabasesExplorer && viewItem == cosmosDBMongoServer"
                },
                {
                    "command": "azureDatabases.openInPortal",
                    "when": "view == azureDatabasesExplorer && viewItem == cosmosDBTableAccount"
                },
                {
                    "command": "azureDatabases.openInPortal",
                    "when": "view == azureDatabasesExplorer && viewItem == cosmosDBDocumentServer"
                },
                {
                    "command": "azureDatabases.openInPortal",
                    "when": "view == azureDatabasesExplorer && viewItem == cosmosDBGraphAccount"
                },
                {
                    "command": "azureDatabases.openInPortal",
                    "when": "view == azureDatabasesExplorer && viewItem == postgresServer"
                },
                {
                    "command": "azureDatabases.openCollection",
                    "when": "view == azureDatabasesExplorer && viewItem == MongoCollection"
                },
                {
                    "command": "azureDatabases.copyConnectionString",
                    "when": "view == azureDatabasesExplorer && viewItem == cosmosDBMongoServer"
                },
                {
                    "command": "azureDatabases.copyConnectionString",
                    "when": "view == azureDatabasesExplorer && viewItem == cosmosDBGraphAccount"
                },
                {
                    "command": "azureDatabases.copyConnectionString",
                    "when": "view == azureDatabasesExplorer && viewItem == cosmosDBDocumentServer"
                },
                {
                    "command": "azureDatabases.copyConnectionString",
                    "when": "view == azureDatabasesExplorer && viewItem == cosmosDBTableAccount"
                },
                {
                    "command": "azureDatabases.copyConnectionString",
                    "when": "view == azureDatabasesExplorer && viewItem == cosmosDBMongoServerAttached"
                },
                {
                    "command": "azureDatabases.copyConnectionString",
                    "when": "view == azureDatabasesExplorer && viewItem == cosmosDBGraphAccountAttached"
                },
                {
                    "command": "azureDatabases.copyConnectionString",
                    "when": "view == azureDatabasesExplorer && viewItem == cosmosDBDocumentServerAttached"
                },
                {
                    "command": "azureDatabases.copyConnectionString",
                    "when": "view == azureDatabasesExplorer && viewItem == cosmosDBTableAccountAttached"
                },
                {
                    "command": "azureDatabases.refresh",
                    "when": "view == azureDatabasesExplorer && viewItem == cosmosDBMongoServer"
                },
                {
                    "command": "azureDatabases.refresh",
                    "when": "view == azureDatabasesExplorer && viewItem == cosmosDBDocumentCollection"
                },
                {
                    "command": "azureDatabases.refresh",
                    "when": "view == azureDatabasesExplorer && viewItem == cosmosDBDocumentDatabase"
                },
                {
                    "command": "azureDatabases.refresh",
                    "when": "view == azureDatabasesExplorer && viewItem == cosmosDBDocumentsGroup"
                },
                {
                    "command": "azureDatabases.refresh",
                    "when": "view == azureDatabasesExplorer && viewItem == cosmosDBStoredProceduresGroup"
                },
                {
                    "command": "azureDatabases.refresh",
                    "when": "view == azureDatabasesExplorer && viewItem == cosmosDBDocumentServer"
                },
                {
                    "command": "azureDatabases.refresh",
                    "when": "view == azureDatabasesExplorer && viewItem == postgresServer"
                },
                {
                    "command": "azureDatabases.refresh",
                    "when": "view == azureDatabasesExplorer && viewItem == cosmosDBDocumentServerAttached"
                },
                {
                    "command": "azureDatabases.refresh",
                    "when": "view == azureDatabasesExplorer && viewItem == cosmosDBGraphAccount"
                },
                {
                    "command": "azureDatabases.refresh",
                    "when": "view == azureDatabasesExplorer && viewItem == cosmosDBGraphAccountAttached"
                },
                {
                    "command": "azureDatabases.refresh",
                    "when": "view == azureDatabasesExplorer && viewItem == cosmosDBGraphDatabase"
                },
                {
                    "command": "azureDatabases.refresh",
                    "when": "view == azureDatabasesExplorer && viewItem == cosmosDBMongoServerAttached"
                },
                {
                    "command": "azureDatabases.refresh",
                    "when": "view == azureDatabasesExplorer && viewItem == mongoDb"
                },
                {
                    "command": "azureDatabases.refresh",
                    "when": "view == azureDatabasesExplorer && viewItem == MongoCollection"
                },
                {
                    "command": "azureDatabases.refresh",
                    "when": "view == azureDatabasesExplorer && viewItem =~ /^cosmosDBAttachedAccounts/"
                },
                {
                    "command": "azureDatabases.importDocument",
                    "when": "view == azureDatabasesExplorer && viewItem == MongoCollection"
                },
                {
                    "command": "azureDatabases.importDocument",
                    "when": "view == azureDatabasesExplorer && viewItem == cosmosDBDocumentCollection"
                }
            ],
            "explorer/context": [
                {
                    "command": "azureDatabases.importDocument",
                    "when": "resourceLangId == json"
                }
            ],
            "commandPalette": [
                {
                    "command": "cosmosDB.selectSubscriptions",
                    "when": "never"
                },
                {
                    "command": "azureDatabases.refresh",
                    "when": "never"
                },
                {
                    "command": "azureDatabases.loadMore",
                    "when": "never"
                },
                {
                    "command": "azureDatabases.update",
                    "when": "never"
                },
                {
                    "command": "azureDatabases.executeAllMongoCommands",
                    "when": "editorLangId == 'mongo'"
                },
                {
                    "command": "azureDatabases.executeMongoCommand",
                    "when": "editorLangId == 'mongo'"
                }
            ]
        },
        "keybindings": [
            {
                "command": "azureDatabases.executeMongoCommand",
                "key": "ctrl+shift+'",
                "mac": "cmd+shift+'",
                "when": "editorLangId == 'mongo' && editorTextFocus"
            },
            {
                "command": "azureDatabases.executeAllMongoCommands",
                "key": "ctrl+shift+;",
                "mac": "cmd+shift+;",
                "when": "editorLangId == 'mongo' && editorTextFocus"
            },
            {
                "command": "workbench.view.extension.azure",
                "key": "ctrl+shift+a",
                "mac": "cmd+shift+a"
            }
        ],
        "configuration": {
            "title": "Azure Databases",
            "properties": {
                "mongo.shell.path": {
                    "type": [
                        "string",
                        "null"
                    ],
                    "description": "Full path to folder and executable to start the Mongo shell, needed by some Mongo scrapbook commands. The default is to search in the system path for 'mongo'.",
                    "default": null
                },
                "mongo.shell.args": {
                    "type": "array",
                    "items": {
                        "type": "string"
                    },
                    "description": "Arguments to pass when starting the Mongo shell.",
                    "default": [
                        "--quiet"
                    ]
                },
                "mongo.shell.timeout": {
                    "type": "number",
                    "description": "The duration allowed (in seconds) for the Mongo shell to execute a command. Default value is 30 seconds.",
                    "default": 30
                },
                "azureDatabases.showExplorer": {
                    "type": "boolean",
                    "default": true,
                    "description": "Show or hide the Azure Databases Explorer"
                },
                "cosmosDB.documentLabelFields": {
                    "type": "array",
                    "default": [
                        "name",
                        "Name",
                        "NAME",
                        "ID",
                        "UUID",
                        "Id",
                        "id",
                        "_id",
                        "uuid"
                    ],
                    "description": "The field values to display as labels in the treeview for Cosmos DB and MongoDB documents, in priority order"
                },
                "azureDatabases.showSavePrompt": {
                    "type": "boolean",
                    "default": true,
                    "description": "Show warning dialog when uploading a document to the cloud."
                },
                "azureDatabases.enableOutputTimestamps": {
                    "type": "boolean",
                    "default": true,
                    "description": "Prepends each line displayed in the output channel with a timestamp."
                },
                "cosmosDB.emulator.mongoPort": {
                    "type": "integer",
                    "default": 10255,
                    "description": "Port to use when connecting to a CosmosDB Mongo Emulator instance"
                },
                "cosmosDB.emulator.port": {
                    "type": "integer",
                    "default": 8081,
                    "description": "Port to use when connecting to a CosmosDB Emulator instance"
                }
            }
        }
    },
    "scripts": {
        "vscode:prepublish": "npm run webpack-prod",
        "build": "tsc",
        "compile": "tsc -watch",
        "package": "vsce package",
        "lint": "tslint --project tsconfig.json -t verbose",
        "lint-fix": "tslint --project tsconfig.json -t verbose --fix",
        "pretest": "npm run webpack-prod && gulp preTest",
        "test": "node ./out/test/runTest.js",
        "update-grammar": "antlr4ts -visitor ./grammar/mongo.g4 -o ./src/mongo/grammar",
        "webpack": "npm run build && gulp webpack-dev",
        "webpack-prod": "npm run build && gulp webpack-prod",
        "webpack-profile": "webpack --profile --json --mode production > webpack-stats.json && echo Use http://webpack.github.io/analyse to analyze the stats",
        "all": "npm i && npm run lint && npm test"
    },
    "devDependencies": {
        "@azure/cosmos": "^3.6.3",
        "@types/documentdb": "^1.10.2",
        "@types/fs-extra": "^8.1.0",
        "@types/keytar": "4.0.1",
        "@types/mocha": "^7.0.2",
        "@types/mongodb": "^3.3.2",
        "@types/node": "^10.0.0",
        "@types/vscode": "1.31.0",
        "antlr4ts-cli": "^0.4.0-alpha.4",
        "azure-arm-resource": "^3.0.0-preview",
        "copy-webpack-plugin": "^5.1.1",
        "glob": "^7.1.6",
        "gulp": "^4.0.0",
        "mocha": "^7.1.1",
        "mocha-junit-reporter": "^1.18.0",
        "mocha-multi-reporters": "^1.1.7",
        "string-replace-webpack-plugin": "^0.1.3",
        "ts-node": "^7.0.1",
        "tslint": "^5.7.0",
        "tslint-microsoft-contrib": "5.0.1",
        "typescript": "^3.8.3",
        "vsce": "^1.37.5",
        "vscode-azureextensiondev": "^0.3.1",
        "vscode-test": "^1.3.0",
        "webpack": "4.28.1",
        "webpack-cli": "^3.1.2"
    },
    "dependencies": {
        "antlr4ts": "^0.4.1-alpha.0",
        "azure-arm-cosmosdb": "^1.1.2",
        "azure-arm-postgresql": "^4.3.0",
        "bson": "^1.1.3",
        "documentdb": "^1.14.2",
        "fs-extra": "^8.0.0",
        "mongodb": "^3.3.2",
        "mongodb-extended-json": "^1.10.0",
        "ms-rest": "^2.2.1",
        "ms-rest-azure": "^2.3.1",
        "pg": "^7.18.1",
        "pg-structure": "^5.10.7",
        "public-ip": "^4.0.0",
        "semver": "^7.2.2",
        "underscore": "^1.8.3",
        "vscode-azureextensionui": "^0.29.12",
        "vscode-json-languageservice": "^3.0.8",
        "vscode-languageclient": "^4.4.0",
        "vscode-languageserver": "^4.4.0",
        "vscode-nls": "^4.0.0",
        "vscode-uri": "^1.0.1"
    },
    "extensionDependencies": [
        "ms-vscode.azure-account"
    ]
}<|MERGE_RESOLUTION|>--- conflicted
+++ resolved
@@ -37,14 +37,15 @@
     "main": "./main",
     "activationEvents": [
         "onLanguage:mongo",
-<<<<<<< HEAD
-        "onView:cosmosDBExplorer",
+        "onView:azureDatabasesExplorer",
+        "onCommand:azureDatabases.update",
+        "onCommand:azureDatabases.loadMore",
+        "onCommand:azureDatabases.refresh",
+        "onCommand:azureDatabases.openInPortal",
         "onCommand:cosmosDB.attachDatabaseAccount",
         "onCommand:cosmosDB.attachEmulator",
         "onCommand:cosmosDB.createAccount",
-        "onCommand:cosmosDB.createPostgresServer",
         "onCommand:cosmosDB.deleteAccount",
-        "onCommand:cosmosDB.deletePostgresServer",
         "onCommand:cosmosDB.detachDatabaseAccount",
         "onCommand:cosmosDB.createMongoDatabase",
         "onCommand:cosmosDB.createMongoCollection",
@@ -55,7 +56,6 @@
         "onCommand:cosmosDB.createDocDBStoredProcedure",
         "onCommand:cosmosDB.createGraphDatabase",
         "onCommand:cosmosDB.createGraph",
-        "onCommand:cosmosDB.createPostgresDatabase",
         "onCommand:cosmosDB.connectMongoDB",
         "onCommand:cosmosDB.deleteMongoDB",
         "onCommand:cosmosDB.deleteMongoCollection",
@@ -64,75 +64,26 @@
         "onCommand:cosmosDB.deleteDocDBCollection",
         "onCommand:cosmosDB.deleteDocDBDocument",
         "onCommand:cosmosDB.deleteGraphDatabase",
-        "onCommand:cosmosDB.deletePostgresDatabase",
-        "onCommand:cosmosDB.deletePostgresTable",
         "onCommand:cosmosDB.deleteGraph",
         "onCommand:cosmosDB.executeAllMongoCommands",
         "onCommand:cosmosDB.executeMongoCommand",
         "onCommand:cosmosDB.importDocument",
         "onCommand:cosmosDB.newMongoScrapbook",
-        "onCommand:cosmosDB.update",
         "onCommand:cosmosDB.openDocument",
         "onCommand:cosmosDB.openStoredProcedure",
-        "onCommand:cosmosDB.openPostgresFunction",
-        "onCommand:cosmosDB.deletePostgresFunction",
         "onCommand:cosmosDB.openCollection",
-        "onCommand:cosmosDB.loadMore",
-        "onCommand:cosmosDB.refresh",
-        "onCommand:cosmosDB.openInPortal",
         "onCommand:cosmosDB.copyConnectionString",
         "onCommand:cosmosDB.launchMongoShell",
         "onCommand:cosmosDB.openGraphExplorer",
-        "onCommand:cosmosDB.enterPostgresCredentials",
-        "onCommand:cosmosDB.configurePostgresFirewall"
-=======
-        "onView:azureDatabasesExplorer",
-        "onCommand:azureDatabases.attachDatabaseAccount",
-        "onCommand:azureDatabases.attachEmulator",
-        "onCommand:azureDatabases.createAccount",
-        "onCommand:azureDatabases.deleteAccount",
-        "onCommand:azureDatabases.deletePostgresServer",
-        "onCommand:azureDatabases.detachDatabaseAccount",
-        "onCommand:azureDatabases.createMongoDatabase",
-        "onCommand:azureDatabases.createMongoCollection",
-        "onCommand:azureDatabases.createMongoDocument",
-        "onCommand:azureDatabases.createDocDBDatabase",
-        "onCommand:azureDatabases.createDocDBCollection",
-        "onCommand:azureDatabases.createDocDBDocument",
-        "onCommand:azureDatabases.createDocDBStoredProcedure",
-        "onCommand:azureDatabases.createGraphDatabase",
-        "onCommand:azureDatabases.createGraph",
-        "onCommand:azureDatabases.createPostgresDatabase",
-        "onCommand:azureDatabases.connectMongoDB",
-        "onCommand:azureDatabases.deleteMongoDB",
-        "onCommand:azureDatabases.deleteMongoCollection",
-        "onCommand:azureDatabases.deleteMongoDocument",
-        "onCommand:azureDatabases.deleteDocDBDatabase",
-        "onCommand:azureDatabases.deleteDocDBCollection",
-        "onCommand:azureDatabases.deleteDocDBDocument",
-        "onCommand:azureDatabases.deleteGraphDatabase",
-        "onCommand:azureDatabases.deletePostgresDatabase",
-        "onCommand:azureDatabases.deletePostgresTable",
-        "onCommand:azureDatabases.deleteGraph",
-        "onCommand:azureDatabases.executeAllMongoCommands",
-        "onCommand:azureDatabases.executeMongoCommand",
-        "onCommand:azureDatabases.importDocument",
-        "onCommand:azureDatabases.newMongoScrapbook",
-        "onCommand:azureDatabases.update",
-        "onCommand:azureDatabases.openDocument",
-        "onCommand:azureDatabases.openStoredProcedure",
-        "onCommand:azureDatabases.openPostgresFunction",
-        "onCommand:azureDatabases.deletePostgresFunction",
-        "onCommand:azureDatabases.openCollection",
-        "onCommand:azureDatabases.loadMore",
-        "onCommand:azureDatabases.refresh",
-        "onCommand:azureDatabases.openInPortal",
-        "onCommand:azureDatabases.copyConnectionString",
-        "onCommand:azureDatabases.launchMongoShell",
-        "onCommand:azureDatabases.openGraphExplorer",
-        "onCommand:azureDatabases.enterPostgresCredentials",
-        "onCommand:azureDatabases.configurePostgresFirewall"
->>>>>>> a2e1d0eb
+        "onCommand:postgreSQL.createPostgresServer",
+        "onCommand:postgreSQL.deletePostgresServer",
+        "onCommand:postgreSQL.createPostgresDatabase",
+        "onCommand:postgreSQL.deletePostgresDatabase",
+        "onCommand:postgreSQL.deletePostgresTable",
+        "onCommand:postgreSQL.openFunction",
+        "onCommand:postgreSQL.deletePostgresFunction",
+        "onCommand:postgreSQL.enterCredentials",
+        "onCommand:postgreSQL.configureFirewall"
     ],
     "contributes": {
         "viewsContainers": {
@@ -189,22 +140,22 @@
             },
             {
                 "category": "MongoDB",
-                "command": "azureDatabases.executeMongoCommand",
+                "command": "cosmosDB.executeMongoCommand",
                 "title": "Execute MongoDB Command"
             },
             {
                 "category": "MongoDB",
-                "command": "azureDatabases.executeAllMongoCommands",
+                "command": "cosmosDB.executeAllMongoCommands",
                 "title": "Execute All MongoDB Commands"
             },
             {
                 "category": "MongoDB",
-                "command": "azureDatabases.launchMongoShell",
+                "command": "cosmosDB.launchMongoShell",
                 "title": "Launch Shell"
             },
             {
                 "category": "Cosmos DB",
-                "command": "azureDatabases.attachDatabaseAccount",
+                "command": "cosmosDB.attachDatabaseAccount",
                 "title": "Attach Database Account...",
                 "icon": {
                     "light": "resources/icons/light/plug.svg",
@@ -213,12 +164,12 @@
             },
             {
                 "category": "Cosmos DB",
-                "command": "azureDatabases.attachEmulator",
+                "command": "cosmosDB.attachEmulator",
                 "title": "Attach Emulator..."
             },
             {
                 "category": "Cosmos DB",
-                "command": "azureDatabases.createAccount",
+                "command": "cosmosDB.createAccount",
                 "title": "Create Account...",
                 "icon": {
                     "light": "resources/icons/light/add.svg",
@@ -227,7 +178,7 @@
             },
             {
                 "category": "PostgreSQL",
-                "command": "cosmosDB.createPostgresServer",
+                "command": "postgreSQL.createServer",
                 "title": "Create PostgreSQL Server...",
                 "icon": {
                     "light": "resources/icons/light/add.svg",
@@ -236,107 +187,107 @@
             },
             {
                 "category": "Cosmos DB",
-                "command": "azureDatabases.deleteAccount",
+                "command": "cosmosDB.deleteAccount",
                 "title": "Delete Account..."
             },
             {
                 "category": "PostgreSQL",
-                "command": "azureDatabases.deletePostgresServer",
+                "command": "postgreSQL.deleteServer",
                 "title": "Delete Server..."
             },
             {
                 "category": "MongoDB",
-                "command": "azureDatabases.createMongoDatabase",
+                "command": "cosmosDB.createMongoDatabase",
                 "title": "Create Database..."
             },
             {
                 "category": "MongoDB",
-                "command": "azureDatabases.createMongoCollection",
+                "command": "cosmosDB.createMongoCollection",
                 "title": "Create Collection..."
             },
             {
                 "category": "MongoDB",
-                "command": "azureDatabases.createMongoDocument",
+                "command": "cosmosDB.createMongoDocument",
                 "title": "Create Document"
             },
             {
                 "category": "Core (SQL)",
-                "command": "azureDatabases.createDocDBDatabase",
+                "command": "cosmosDB.createDocDBDatabase",
                 "title": "Create Database..."
             },
             {
                 "category": "MongoDB",
-                "command": "azureDatabases.openCollection",
+                "command": "cosmosDB.openCollection",
                 "title": "Open Collection"
             },
             {
                 "category": "Core (SQL)",
-                "command": "azureDatabases.createDocDBCollection",
+                "command": "cosmosDB.createDocDBCollection",
                 "title": "Create Collection..."
             },
             {
                 "category": "Core (SQL)",
-                "command": "azureDatabases.createDocDBDocument",
+                "command": "cosmosDB.createDocDBDocument",
                 "title": "Create Document..."
             },
             {
                 "category": "Core (SQL)",
-                "command": "azureDatabases.createDocDBStoredProcedure",
+                "command": "cosmosDB.createDocDBStoredProcedure",
                 "title": "Create Stored Procedure..."
             },
             {
                 "category": "Graph (Gremlin)",
-                "command": "azureDatabases.createGraphDatabase",
+                "command": "cosmosDB.createGraphDatabase",
                 "title": "Create Database..."
             },
             {
                 "category": "Graph (Gremlin)",
-                "command": "azureDatabases.createGraph",
+                "command": "cosmosDB.createGraph",
                 "title": "Create Graph..."
             },
             {
                 "category": "PostgreSQL",
-                "command": "azureDatabases.createPostgresDatabase",
+                "command": "postgreSQL.createDatabase",
                 "title": "Create Database..."
             },
             {
                 "category": "Cosmos DB",
-                "command": "azureDatabases.detachDatabaseAccount",
+                "command": "cosmosDB.detachDatabaseAccount",
                 "title": "Detach"
             },
             {
                 "category": "MongoDB",
-                "command": "azureDatabases.connectMongoDB",
+                "command": "cosmosDB.connectMongoDB",
                 "title": "Connect"
             },
             {
                 "category": "MongoDB",
-                "command": "azureDatabases.deleteMongoDB",
+                "command": "cosmosDB.deleteMongoDB",
                 "title": "Delete Database..."
             },
             {
                 "category": "MongoDB",
-                "command": "azureDatabases.deleteMongoCollection",
+                "command": "cosmosDB.deleteMongoCollection",
                 "title": "Delete Collection..."
             },
             {
                 "category": "MongoDB",
-                "command": "azureDatabases.deleteMongoDocument",
+                "command": "cosmosDB.deleteMongoDocument",
                 "title": "Delete Document..."
             },
             {
                 "category": "Core (SQL)",
-                "command": "azureDatabases.deleteDocDBDatabase",
+                "command": "cosmosDB.deleteDocDBDatabase",
                 "title": "Delete Database..."
             },
             {
                 "category": "Core (SQL)",
-                "command": "azureDatabases.deleteDocDBCollection",
+                "command": "cosmosDB.deleteDocDBCollection",
                 "title": "Delete Collection..."
             },
             {
                 "category": "Core (SQL)",
-                "command": "azureDatabases.deleteDocDBDocument",
+                "command": "cosmosDB.deleteDocDBDocument",
                 "title": "Delete Document..."
             },
             {
@@ -346,32 +297,32 @@
             },
             {
                 "category": "Graph (Gremlin)",
-                "command": "azureDatabases.deleteGraphDatabase",
+                "command": "cosmosDB.deleteGraphDatabase",
                 "title": "Delete Database..."
             },
             {
                 "category": "PostgreSQL",
-                "command": "azureDatabases.deletePostgresDatabase",
+                "command": "postgreSQL.deleteDatabase",
                 "title": "Delete Database..."
             },
             {
                 "category": "PostgreSQL",
-                "command": "azureDatabases.deletePostgresTable",
+                "command": "postgreSQL.deleteTable",
                 "title": "Delete Table..."
             },
             {
                 "category": "Graph (Gremlin)",
-                "command": "azureDatabases.deleteGraph",
+                "command": "cosmosDB.deleteGraph",
                 "title": "Delete Graph..."
             },
             {
                 "category": "Graph (Gremlin)",
-                "command": "azureDatabases.openGraphExplorer",
+                "command": "cosmosDB.openGraphExplorer",
                 "title": "Open Graph Explorer"
             },
             {
                 "category": "Cosmos DB",
-                "command": "azureDatabases.newMongoScrapbook",
+                "command": "cosmosDB.newMongoScrapbook",
                 "title": "New Mongo Scrapbook",
                 "icon": {
                     "light": "resources/icons/light/new-file.svg",
@@ -394,7 +345,7 @@
             },
             {
                 "category": "Cosmos DB",
-                "command": "azureDatabases.copyConnectionString",
+                "command": "cosmosDB.copyConnectionString",
                 "title": "Copy Connection String"
             },
             {
@@ -413,48 +364,48 @@
             },
             {
                 "category": "Cosmos DB",
-                "command": "azureDatabases.openDocument",
+                "command": "cosmosDB.openDocument",
                 "title": "Open Document"
             },
             {
                 "category": "Cosmos DB",
-                "command": "azureDatabases.importDocument",
+                "command": "cosmosDB.importDocument",
                 "title": "Import Document into a Collection..."
             },
             {
                 "category": "Cosmos DB",
-                "command": "azureDatabases.openStoredProcedure",
+                "command": "cosmosDB.openStoredProcedure",
                 "title": "Open Stored Procedure"
             },
             {
                 "category": "PostgreSQL",
-                "command": "azureDatabases.openPostgresFunction",
+                "command": "postgreSQL.openFunction",
                 "title": "Open Function"
             },
             {
                 "category": "PostgreSQL",
-                "command": "azureDatabases.deletePostgresFunction",
+                "command": "postgreSQL.deleteFunction",
                 "title": "Delete Function..."
             },
             {
                 "category": "PostgreSQL",
-                "command": "azureDatabases.enterPostgresCredentials",
+                "command": "postgreSQL.enterCredentials",
                 "title": "Enter Server Credentials"
             },
             {
                 "category": "PostgreSQL",
-                "command": "azureDatabases.configurePostgresFirewall",
+                "command": "postgreSQL.configureFirewall",
                 "title": "Configure Firewall"
             }
         ],
         "menus": {
             "editor/context": [
                 {
-                    "command": "azureDatabases.executeMongoCommand",
+                    "command": "cosmosDB.executeMongoCommand",
                     "when": "resourceLangId==mongo"
                 },
                 {
-                    "command": "azureDatabases.executeAllMongoCommands",
+                    "command": "cosmosDB.executeAllMongoCommands",
                     "when": "resourceLangId==mongo"
                 },
                 {
@@ -474,7 +425,7 @@
                     "when": "resourceFilename=~/(.*cosmos-stored-procedure[.]js)/"
                 },
                 {
-                    "command": "azureDatabases.importDocument",
+                    "command": "cosmosDB.importDocument",
                     "when": "resourceLangId==json"
                 }
             ],
@@ -507,27 +458,22 @@
                     "group": "navigation"
                 },
                 {
-                    "command": "azureDatabases.createAccount",
+                    "command": "cosmosDB.createAccount",
                     "when": "view == azureDatabasesExplorer",
                     "group": "navigation"
                 },
                 {
-<<<<<<< HEAD
-                    "command": "cosmosDB.createPostgresServer",
-                    "when": "view == cosmosDBExplorer",
+                    "command": "postgreSQL.createServer",
+                    "when": "view == azureDatabasesExplorer",
                     "group": "navigation"
                 },
                 {
                     "command": "cosmosDB.attachDatabaseAccount",
-                    "when": "view == cosmosDBExplorer",
-=======
-                    "command": "azureDatabases.attachDatabaseAccount",
                     "when": "view == azureDatabasesExplorer",
->>>>>>> a2e1d0eb
                     "group": "navigation"
                 },
                 {
-                    "command": "azureDatabases.newMongoScrapbook",
+                    "command": "cosmosDB.newMongoScrapbook",
                     "when": "view == azureDatabasesExplorer",
                     "group": "navigation"
                 }
@@ -539,23 +485,18 @@
                     "group": "inline"
                 },
                 {
-                    "command": "azureDatabases.createAccount",
+                    "command": "cosmosDB.createAccount",
                     "when": "view == azureDatabasesExplorer && viewItem == azureextensionui.azureSubscription",
                     "group": "1@1"
                 },
                 {
-<<<<<<< HEAD
-                    "command": "cosmosDB.createPostgresServer",
-                    "when": "view == cosmosDBExplorer && viewItem == azureextensionui.azureSubscription",
+                    "command": "postgreSQL.createServer",
+                    "when": "view == azureDatabasesExplorer && viewItem == azureextensionui.azureSubscription",
                     "group": "1@1"
                 },
                 {
-                    "command": "cosmosDB.openInPortal",
-                    "when": "view == cosmosDBExplorer && viewItem == azureextensionui.azureSubscription",
-=======
                     "command": "azureDatabases.openInPortal",
                     "when": "view == azureDatabasesExplorer && viewItem == azureextensionui.azureSubscription",
->>>>>>> a2e1d0eb
                     "group": "1@2"
                 },
                 {
@@ -564,115 +505,115 @@
                     "group": "2@1"
                 },
                 {
-                    "command": "azureDatabases.deleteAccount",
+                    "command": "cosmosDB.deleteAccount",
                     "when": "view == azureDatabasesExplorer && viewItem == cosmosDBMongoServer"
                 },
                 {
-                    "command": "azureDatabases.deleteAccount",
+                    "command": "cosmosDB.deleteAccount",
                     "when": "view == azureDatabasesExplorer && viewItem == cosmosDBDocumentServer"
                 },
                 {
-                    "command": "azureDatabases.deleteAccount",
+                    "command": "cosmosDB.deleteAccount",
                     "when": "view == azureDatabasesExplorer && viewItem == cosmosDBGraphAccount"
                 },
                 {
-                    "command": "azureDatabases.deleteAccount",
+                    "command": "cosmosDB.deleteAccount",
                     "when": "view == azureDatabasesExplorer && viewItem == cosmosDBTableAccount"
                 },
                 {
-                    "command": "azureDatabases.deletePostgresServer",
+                    "command": "postgreSQL.deleteServer",
                     "when": "view == azureDatabasesExplorer && viewItem == postgresServer"
                 },
                 {
-                    "command": "azureDatabases.createMongoDatabase",
+                    "command": "cosmosDB.createMongoDatabase",
                     "when": "view == azureDatabasesExplorer && viewItem == cosmosDBMongoServerAttached"
                 },
                 {
-                    "command": "azureDatabases.createMongoDatabase",
+                    "command": "cosmosDB.createMongoDatabase",
                     "when": "view == azureDatabasesExplorer && viewItem == cosmosDBMongoServer"
                 },
                 {
-                    "command": "azureDatabases.createMongoDocument",
+                    "command": "cosmosDB.createMongoDocument",
                     "when": "view == azureDatabasesExplorer && viewItem == MongoCollection"
                 },
                 {
-                    "command": "azureDatabases.createMongoCollection",
+                    "command": "cosmosDB.createMongoCollection",
                     "when": "view == azureDatabasesExplorer && viewItem == mongoDb"
                 },
                 {
-                    "command": "azureDatabases.createDocDBDocument",
+                    "command": "cosmosDB.createDocDBDocument",
                     "when": "view == azureDatabasesExplorer && viewItem == cosmosDBDocumentsGroup"
                 },
                 {
-                    "command": "azureDatabases.createDocDBStoredProcedure",
+                    "command": "cosmosDB.createDocDBStoredProcedure",
                     "when": "view == azureDatabasesExplorer && viewItem == cosmosDBStoredProceduresGroup"
                 },
                 {
-                    "command": "azureDatabases.createDocDBCollection",
+                    "command": "cosmosDB.createDocDBCollection",
                     "when": "view == azureDatabasesExplorer && viewItem == cosmosDBDocumentDatabase"
                 },
                 {
-                    "command": "azureDatabases.createDocDBDatabase",
+                    "command": "cosmosDB.createDocDBDatabase",
                     "when": "view == azureDatabasesExplorer && viewItem == cosmosDBDocumentServer"
                 },
                 {
-                    "command": "azureDatabases.createDocDBDatabase",
+                    "command": "cosmosDB.createDocDBDatabase",
                     "when": "view == azureDatabasesExplorer && viewItem == cosmosDBDocumentServerAttached"
                 },
                 {
-                    "command": "azureDatabases.createGraphDatabase",
+                    "command": "cosmosDB.createGraphDatabase",
                     "when": "view == azureDatabasesExplorer && viewItem == cosmosDBGraphAccount"
                 },
                 {
-                    "command": "azureDatabases.createGraphDatabase",
+                    "command": "cosmosDB.createGraphDatabase",
                     "when": "view == azureDatabasesExplorer && viewItem == cosmosDBGraphAccountAttached"
                 },
                 {
-                    "command": "azureDatabases.createGraph",
+                    "command": "cosmosDB.createGraph",
                     "when": "view == azureDatabasesExplorer && viewItem == cosmosDBGraphDatabase"
                 },
                 {
-                    "command": "azureDatabases.createPostgresDatabase",
+                    "command": "postgreSQL.createDatabase",
                     "when": "view == azureDatabasesExplorer && viewItem == postgresServer"
                 },
                 {
-                    "command": "azureDatabases.detachDatabaseAccount",
+                    "command": "cosmosDB.detachDatabaseAccount",
                     "when": "view == azureDatabasesExplorer && viewItem == cosmosDBMongoServerAttached"
                 },
                 {
-                    "command": "azureDatabases.detachDatabaseAccount",
+                    "command": "cosmosDB.detachDatabaseAccount",
                     "when": "view == azureDatabasesExplorer && viewItem == cosmosDBGraphAccountAttached"
                 },
                 {
-                    "command": "azureDatabases.detachDatabaseAccount",
+                    "command": "cosmosDB.detachDatabaseAccount",
                     "when": "view == azureDatabasesExplorer && viewItem == cosmosDBDocumentServerAttached"
                 },
                 {
-                    "command": "azureDatabases.detachDatabaseAccount",
+                    "command": "cosmosDB.detachDatabaseAccount",
                     "when": "view == azureDatabasesExplorer && viewItem == cosmosDBTableAccountAttached"
                 },
                 {
-                    "command": "azureDatabases.connectMongoDB",
+                    "command": "cosmosDB.connectMongoDB",
                     "when": "view == azureDatabasesExplorer && viewItem == mongoDb"
                 },
                 {
-                    "command": "azureDatabases.deleteMongoDB",
+                    "command": "cosmosDB.deleteMongoDB",
                     "when": "view == azureDatabasesExplorer && viewItem == mongoDb"
                 },
                 {
-                    "command": "azureDatabases.deleteMongoCollection",
+                    "command": "cosmosDB.deleteMongoCollection",
                     "when": "view == azureDatabasesExplorer && viewItem == MongoCollection"
                 },
                 {
-                    "command": "azureDatabases.deleteMongoDocument",
+                    "command": "cosmosDB.deleteMongoDocument",
                     "when": "view == azureDatabasesExplorer && viewItem == MongoDocument"
                 },
                 {
-                    "command": "azureDatabases.deleteDocDBCollection",
+                    "command": "cosmosDB.deleteDocDBCollection",
                     "when": "view == azureDatabasesExplorer && viewItem == cosmosDBDocumentCollection"
                 },
                 {
-                    "command": "azureDatabases.deleteDocDBDocument",
+                    "command": "cosmosDB.deleteDocDBDocument",
                     "when": "view == azureDatabasesExplorer && viewItem == cosmosDBDocument"
                 },
                 {
@@ -680,35 +621,35 @@
                     "when": "view == azureDatabasesExplorer && viewItem == cosmosDBStoredProcedure"
                 },
                 {
-                    "command": "azureDatabases.deleteDocDBDatabase",
+                    "command": "cosmosDB.deleteDocDBDatabase",
                     "when": "view == azureDatabasesExplorer && viewItem == cosmosDBDocumentDatabase"
                 },
                 {
-                    "command": "azureDatabases.deleteGraphDatabase",
+                    "command": "cosmosDB.deleteGraphDatabase",
                     "when": "view == azureDatabasesExplorer && viewItem == cosmosDBGraphDatabase"
                 },
                 {
-                    "command": "azureDatabases.deletePostgresDatabase",
+                    "command": "postgreSQL.deleteDatabase",
                     "when": "view == azureDatabasesExplorer && viewItem == postgresDatabase"
                 },
                 {
-                    "command": "azureDatabases.deletePostgresTable",
+                    "command": "postgreSQL.deleteTable",
                     "when": "view == azureDatabasesExplorer && viewItem == postgresTable"
                 },
                 {
-                    "command": "azureDatabases.deletePostgresFunction",
+                    "command": "postgreSQL.deleteFunction",
                     "when": "view == azureDatabasesExplorer && viewItem == postgresFunction"
                 },
                 {
-                    "command": "azureDatabases.deleteGraph",
+                    "command": "cosmosDB.deleteGraph",
                     "when": "view == azureDatabasesExplorer && viewItem == cosmosDBGraph"
                 },
                 {
-                    "command": "azureDatabases.attachDatabaseAccount",
+                    "command": "cosmosDB.attachDatabaseAccount",
                     "when": "view == azureDatabasesExplorer && viewItem =~ /^cosmosDBAttachedAccounts/"
                 },
                 {
-                    "command": "azureDatabases.attachEmulator",
+                    "command": "cosmosDB.attachEmulator",
                     "when": "view == azureDatabasesExplorer && viewItem == cosmosDBAttachedAccountsWithEmulator"
                 },
                 {
@@ -732,39 +673,39 @@
                     "when": "view == azureDatabasesExplorer && viewItem == postgresServer"
                 },
                 {
-                    "command": "azureDatabases.openCollection",
+                    "command": "cosmosDB.openCollection",
                     "when": "view == azureDatabasesExplorer && viewItem == MongoCollection"
                 },
                 {
-                    "command": "azureDatabases.copyConnectionString",
+                    "command": "cosmosDB.copyConnectionString",
                     "when": "view == azureDatabasesExplorer && viewItem == cosmosDBMongoServer"
                 },
                 {
-                    "command": "azureDatabases.copyConnectionString",
+                    "command": "cosmosDB.copyConnectionString",
                     "when": "view == azureDatabasesExplorer && viewItem == cosmosDBGraphAccount"
                 },
                 {
-                    "command": "azureDatabases.copyConnectionString",
+                    "command": "cosmosDB.copyConnectionString",
                     "when": "view == azureDatabasesExplorer && viewItem == cosmosDBDocumentServer"
                 },
                 {
-                    "command": "azureDatabases.copyConnectionString",
+                    "command": "cosmosDB.copyConnectionString",
                     "when": "view == azureDatabasesExplorer && viewItem == cosmosDBTableAccount"
                 },
                 {
-                    "command": "azureDatabases.copyConnectionString",
+                    "command": "cosmosDB.copyConnectionString",
                     "when": "view == azureDatabasesExplorer && viewItem == cosmosDBMongoServerAttached"
                 },
                 {
-                    "command": "azureDatabases.copyConnectionString",
+                    "command": "cosmosDB.copyConnectionString",
                     "when": "view == azureDatabasesExplorer && viewItem == cosmosDBGraphAccountAttached"
                 },
                 {
-                    "command": "azureDatabases.copyConnectionString",
+                    "command": "cosmosDB.copyConnectionString",
                     "when": "view == azureDatabasesExplorer && viewItem == cosmosDBDocumentServerAttached"
                 },
                 {
-                    "command": "azureDatabases.copyConnectionString",
+                    "command": "cosmosDB.copyConnectionString",
                     "when": "view == azureDatabasesExplorer && viewItem == cosmosDBTableAccountAttached"
                 },
                 {
@@ -828,17 +769,17 @@
                     "when": "view == azureDatabasesExplorer && viewItem =~ /^cosmosDBAttachedAccounts/"
                 },
                 {
-                    "command": "azureDatabases.importDocument",
+                    "command": "cosmosDB.importDocument",
                     "when": "view == azureDatabasesExplorer && viewItem == MongoCollection"
                 },
                 {
-                    "command": "azureDatabases.importDocument",
+                    "command": "cosmosDB.importDocument",
                     "when": "view == azureDatabasesExplorer && viewItem == cosmosDBDocumentCollection"
                 }
             ],
             "explorer/context": [
                 {
-                    "command": "azureDatabases.importDocument",
+                    "command": "cosmosDB.importDocument",
                     "when": "resourceLangId == json"
                 }
             ],
@@ -860,24 +801,24 @@
                     "when": "never"
                 },
                 {
-                    "command": "azureDatabases.executeAllMongoCommands",
+                    "command": "cosmosDB.executeAllMongoCommands",
                     "when": "editorLangId == 'mongo'"
                 },
                 {
-                    "command": "azureDatabases.executeMongoCommand",
+                    "command": "cosmosDB.executeMongoCommand",
                     "when": "editorLangId == 'mongo'"
                 }
             ]
         },
         "keybindings": [
             {
-                "command": "azureDatabases.executeMongoCommand",
+                "command": "cosmosDB.executeMongoCommand",
                 "key": "ctrl+shift+'",
                 "mac": "cmd+shift+'",
                 "when": "editorLangId == 'mongo' && editorTextFocus"
             },
             {
-                "command": "azureDatabases.executeAllMongoCommands",
+                "command": "cosmosDB.executeAllMongoCommands",
                 "key": "ctrl+shift+;",
                 "mac": "cmd+shift+;",
                 "when": "editorLangId == 'mongo' && editorTextFocus"
