/*---------------------------------------------------------------------------------------------
 *  Copyright (c) Microsoft Corporation. All rights reserved.
 *  Licensed under the MIT License. See License.txt in the project root for license information.
 *--------------------------------------------------------------------------------------------*/

import { Client, ClientConfig } from "pg";
import { ConnectionOptions } from "tls";
import { postgresDefaultPort } from "../constants";
import { localize } from "../utils/localize";
import { nonNullProp } from "../utils/nonNull";
import { invalidCredentialsErrorType } from "./tree/PostgresDatabaseTreeItem";
import { PostgresServerTreeItem } from "./tree/PostgresServerTreeItem";

export async function getClientConfig(treeItem: PostgresServerTreeItem, databaseName: string): Promise<ClientConfig> {
    let clientConfig: ClientConfig;
    const connectionString = await treeItem.getFullConnectionString();
    if (treeItem.azureName) {
        const username: string | undefined = connectionString.username;
        const password: string | undefined = connectionString.password;

        const sslAzure: ConnectionOptions = {
            // Always provide the certificate since it is accepted even when SSL is disabled
            // Certificate source: https://aka.ms/AA7wnvl
            ca: BaltimoreCyberTrustRoot
        };
        if ((username && password)) {
<<<<<<< HEAD
            const host = nonNullProp(connectionString, 'hostName');
            const port: number = connectionString.port ? parseInt(connectionString.port) : postgresDefaultPort;
=======
            const host = nonNullProp(treeItem.connectionString, 'hostName');
            const port: number = treeItem.connectionString.port ? parseInt(treeItem.connectionString.port) : parseInt(postgresDefaultPort);
>>>>>>> 9dd2b433
            clientConfig = { user: username, password: password, ssl: sslAzure, host, port, database: databaseName };
        } else {
            throw {
                message: localize('mustEnterCredentials', 'Must enter credentials to connect to server.'),
                code: invalidCredentialsErrorType
            };
        }
    } else {
        clientConfig = { connectionString: connectionString.connectionString };
    }

    const client = new Client(clientConfig);
    // Ensure the client config is valid before returning
    try {
        await client.connect();
        return clientConfig;
    } finally {
        await client.end();
    }
}

export const BaltimoreCyberTrustRoot: string = `-----BEGIN CERTIFICATE-----
MIIDdzCCAl+gAwIBAgIEAgAAuTANBgkqhkiG9w0BAQUFADBaMQswCQYDVQQGEwJJ
RTESMBAGA1UEChMJQmFsdGltb3JlMRMwEQYDVQQLEwpDeWJlclRydXN0MSIwIAYD
VQQDExlCYWx0aW1vcmUgQ3liZXJUcnVzdCBSb290MB4XDTAwMDUxMjE4NDYwMFoX
DTI1MDUxMjIzNTkwMFowWjELMAkGA1UEBhMCSUUxEjAQBgNVBAoTCUJhbHRpbW9y
ZTETMBEGA1UECxMKQ3liZXJUcnVzdDEiMCAGA1UEAxMZQmFsdGltb3JlIEN5YmVy
VHJ1c3QgUm9vdDCCASIwDQYJKoZIhvcNAQEBBQADggEPADCCAQoCggEBAKMEuyKr
mD1X6CZymrV51Cni4eiVgLGw41uOKymaZN+hXe2wCQVt2yguzmKiYv60iNoS6zjr
IZ3AQSsBUnuId9Mcj8e6uYi1agnnc+gRQKfRzMpijS3ljwumUNKoUMMo6vWrJYeK
mpYcqWe4PwzV9/lSEy/CG9VwcPCPwBLKBsua4dnKM3p31vjsufFoREJIE9LAwqSu
XmD+tqYF/LTdB1kC1FkYmGP1pWPgkAx9XbIGevOF6uvUA65ehD5f/xXtabz5OTZy
dc93Uk3zyZAsuT3lySNTPx8kmCFcB5kpvcY67Oduhjprl3RjM71oGDHweI12v/ye
jl0qhqdNkNwnGjkCAwEAAaNFMEMwHQYDVR0OBBYEFOWdWTCCR1jMrPoIVDaGezq1
BE3wMBIGA1UdEwEB/wQIMAYBAf8CAQMwDgYDVR0PAQH/BAQDAgEGMA0GCSqGSIb3
DQEBBQUAA4IBAQCFDF2O5G9RaEIFoN27TyclhAO992T9Ldcw46QQF+vaKSm2eT92
9hkTI7gQCvlYpNRhcL0EYWoSihfVCr3FvDB81ukMJY2GQE/szKN+OMY3EU/t3Wgx
jkzSswF07r51XgdIGn9w/xZchMB5hbgF/X++ZRGjD8ACtPhSNzkE1akxehi/oCr0
Epn3o0WC4zxe9Z2etciefC7IpJ5OCBRLbf1wbWsaY71k5h+3zvDyny67G7fyUIhz
ksLi4xaNmjICq44Y3ekQEe5+NauQrz4wlHrQMz2nZQ/1/I6eYs9HRCwBXbsdtTLS
R9I4LtD+gdwyah617jzV/OeBHRnDJELqYzmp
-----END CERTIFICATE-----`;<|MERGE_RESOLUTION|>--- conflicted
+++ resolved
@@ -24,13 +24,8 @@
             ca: BaltimoreCyberTrustRoot
         };
         if ((username && password)) {
-<<<<<<< HEAD
             const host = nonNullProp(connectionString, 'hostName');
-            const port: number = connectionString.port ? parseInt(connectionString.port) : postgresDefaultPort;
-=======
-            const host = nonNullProp(treeItem.connectionString, 'hostName');
-            const port: number = treeItem.connectionString.port ? parseInt(treeItem.connectionString.port) : parseInt(postgresDefaultPort);
->>>>>>> 9dd2b433
+            const port: number = connectionString.port ? parseInt(connectionString.port) : parseInt(postgresDefaultPort);
             clientConfig = { user: username, password: password, ssl: sslAzure, host, port, database: databaseName };
         } else {
             throw {
