/*---------------------------------------------------------------------------------------------
 *  Copyright (c) Microsoft Corporation. All rights reserved.
 *  Licensed under the MIT License. See License.txt in the project root for license information.
 *--------------------------------------------------------------------------------------------*/

import { getResourceGroupFromId } from '@microsoft/vscode-azext-azureutils';
import {
    callWithTelemetryAndErrorHandling,
    nonNullProp,
    nonNullValue,
    type AzExtParentTreeItem,
    type AzExtTreeItem,
    type IActionContext,
    type ISubscriptionContext,
} from '@microsoft/vscode-azext-utils';
import { type AppResource, type AppResourceResolver } from '@microsoft/vscode-azext-utils/hostapi';
import { API, tryGetExperience } from '../AzureDBExperiences';
import { type DocDBAccountTreeItem } from '../docdb/tree/DocDBAccountTreeItem';
import { ext } from '../extensionVariables';
import { type MongoAccountTreeItem } from '../mongo/tree/MongoAccountTreeItem';
import { type PostgresAbstractServer } from '../postgres/abstract/models';
import { type PostgresServerTreeItem } from '../postgres/tree/PostgresServerTreeItem';
import { SubscriptionTreeItem } from '../tree/SubscriptionTreeItem';
import { createCosmosDBClient, createPostgreSQLClient, createPostgreSQLFlexibleClient } from '../utils/azureClients';
import { type ResolvedDatabaseAccountResource } from './ResolvedDatabaseAccountResource';
import { ResolvedDocDBAccountResource } from './ResolvedDocDBAccountResource';
import { ResolvedMongoAccountResource } from './ResolvedMongoAccountResource';
import { ResolvedPostgresServerResource } from './ResolvedPostgresServerResource';

const resourceTypes = [
    'microsoft.documentdb/databaseaccounts',
    'microsoft.dbforpostgresql/servers',
    'microsoft.dbforpostgresql/flexibleservers',
];

export class DatabaseResolver implements AppResourceResolver {
    public async resolveResource(
        subContext: ISubscriptionContext,
        resource: AppResource,
    ): Promise<ResolvedDatabaseAccountResource | null | undefined> {
        return await callWithTelemetryAndErrorHandling('resolveResource', async (context: IActionContext) => {
            const subNode: AzExtParentTreeItem | undefined = await ext.rgApi.appResourceTree.findTreeItem(
                `/subscriptions/${subContext.subscriptionId}`,
                context,
            );
            try {
                const resourceGroupName = getResourceGroupFromId(nonNullProp(resource, 'id'));
                const name = nonNullProp(resource, 'name');
                let postgresServer: PostgresAbstractServer;
                let dbChild: AzExtTreeItem;

                switch (resource.type.toLowerCase()) {
                    case resourceTypes[0]: {
                        const client = await createCosmosDBClient({ ...context, ...subContext });
                        const databaseAccount = await client.databaseAccounts.get(resourceGroupName, name);
                        dbChild = await SubscriptionTreeItem.initCosmosDBChild(
                            client,
                            databaseAccount,
                            nonNullValue(subNode),
                        );
                        const experience = tryGetExperience(databaseAccount);

                        return experience?.api === API.MongoDB
                            ? new ResolvedMongoAccountResource(dbChild as MongoAccountTreeItem, resource)
                            : new ResolvedDocDBAccountResource(dbChild as DocDBAccountTreeItem, resource);
<<<<<<< HEAD
                    case resourceTypes[1]:
                    case resourceTypes[2]:
=======
                    }
                    case resourceTypes[1]:
                    case resourceTypes[2]: {
>>>>>>> 4ca6fd6d
                        const postgresClient =
                            resource.type.toLowerCase() === resourceTypes[1]
                                ? await createPostgreSQLClient({ ...context, ...subContext })
                                : await createPostgreSQLFlexibleClient({ ...context, ...subContext });

                        postgresServer = await postgresClient.servers.get(resourceGroupName, name);
                        dbChild = await SubscriptionTreeItem.initPostgresChild(postgresServer, nonNullValue(subNode));

                        return new ResolvedPostgresServerResource(dbChild as PostgresServerTreeItem, resource);
                    }
                    default:
                        return null;
                }
            } catch (e) {
                console.error({ ...context, ...subContext });
                throw e;
            }
        });
    }

    public matchesResource(resource: AppResource): boolean {
        return resourceTypes.includes(resource.type.toLowerCase());
    }
}<|MERGE_RESOLUTION|>--- conflicted
+++ resolved
@@ -63,14 +63,9 @@
                         return experience?.api === API.MongoDB
                             ? new ResolvedMongoAccountResource(dbChild as MongoAccountTreeItem, resource)
                             : new ResolvedDocDBAccountResource(dbChild as DocDBAccountTreeItem, resource);
-<<<<<<< HEAD
-                    case resourceTypes[1]:
-                    case resourceTypes[2]:
-=======
                     }
                     case resourceTypes[1]:
                     case resourceTypes[2]: {
->>>>>>> 4ca6fd6d
                         const postgresClient =
                             resource.type.toLowerCase() === resourceTypes[1]
                                 ? await createPostgreSQLClient({ ...context, ...subContext })
