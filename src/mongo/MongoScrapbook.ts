/*---------------------------------------------------------------------------------------------
 *  Copyright (c) Microsoft Corporation. All rights reserved.
 *  Licensed under the MIT License. See License.txt in the project root for license information.
 *--------------------------------------------------------------------------------------------*/

import { ANTLRInputStream as InputStream } from 'antlr4ts/ANTLRInputStream';
import { CommonTokenStream } from 'antlr4ts/CommonTokenStream';
import { ErrorNode } from 'antlr4ts/tree/ErrorNode';
import { ParseTree } from 'antlr4ts/tree/ParseTree';
import { TerminalNode } from 'antlr4ts/tree/TerminalNode';
import { ObjectID } from 'bson';
import * as vscode from 'vscode';
<<<<<<< HEAD
import { AzureTreeDataProvider, IActionContext, IAzureParentNode, IParsedError, parseError } from 'vscode-azureextensionui';
=======
import { IActionContext, parseError } from 'vscode-azureextensionui';
>>>>>>> 723c45e6
import { CosmosEditorManager } from '../CosmosEditorManager';
import { ext } from '../extensionVariables';
import { filterType, findType } from '../utils/array';
import * as vscodeUtil from './../utils/vscodeUtils';
import { MongoFindOneResultEditor } from './editors/MongoFindOneResultEditor';
import { MongoFindResultEditor } from './editors/MongoFindResultEditor';
import { LexerErrorListener, ParserErrorListener } from './errorListeners';
import { mongoLexer } from './grammar/mongoLexer';
import * as mongoParser from './grammar/mongoParser';
import { MongoVisitor } from './grammar/visitors';
import { ErrorDescription, MongoCommand } from './MongoCommand';
import { MongoDatabaseTreeItem, stripQuotes } from './tree/MongoDatabaseTreeItem';
// tslint:disable:no-var-requires
const EJSON = require("mongodb-extended-json");

const notInScrapbookMessage = "You must have a MongoDB scrapbook (*.mongo) open to run a MongoDB command.";

export function getAllErrorsFromTextDocument(document: vscode.TextDocument): vscode.Diagnostic[] {
	let commands = getAllCommandsFromTextDocument(document);
	let errors: vscode.Diagnostic[] = [];
	for (let command of commands) {
		for (let error of (command.errors || [])) {
			let diagnostic = new vscode.Diagnostic(error.range, error.message);
			errors.push(diagnostic);
		}
	}

	return errors;
}

export async function executeAllCommandsFromActiveEditor(database: MongoDatabaseTreeItem, extensionPath, editorManager: CosmosEditorManager, context: IActionContext): Promise<void> {
	ext.outputChannel.appendLine("Running all commands in scrapbook...");
	let commands = getAllCommandsFromActiveEditor();
	await executeCommands(vscode.window.activeTextEditor, database, extensionPath, editorManager, context, commands);
}

export async function executeCommandFromActiveEditor(database: MongoDatabaseTreeItem, extensionPath, editorManager: CosmosEditorManager, context: IActionContext): Promise<void> {
	const commands = getAllCommandsFromActiveEditor();
	const activeEditor = vscode.window.activeTextEditor;
	const selection = activeEditor.selection;
	const command = findCommandAtPosition(commands, selection.start);
	return await executeCommand(activeEditor, database, extensionPath, editorManager, context, command);
}

export async function executeCommandFromText(database: MongoDatabaseTreeItem, extensionPath, editorManager: CosmosEditorManager, context: IActionContext, commandText: string): Promise<void> {
	const activeEditor = vscode.window.activeTextEditor;
	const command = getCommandFromTextAtLocation(commandText, new vscode.Position(0, 0));
	return await executeCommand(activeEditor, database, extensionPath, editorManager, context, command);
}

function getAllCommandsFromActiveEditor(): MongoCommand[] {
	const activeEditor = vscode.window.activeTextEditor;
	if (activeEditor) {
		const commands = getAllCommandsFromTextDocument(activeEditor.document);
		return commands;
	} else {
		// Shouldn't be able to reach this
		throw new Error(notInScrapbookMessage);
	}
}

export function getAllCommandsFromTextDocument(document: vscode.TextDocument): MongoCommand[] {
	return getAllCommandsFromText(document.getText());
}

async function executeCommands(activeEditor: vscode.TextEditor, database: MongoDatabaseTreeItem, extensionPath, editorManager: CosmosEditorManager, context: IActionContext, commands: MongoCommand[]): Promise<void> {
	for (let command of commands) {
		try {
			await executeCommand(activeEditor, database, extensionPath, editorManager, context, command);
		} catch (e) {
			const err = parseError(e);
			if (err.isUserCancelledError) {
				throw e;
			} else {
				let message = `${command.text.split('(')[0]} at ${command.range.start.line + 1}:${command.range.start.character + 1}: ${err.message}`;
				throw new Error(message);
			}
		}
	}
}

async function executeCommand(activeEditor: vscode.TextEditor, database: MongoDatabaseTreeItem, extensionPath, editorManager: CosmosEditorManager, context: IActionContext, command: MongoCommand): Promise<void> {
	if (command) {
		ext.outputChannel.appendLine(command.text);

		try {
			context.properties["command"] = command.name;
			context.properties["argsCount"] = String(command.arguments ? command.arguments.length : 0);
		} catch (error) {
			// Ignore
		}

		if (!database) {
			throw new Error('Please select a MongoDB database to run against by selecting it in the explorer and selecting the "Connect" context menu item');
		}
		if (command.errors && command.errors.length > 0) {
			//Currently, we take the first error pushed. Tests correlate that the parser visits errors in left-to-right, top-to-bottom.
			const err = command.errors[0];
			throw new Error(`Error near line ${err.range.start.line}, column ${err.range.start.character}: '${err.message}'. Please check syntax.`);
		}
		if (command.name === 'find') {
			await editorManager.showDocument(new MongoFindResultEditor(database, command), 'cosmos-result.json', { showInNextColumn: true });
		} else {
			const result = await database.executeCommand(command, context);
			if (command.name === 'findOne') {
				if (result === "null") {
					throw new Error(`Could not find any documents`);
				}
				await editorManager.showDocument(new MongoFindOneResultEditor(database, command.collection, result), 'cosmos-result.json', { showInNextColumn: true });
			} else {
				await vscodeUtil.showNewFile(result, extensionPath, 'result', '.json', activeEditor.viewColumn + 1);
			}
		}
	} else {
		throw new Error('No MongoDB command found at the current cursor location.');
	}
}

export function getCommandFromTextAtLocation(content: string, position?: vscode.Position): MongoCommand {
	let commands = getAllCommandsFromText(content);
	return findCommandAtPosition(commands, position);
}

export function getAllCommandsFromText(content: string): MongoCommand[] {
	const lexer = new mongoLexer(new InputStream(content));
	let lexerListener = new LexerErrorListener();
	lexer.removeErrorListeners(); // Default listener outputs to the console
	lexer.addErrorListener(lexerListener);
	let tokens: CommonTokenStream = new CommonTokenStream(lexer);

	const parser = new mongoParser.mongoParser(tokens);
	let parserListener = new ParserErrorListener();
	parser.removeErrorListeners(); // Default listener outputs to the console
	parser.addErrorListener(parserListener);

	let commandsContext: mongoParser.MongoCommandsContext = parser.mongoCommands();
	const commands = new FindMongoCommandsVisitor().visit(commandsContext);

	// Match errors with commands based on location
	let errors = lexerListener.errors.concat(parserListener.errors);
	errors.sort((a, b) => {
		let linediff = a.range.start.line - b.range.start.line;
		let chardiff = a.range.start.character - b.range.start.character;
		return linediff || chardiff;
	});
	for (let err of errors) {
		let associatedCommand = findCommandAtPosition(commands, err.range.start);
		if (associatedCommand) {
			associatedCommand.errors = associatedCommand.errors || [];
			associatedCommand.errors.push(err);
		} else {
			// Create a new command to hook this up to
			let emptyCommand: MongoCommand = {
				collection: undefined,
				name: undefined,
				range: err.range,
				text: ""
			};
			emptyCommand.errors = [err];
			commands.push(emptyCommand);
		}
	}

	return commands;
}

function findCommandAtPosition(commands: MongoCommand[], position?: vscode.Position): MongoCommand {
	let lastCommandOnSameLine = null;
	let lastCommandBeforePosition = null;
	if (position) {
		for (const command of commands) {
			if (command.range.contains(position)) {
				return command;
			}
			if (command.range.end.line === position.line) {
				lastCommandOnSameLine = command;
			}
			if (command.range.end.isBefore(position)) {
				lastCommandBeforePosition = command;
			}
		}
	}
	return lastCommandOnSameLine || lastCommandBeforePosition || commands[commands.length - 1];
}

class FindMongoCommandsVisitor extends MongoVisitor<MongoCommand[]> {
	private commands: MongoCommand[] = [];

	visitCommand(ctx: mongoParser.CommandContext): MongoCommand[] {
		let funcCallCount: number = filterType(ctx.children, mongoParser.FunctionCallContext).length;
		this.commands.push({
			range: new vscode.Range(ctx.start.line - 1, ctx.start.charPositionInLine, ctx.stop.line - 1, ctx.stop.charPositionInLine),
			text: ctx.text,
			name: '',
			arguments: [],
			argumentObjects: [],
			chained: funcCallCount > 1 ? true : false
		});
		return super.visitCommand(ctx);
	}

	visitCollection(ctx: mongoParser.CollectionContext): MongoCommand[] {
		this.commands[this.commands.length - 1].collection = ctx.text;
		return super.visitCollection(ctx);
	}

	visitFunctionCall(ctx: mongoParser.FunctionCallContext): MongoCommand[] {
		if (ctx.parent instanceof mongoParser.CommandContext) {
			this.commands[this.commands.length - 1].name = (ctx._FUNCTION_NAME && ctx._FUNCTION_NAME.text) || "";
		}
		return super.visitFunctionCall(ctx);
	}

	visitArgument(ctx: mongoParser.ArgumentContext): MongoCommand[] {
		let argumentsContext = ctx.parent;
		if (argumentsContext) {
			let functionCallContext = argumentsContext.parent;
			if (functionCallContext && functionCallContext.parent instanceof mongoParser.CommandContext) {
				const lastCommand = this.commands[this.commands.length - 1];
				const argAsObject = this.contextToObject(ctx);
				lastCommand.argumentObjects.push(argAsObject);
				lastCommand.arguments.push(EJSON.stringify(argAsObject));
			}
		}
		return super.visitArgument(ctx);
	}

	protected defaultResult(_node: ParseTree): MongoCommand[] {
		return this.commands;
	}

	private contextToObject(ctx: mongoParser.ArgumentContext | mongoParser.PropertyValueContext): Object {
		if (!ctx || ctx.childCount === 0) { //Base case and malformed statements
			return {};
		}
		// In a well formed expression, Argument and propertyValue tokens should have exactly one child, from their definitions in mongo.g4
		let child: ParseTree = ctx.children[0];
		if (child instanceof mongoParser.LiteralContext) {
			return this.literalContextToObject(child, ctx);
		} else if (child instanceof mongoParser.ObjectLiteralContext) {
			return this.objectLiteralContextToObject(child);
		} else if (child instanceof mongoParser.ArrayLiteralContext) {
			return this.arrayLiteralContextToObject(child);
		} else if (child instanceof mongoParser.FunctionCallContext) {
			return this.functionCallContextToObject(child, ctx);
		} else if (child instanceof ErrorNode) {
			return {};
		} else {
			throw new Error("Unrecognized node type encountered");
		}
	}

	private literalContextToObject(child: mongoParser.LiteralContext, ctx: mongoParser.ArgumentContext | mongoParser.PropertyValueContext): Object {
		let text = child.text;
		let tokenType = child.start.type;
		const nonStringLiterals = [mongoParser.mongoParser.NullLiteral, mongoParser.mongoParser.BooleanLiteral, mongoParser.mongoParser.NumericLiteral];
		if (tokenType === mongoParser.mongoParser.StringLiteral) {
			return stripQuotes(text);
		} else if (tokenType === mongoParser.mongoParser.RegexLiteral) {
			return this.regexLiteralContextToObject(ctx, text);
		} else if (nonStringLiterals.indexOf(tokenType) > -1) {
			return JSON.parse(text);
		} else {
			throw new Error(`Unrecognized token. Token text: ${text}`);
		}
	}

	private objectLiteralContextToObject(child: mongoParser.ObjectLiteralContext): Object {
		let propertyNameAndValue = findType(child.children, mongoParser.PropertyNameAndValueListContext);
		if (!propertyNameAndValue) { // Argument is {}
			return {};
		}
		else {
			let parsedObject: Object = {};
			//tslint:disable:no-non-null-assertion
			let propertyAssignments = filterType(propertyNameAndValue.children, mongoParser.PropertyAssignmentContext);
			for (let propertyAssignment of propertyAssignments) {
				const propertyName = <mongoParser.PropertyNameContext>propertyAssignment.children[0];
				const propertyValue = <mongoParser.PropertyValueContext>propertyAssignment.children[2];
				parsedObject[stripQuotes(propertyName.text)] = this.contextToObject(propertyValue);
			}
			return parsedObject;
		}
	}

	private arrayLiteralContextToObject(child: mongoParser.ArrayLiteralContext) {
		let elementList = findType(child.children, mongoParser.ElementListContext);
		if (elementList) {
			let elementItems = filterType(elementList.children, mongoParser.PropertyValueContext);
			return elementItems.map(this.contextToObject.bind(this));
		}
		else {
			return [];
		}
	}

	private functionCallContextToObject(child: mongoParser.FunctionCallContext, ctx: mongoParser.ArgumentContext | mongoParser.PropertyValueContext): Object {
		let functionTokens = child.children;
		let constructorCall: TerminalNode = findType(functionTokens, TerminalNode);
		let argumentsToken: mongoParser.ArgumentsContext = findType(functionTokens, mongoParser.ArgumentsContext);
		if (!(argumentsToken._CLOSED_PARENTHESIS && argumentsToken._OPEN_PARENTHESIS)) { //argumentsToken does not have '(' or ')'
			let err: IParsedError = parseError(`Expecting parentheses or quotes at '${constructorCall.text}'`);
			this.addErrorToCommand(err, ctx);
			return {};
		}
		let argumentContextArray: mongoParser.ArgumentContext[] = filterType(argumentsToken.children, mongoParser.ArgumentContext);

		let functionMap = { "ObjectId": this.objectIdToObject, "ISODate": this.dateToObject, "Date": this.dateToObject };
		if (argumentContextArray.length > 1) {
			let err: IParsedError = parseError(`Too many arguments. Expecting 0 or 1 argument(s) to ${constructorCall}`);
			this.addErrorToCommand(err, ctx);
			return {};
		}
		if (constructorCall.text in functionMap) {
			let args = [ctx, argumentContextArray.length ? argumentContextArray[0].text : undefined];
			return functionMap[constructorCall.text].apply(this, args);
		}
		throw new Error(`Unrecognized node type encountered. Could not parse ${constructorCall.text} as part of ${child.text}`);
	}

	private dateToObject(ctx: mongoParser.ArgumentContext | mongoParser.PropertyValueContext, tokenText?: string): Object {
		let constructedObject: Date;
		if (!tokenText) { // usage : ObjectID()
			constructedObject = new Date();
		} else {
			try {
				constructedObject = new Date(stripQuotes(tokenText));
			} catch (error) {
				let err: IParsedError = parseError(error);
				this.addErrorToCommand(err, ctx);
			}
		}
		return constructedObject;
	}

	private objectIdToObject(ctx: mongoParser.ArgumentContext | mongoParser.PropertyValueContext, tokenText?: string): Object {
		let hexID: string;
		let constructedObject: Object = {};
		if (!tokenText) { // usage : ObjectID()
			constructedObject = new ObjectID();
		} else {
			hexID = stripQuotes(<string>tokenText);
			try {
				constructedObject = new ObjectID(hexID);
			} catch (error) {
				let err: IParsedError = parseError(error);
				this.addErrorToCommand(err, ctx);
			}
		}
		return constructedObject;
	}

	private regexLiteralContextToObject(ctx: mongoParser.ArgumentContext | mongoParser.PropertyValueContext, text: string): Object {
		let separator = text.lastIndexOf('/');
		let flags = separator !== text.length - 1 ? text.substring(separator + 1) : "";
		let pattern = text.substring(1, separator);
		let tokenObject: Object = {};
		try {
			tokenObject = new RegExp(pattern, flags);
		} catch (error) { //User may not have finished typing
			let err: IParsedError = parseError(error);
			this.addErrorToCommand(err, ctx);
		}
		return tokenObject;
	}

	private addErrorToCommand(error: IParsedError, ctx: mongoParser.ArgumentContext | mongoParser.PropertyValueContext): void {
		let command = this.commands[this.commands.length - 1];
		command.errors = command.errors || [];
		let currentErrorDesc: ErrorDescription = { message: error.message, range: new vscode.Range(ctx.start.line - 1, ctx.start.charPositionInLine, ctx.stop.line - 1, ctx.stop.charPositionInLine) };
		command.errors.push(currentErrorDesc);
	}

}<|MERGE_RESOLUTION|>--- conflicted
+++ resolved
@@ -10,11 +10,7 @@
 import { TerminalNode } from 'antlr4ts/tree/TerminalNode';
 import { ObjectID } from 'bson';
 import * as vscode from 'vscode';
-<<<<<<< HEAD
-import { AzureTreeDataProvider, IActionContext, IAzureParentNode, IParsedError, parseError } from 'vscode-azureextensionui';
-=======
-import { IActionContext, parseError } from 'vscode-azureextensionui';
->>>>>>> 723c45e6
+import { IActionContext, IParsedError, parseError } from 'vscode-azureextensionui';
 import { CosmosEditorManager } from '../CosmosEditorManager';
 import { ext } from '../extensionVariables';
 import { filterType, findType } from '../utils/array';
