--- conflicted
+++ resolved
@@ -5,10 +5,7 @@
 
 export const isWindows: boolean = /^win/.test(process.platform);
 export const isLinux: boolean = /^linux/.test(process.platform);
-<<<<<<< HEAD
-=======
 export const isMacOS: boolean = /^darwin/.test(process.platform);
->>>>>>> e2d6ef86
 
 import * as fs from 'fs';
 import assert from 'node:assert';
