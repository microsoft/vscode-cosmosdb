name: Node PR Lint, Build and Test

on:
    # Trigger when manually run
    workflow_dispatch:

    # Trigger on pushes to `main` or `rel/*`
    push:
        branches:
            - main
            - rel/*

<<<<<<< HEAD
    # Trigger on pull requests to `main` or `rel/*`
    pull_request:
        branches:
            - main
            - rel/*
            - dev/*

jobs:
    Build:
        runs-on: ubuntu-latest

        defaults:
            run:
                working-directory: '.'

        steps:
            # Setup
            - uses: actions/checkout@v3
            - name: Using Node.js
              uses: actions/setup-node@v3
              with:
                  node-version-file: .nvmrc
            - run: npm ci

            - name: Lint
              run: npm run lint

            - name: Prettier
              run: npm run prettier

            - name: Compile
              run: npm run build

            - name: Package
              run: npm run package

            - name: Upload Artifacts
              uses: actions/upload-artifact@v3
              with:
                  name: Artifacts
                  path: |
                      **/*.vsix
                      **/*.tgz
                      !**/node_modules

            - name: Unit Tests
              run: npm run jesttest

            - name: Integration Tests
              run: xvfb-run -a npm test
=======
  # Trigger on pull requests to `main` or `rel/*`
  pull_request:
    branches:
      - main
      - rel/*
      - dev/*

jobs:
  Build:
    runs-on: ubuntu-latest

    defaults:
      run:
        working-directory: '.'

    steps:
      # Setup
      - uses: actions/checkout@v3
      - name: Using Node.js
        uses: actions/setup-node@v3
        with:
          node-version-file: .nvmrc
      - run: npm ci

      - name: Lint
        run: npm run lint

      - name: Prettier
        run: npm run prettier

      - name: Compile
        run: npm run build

      - name: Package
        run: npm run package

      - name: Upload Artifacts
        uses: actions/upload-artifact@v3
        with:
          name: Artifacts
          path: |
            **/*.vsix
            **/*.tgz
            !**/node_modules

      - name: Unit Tests
        run: npm run jesttest

      - name: Integration Tests
        run: xvfb-run -a npm test
>>>>>>> 353e30cf
<|MERGE_RESOLUTION|>--- conflicted
+++ resolved
@@ -10,58 +10,6 @@
             - main
             - rel/*
 
-<<<<<<< HEAD
-    # Trigger on pull requests to `main` or `rel/*`
-    pull_request:
-        branches:
-            - main
-            - rel/*
-            - dev/*
-
-jobs:
-    Build:
-        runs-on: ubuntu-latest
-
-        defaults:
-            run:
-                working-directory: '.'
-
-        steps:
-            # Setup
-            - uses: actions/checkout@v3
-            - name: Using Node.js
-              uses: actions/setup-node@v3
-              with:
-                  node-version-file: .nvmrc
-            - run: npm ci
-
-            - name: Lint
-              run: npm run lint
-
-            - name: Prettier
-              run: npm run prettier
-
-            - name: Compile
-              run: npm run build
-
-            - name: Package
-              run: npm run package
-
-            - name: Upload Artifacts
-              uses: actions/upload-artifact@v3
-              with:
-                  name: Artifacts
-                  path: |
-                      **/*.vsix
-                      **/*.tgz
-                      !**/node_modules
-
-            - name: Unit Tests
-              run: npm run jesttest
-
-            - name: Integration Tests
-              run: xvfb-run -a npm test
-=======
   # Trigger on pull requests to `main` or `rel/*`
   pull_request:
     branches:
@@ -111,5 +59,4 @@
         run: npm run jesttest
 
       - name: Integration Tests
-        run: xvfb-run -a npm test
->>>>>>> 353e30cf
+        run: xvfb-run -a npm test