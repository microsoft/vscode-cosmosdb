/*---------------------------------------------------------------------------------------------
 *  Copyright (c) Microsoft Corporation. All rights reserved.
 *  Licensed under the MIT License. See License.txt in the project root for license information.
 *--------------------------------------------------------------------------------------------*/

import { type DatabaseAccountGetResults } from '@azure/arm-cosmosdb';
import {
    callWithTelemetryAndErrorHandling,
    nonNullProp,
    parseError,
    type IActionContext,
<<<<<<< HEAD
    type TreeElementBase
=======
>>>>>>> bc53d00b
} from '@microsoft/vscode-azext-utils';
import { type AzureSubscription } from '@microsoft/vscode-azureresources-api';
import { type MongoClient } from 'mongodb';
import ConnectionString from 'mongodb-connection-string-url';
import { Links } from '../../constants';
import { ext } from '../../extensionVariables';
import { getDatabaseNameFromConnectionString } from '../../mongo/mongoConnectionStrings';
import { CredentialCache } from '../../mongoClusters/CredentialCache';
import { MongoClustersClient, type DatabaseItemModel } from '../../mongoClusters/MongoClustersClient';
import { DatabaseItem } from '../../mongoClusters/tree/DatabaseItem';
import { type MongoClusterModel } from '../../mongoClusters/tree/MongoClusterModel';
import { createCosmosDBManagementClient } from '../../utils/azureClients';
import { CosmosAccountResourceItemBase } from '../CosmosAccountResourceItemBase';
<<<<<<< HEAD
=======
import { type CosmosDbTreeElement } from '../CosmosDbTreeElement';
import { DatabaseItem } from './DatabaseItem';
>>>>>>> bc53d00b
import { type IDatabaseInfo } from './IDatabaseInfo';
import { type MongoAccountModel } from './MongoAccountModel';

export class MongoAccountResourceItem extends CosmosAccountResourceItemBase {
    protected declare account: MongoAccountModel; // Not adding a new property, just changing the type of an existing one

    constructor(
<<<<<<< HEAD
        protected account: MongoAccountModel,
        protected subscription?: AzureSubscription, // available when the account is a azure-resource one
        readonly databaseAccount?: DatabaseAccountGetResults, // TODO: exploring during v1->v2 migration
        readonly isEmulator?: boolean, // TODO: exploring during v1->v2 migration
=======
        account: MongoAccountModel,
        protected subscription?: AzureSubscription, // optional for the case of a workspace connection
        readonly databaseAccount?: DatabaseAccountGetResults,
        readonly isEmulator?: boolean,
>>>>>>> bc53d00b
    ) {
        super(account);
    }

    async discoverConnectionString(): Promise<string | undefined> {
        const result = await callWithTelemetryAndErrorHandling(
            'cosmosDB.mongo.authenticate',
            async (context: IActionContext) => {
                ext.outputChannel.appendLine(
                    `Cosmos DB for MongoDB (RU): Attempting to authenticate with "${this.account.name}"...`,
                );
                // Create a client to interact with the MongoDB vCore management API and read the cluster details
                const managementClient = await createCosmosDBManagementClient(
                    context,
                    this.subscription as AzureSubscription,
                );
                const connectionStringsInfo = await managementClient.databaseAccounts.listConnectionStrings(
                    this.account.resourceGroup as string,
                    this.account.name,
                );

                const connectionString: URL = new URL(
                    nonNullProp(nonNullProp(connectionStringsInfo, 'connectionStrings')[0], 'connectionString'),
                );
                // for any Mongo connectionString, append this query param because the Cosmos Mongo API v3.6 doesn't support retrywrites
                // but the newer node.js drivers started breaking this
                const searchParam: string = 'retrywrites';
                if (!connectionString.searchParams.has(searchParam)) {
                    connectionString.searchParams.set(searchParam, 'false');
                }

                const cString = connectionString.toString();
                context.valuesToMask.push(cString);

                return cString;
            },
        );

        return result ?? undefined;
    }

    async getChildren(): Promise<CosmosDbTreeElement[]> {
        ext.outputChannel.appendLine(`Cosmos DB for MongoDB (RU): Loading details for "${this.account.name}"`);

        let mongoClient: MongoClient | undefined;
        try {
            let databases: DatabaseItemModel[];

            if (!this.account.connectionString) {
                if (this.subscription) {
                    const cString = await this.discoverConnectionString();
                    if (!cString) {
                        throw new Error('Failed to discover the connection string.');
                    }
                    this.account.connectionString = cString;
                }
                if (!this.account.connectionString) {
                    throw new Error('Missing connection string');
                }
            }

            let mongoClient: MongoClustersClient | null;

            // Check if credentials are cached, and return the cached client if available
            if (CredentialCache.hasCredentials(this.id)) {
                ext.outputChannel.appendLine(`MongoDB (RU): Reusing active connection for "${this.account.name}".`);
                mongoClient = await MongoClustersClient.getClient(this.id);
            } else {
                // Call to the abstract method to authenticate and connect to the cluster
                const cString = new ConnectionString(this.account.connectionString);
                const username: string | undefined = cString.username;
                const password: string | undefined = cString.password;
                CredentialCache.setCredentials(this.id, cString.toString(), username, password);

                try {
                    mongoClient = await MongoClustersClient.getClient(this.id).catch((error: Error) => {
                        ext.outputChannel.appendLine('failed.');
                        ext.outputChannel.appendLine(`Error: ${error.message}`);

                        throw error;
                    });
                } catch (error) {
                    console.error(error);
                    // If connection fails, remove cached credentials
                    await MongoClustersClient.deleteClient(this.id);
                    CredentialCache.deleteCredentials(this.id);

                    // Return null to indicate failure
                    return [];
                }
            }

            // // Azure MongoDB accounts need to have the name passed in for private endpoints
            // mongoClient = await connectToMongoClient(
            //     this.account.connectionString,
            //     this.databaseAccount ? nonNullProp(this.databaseAccount, 'name') : appendExtensionUserAgent(),
            // );

            const databaseInConnectionString = getDatabaseNameFromConnectionString(this.account.connectionString);
            if (databaseInConnectionString && !this.isEmulator) {
                // emulator violates the connection string format
                // If the database is in the connection string, that's all we connect to (we might not even have permissions to list databases)
                databases = [
                    {
                        name: databaseInConnectionString,
                        empty: false,
                    },
                ];
            } else {
                // https://mongodb.github.io/node-mongodb-native/3.1/api/index.html
                // eslint-disable-next-line @typescript-eslint/no-unsafe-assignment
                databases = await mongoClient.listDatabases();
            }
            return databases
                .filter(
                    (databaseInfo: IDatabaseInfo) =>
                        !(databaseInfo.name && databaseInfo.name.toLowerCase() === 'admin' && databaseInfo.empty),
                ) // Filter out the 'admin' database if it's empty
                .map((database) => {
                    const clusterInfo = this.account as MongoClusterModel;
                    // eslint-disable-next-line no-unused-vars
                    const databaseInfo: DatabaseItemModel = {
                        name: database.name,
                        empty: database.empty,
                    };

                    return new DatabaseItem(clusterInfo, databaseInfo);
                });
        } catch (error) {
            const message = parseError(error).message;
            if (this.isEmulator && message.includes('ECONNREFUSED')) {
                // eslint-disable-next-line @typescript-eslint/no-unsafe-member-access
                error.message = `Unable to reach emulator. See ${Links.LocalConnectionDebuggingTips} for debugging tips.\n${message}`;
            }
            throw error;
        } finally {
            if (mongoClient) {
                void mongoClient.close();
            }
        }
    }
}<|MERGE_RESOLUTION|>--- conflicted
+++ resolved
@@ -9,10 +9,6 @@
     nonNullProp,
     parseError,
     type IActionContext,
-<<<<<<< HEAD
-    type TreeElementBase
-=======
->>>>>>> bc53d00b
 } from '@microsoft/vscode-azext-utils';
 import { type AzureSubscription } from '@microsoft/vscode-azureresources-api';
 import { type MongoClient } from 'mongodb';
@@ -26,11 +22,8 @@
 import { type MongoClusterModel } from '../../mongoClusters/tree/MongoClusterModel';
 import { createCosmosDBManagementClient } from '../../utils/azureClients';
 import { CosmosAccountResourceItemBase } from '../CosmosAccountResourceItemBase';
-<<<<<<< HEAD
-=======
 import { type CosmosDbTreeElement } from '../CosmosDbTreeElement';
 import { DatabaseItem } from './DatabaseItem';
->>>>>>> bc53d00b
 import { type IDatabaseInfo } from './IDatabaseInfo';
 import { type MongoAccountModel } from './MongoAccountModel';
 
@@ -38,17 +31,10 @@
     protected declare account: MongoAccountModel; // Not adding a new property, just changing the type of an existing one
 
     constructor(
-<<<<<<< HEAD
-        protected account: MongoAccountModel,
+        account: MongoAccountModel,
         protected subscription?: AzureSubscription, // available when the account is a azure-resource one
         readonly databaseAccount?: DatabaseAccountGetResults, // TODO: exploring during v1->v2 migration
         readonly isEmulator?: boolean, // TODO: exploring during v1->v2 migration
-=======
-        account: MongoAccountModel,
-        protected subscription?: AzureSubscription, // optional for the case of a workspace connection
-        readonly databaseAccount?: DatabaseAccountGetResults,
-        readonly isEmulator?: boolean,
->>>>>>> bc53d00b
     ) {
         super(account);
     }
