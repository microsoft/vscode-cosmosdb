/*---------------------------------------------------------------------------------------------
 *  Copyright (c) Microsoft Corporation. All rights reserved.
 *  Licensed under the MIT License. See License.txt in the project root for license information.
 *--------------------------------------------------------------------------------------------*/

import * as React from 'react';
<<<<<<< HEAD
import { useContext } from 'react';
=======
import { useContext, useRef } from 'react';
>>>>>>> 46c629ef
import {
    SlickgridReact,
    type Formatter,
    type GridOption,
    type OnDblClickEventArgs,
    type OnSelectedRowsChangedEventArgs,
<<<<<<< HEAD
    type SlickgridReactInstance,
=======
>>>>>>> 46c629ef
} from 'slickgrid-react';
import { type CellValue } from '../../../../utils/slickgrid/CellValue';
import { LoadingAnimationTable } from './LoadingAnimationTable';

import debounce from 'lodash.debounce';
import { type TableDataEntry } from '../../../../mongoClusters/MongoClusterSession';
import { bsonStringToDisplayString } from '../../../utils/slickgrid/typeToDisplayString';
import { CollectionViewContext } from '../collectionViewContext';
import './dataViewPanelTableV2.scss';

interface Props {
    liveHeaders: string[];
    liveData: TableDataEntry[];
    handleStepIn: (row: number, cell: number) => void;
}

const cellFormatter: Formatter<object> = (_row: number, _cell: number, value: CellValue) => {
    if (value === undefined || value === null) {
        return {
            text: '',
            toolTip: 'This field is not set',
        };
    }
    return {
        text: value.value,
        addClasses: `typedTableCell type-${value.type}`,
        toolTip: bsonStringToDisplayString(value.type),
    };
};

export function DataViewPanelTableV2({ liveHeaders, liveData, handleStepIn }: Props): React.JSX.Element {
    const [currentContext, setCurrentContext] = useContext(CollectionViewContext);
<<<<<<< HEAD
=======

    const gridRef = useRef<SlickgridReact>(null);
>>>>>>> 46c629ef

    type GridColumn = { id: string; name: string; field: string; minWidth: number };

    const gridColumns: GridColumn[] = liveHeaders.map((header) => {
        return {
            id: header + '_id',
            name: header,
            field: header,
            minWidth: 100,
            formatter: cellFormatter,
        };
    });

    function onSelectedRowsChanged(_eventData: unknown, _args: OnSelectedRowsChangedEventArgs) {
        setCurrentContext((prev) => ({
            ...prev,
            commands: {
                ...currentContext.commands,
                disableAddDocument: false,
                disableDeleteDocument: _args.rows.length === 0,
                disableEditDocument: _args.rows.length !== 1,
                disableViewDocument: _args.rows.length !== 1,
            },
            dataSelection: {
                selectedDocumentIndexes: _args.rows,
                selectedDocumentObjectIds: _args.rows.map((row) => liveData[row]['x-objectid'] ?? ''),
            },
        }));
    }

    function onCellDblClick(event: CustomEvent<{ eventData: unknown; args: OnDblClickEventArgs }>) {
        const activeDocument = liveData[event.detail.args.row];
        const activeColumn = gridColumns[event.detail.args.cell].field;

        const activeCell = activeDocument[activeColumn] as { type?: string };

<<<<<<< HEAD
        console.log(
            'Double clicked on cell',
            activeCell,
            'in row',
            event.detail.args.row,
            'column',
            event.detail.args.cell,
        );

=======
>>>>>>> 46c629ef
        if (activeCell && activeCell.type === 'object') {
            handleStepIn(event.detail.args.row, event.detail.args.cell);
        }
    }

    const gridOptions: GridOption = {
        autoResize: {
            calculateAvailableSizeBy: 'container',
            container: '.resultsDisplayArea', // this is a selector of the parent container, in this case it's the collectionView.tsx and the class is "resultsDisplayArea"
            delay: 100,
        },
        enableAutoResize: true,
        enableAutoSizeColumns: true, // true by default, we disabled it under the assumption that there are a lot of columns in users' data in general

        enableCellNavigation: true,
        enableTextSelectionOnCells: true,

        enableCheckboxSelector: false, // todo: [post MVP] this is failing, it looks like it happens when we're defining columns after the grid has been created.. we're deleting the 'checkbox' column. we  can work around it, but it needs a bit more attention to get it done right.
        enableRowSelection: true,
        multiSelect: true,
        // checkboxSelector: {
        //     // optionally change the column index position of the icon (defaults to 0)
        //     // columnIndexPosition: 1,

        //     // you can toggle these 2 properties to show the "select all" checkbox in different location
        //     hideInFilterHeaderRow: false,
        //     hideInColumnTitleRow: true,
        //     applySelectOnAllPages: true, // when clicking "Select All", should we apply it to all pages (defaults to true)
        // },
        // rowSelectionOptions: {
        //     // todo: [post MVP] connected to the issue above.
        //     // True (Single Selection), False (Multiple Selections)
        //     selectActiveRow: false,
        // },

        // disalbing features that would require more polishing to make them production-ready
        enableColumnPicker: false,
        enableColumnReorder: false,
        enableContextMenu: false,
        enableGridMenu: false,
        enableHeaderButton: false,
        enableHeaderMenu: false,
    };

<<<<<<< HEAD
    let slickGrid: SlickgridReactInstance | null = null;

=======
>>>>>>> 46c629ef
    React.useEffect(() => {
        console.log('Grid View has mounted');

        return () => {
            console.log('Grid View will unmount');
            gridRef.current?.gridService.setSelectedRows([]);
        };
    }, []);

<<<<<<< HEAD
    function reactGridReady(grid: SlickgridReactInstance) {
        console.log('Grid Ready');
        slickGrid = grid;
    }
=======
    /*
     * Effect to manually trigger grid update on liveHeaders or liveData change.
     * This is necessary because SlickGrid does not consistently re-render when data changes.
     * This could be an implementation issue/details of the SlickGrid React wrapper
     * or a mistake in the way we're using the grid.
     */
    React.useEffect(() => {
        gridRef.current?.gridService.renderGrid();
    }, [liveData, gridColumns]); // Re-run when headers or data change
>>>>>>> 46c629ef

    if (currentContext.isLoading) {
        return <LoadingAnimationTable />;
    } else {
        return (
            <SlickgridReact
                gridId="myGrid"
                ref={gridRef} // Attach the reference to SlickGrid
                gridOptions={gridOptions}
                // eslint-disable-next-line @typescript-eslint/no-unsafe-assignment
                columnDefinitions={gridColumns}
                // eslint-disable-next-line @typescript-eslint/no-unsafe-assignment
                dataset={liveData}
                onDblClick={(event) => onCellDblClick(event)}
                // eslint-disable-next-line @typescript-eslint/no-unsafe-argument
                // debouncing here as multiple events are fired on multiselect
                onSelectedRowsChanged={debounce(
                    (event: { detail: { eventData: unknown; args: OnSelectedRowsChangedEventArgs } }) =>
                        onSelectedRowsChanged(event.detail.eventData, event.detail.args),
                    100,
                )}
            />
        );
    }
}<|MERGE_RESOLUTION|>--- conflicted
+++ resolved
@@ -4,21 +4,13 @@
  *--------------------------------------------------------------------------------------------*/
 
 import * as React from 'react';
-<<<<<<< HEAD
-import { useContext } from 'react';
-=======
 import { useContext, useRef } from 'react';
->>>>>>> 46c629ef
 import {
     SlickgridReact,
     type Formatter,
     type GridOption,
     type OnDblClickEventArgs,
     type OnSelectedRowsChangedEventArgs,
-<<<<<<< HEAD
-    type SlickgridReactInstance,
-=======
->>>>>>> 46c629ef
 } from 'slickgrid-react';
 import { type CellValue } from '../../../../utils/slickgrid/CellValue';
 import { LoadingAnimationTable } from './LoadingAnimationTable';
@@ -51,11 +43,8 @@
 
 export function DataViewPanelTableV2({ liveHeaders, liveData, handleStepIn }: Props): React.JSX.Element {
     const [currentContext, setCurrentContext] = useContext(CollectionViewContext);
-<<<<<<< HEAD
-=======
 
     const gridRef = useRef<SlickgridReact>(null);
->>>>>>> 46c629ef
 
     type GridColumn = { id: string; name: string; field: string; minWidth: number };
 
@@ -92,18 +81,6 @@
 
         const activeCell = activeDocument[activeColumn] as { type?: string };
 
-<<<<<<< HEAD
-        console.log(
-            'Double clicked on cell',
-            activeCell,
-            'in row',
-            event.detail.args.row,
-            'column',
-            event.detail.args.cell,
-        );
-
-=======
->>>>>>> 46c629ef
         if (activeCell && activeCell.type === 'object') {
             handleStepIn(event.detail.args.row, event.detail.args.cell);
         }
@@ -148,11 +125,6 @@
         enableHeaderMenu: false,
     };
 
-<<<<<<< HEAD
-    let slickGrid: SlickgridReactInstance | null = null;
-
-=======
->>>>>>> 46c629ef
     React.useEffect(() => {
         console.log('Grid View has mounted');
 
@@ -162,12 +134,6 @@
         };
     }, []);
 
-<<<<<<< HEAD
-    function reactGridReady(grid: SlickgridReactInstance) {
-        console.log('Grid Ready');
-        slickGrid = grid;
-    }
-=======
     /*
      * Effect to manually trigger grid update on liveHeaders or liveData change.
      * This is necessary because SlickGrid does not consistently re-render when data changes.
@@ -177,7 +143,6 @@
     React.useEffect(() => {
         gridRef.current?.gridService.renderGrid();
     }, [liveData, gridColumns]); // Re-run when headers or data change
->>>>>>> 46c629ef
 
     if (currentContext.isLoading) {
         return <LoadingAnimationTable />;
