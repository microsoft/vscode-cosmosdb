/*---------------------------------------------------------------------------------------------
 *  Copyright (c) Microsoft Corporation. All rights reserved.
 *  Licensed under the MIT License. See License.txt in the project root for license information.
 *--------------------------------------------------------------------------------------------*/
import { PostgreSQLManagementClient, PostgreSQLManagementModels as SingleModels } from "@azure/arm-postgresql";
import { PostgreSQLManagementClient as PostgreSQLFlexibleManagementClient, PostgreSQLManagementModels as FlexibleModels } from "@azure/arm-postgresql-flexible";
import { Progress } from 'vscode';
import { AzureWizardExecuteStep, callWithMaskHandling, createAzureClient, LocationListStep } from 'vscode-azureextensionui';
import { ext } from '../../../../extensionVariables';
import { localize } from '../../../../utils/localize';
import { nonNullProp } from '../../../../utils/nonNull';
import { AbstractServerCreate, PostgresServerType } from '../../../abstract/models';
import { IPostgresServerWizardContext } from '../IPostgresServerWizardContext';

export class PostgresServerCreateStep extends AzureWizardExecuteStep<IPostgresServerWizardContext> {
    public priority: number = 150;
    public defaultVersion: string = "11";

    public async execute(context: IPostgresServerWizardContext, progress: Progress<{ message?: string; increment?: number }>): Promise<void> {

        const locationName: string = (await LocationListStep.getLocation(context)).name;
        const rgName: string = nonNullProp(nonNullProp(context, 'resourceGroup'), 'name');
        const storageMB: string = nonNullProp(nonNullProp(context, 'sku'), 'size');
        const newServerName = nonNullProp(context, 'newServerName');
        const password: string = nonNullProp(context, 'adminPassword');

        return await callWithMaskHandling(
            async () => {
<<<<<<< HEAD
                const serverType = nonNullProp(wizardContext, 'serverType');
                const createMessage: string = localize('creatingPostgresServer', 'Creating PostgreSQL Server "{0}"... It should be ready in several minutes.', wizardContext.newServerName);
=======
                const client: PostgreSQLManagementClient = createAzureClient(context, PostgreSQLManagementClient);
                const createMessage: string = localize('creatingPostgresServer', 'Creating PostgreSQL Server "{0}"... It should be ready in several minutes.', context.newServerName);
>>>>>>> f8431aa6
                ext.outputChannel.appendLog(createMessage);
                progress.report({ message: createMessage });
                const options: AbstractServerCreate = {
                    location: locationName,
<<<<<<< HEAD
                    sku: nonNullProp(wizardContext, 'sku'),
                    administratorLogin: nonNullProp(wizardContext, 'shortUserName'),
                    administratorLoginPassword: password,
                    version: this.defaultVersion,
                    storageMB: parseInt(storageMB)
                };

                switch (serverType){
                    case PostgresServerType.Single:
                        const singleClient = createAzureClient(wizardContext, PostgreSQLManagementClient);
                        wizardContext.server = await singleClient.servers.create(rgName, newServerName, this.asSingleParameters(options));
                        break;
                    case PostgresServerType.Flexible:
                        const flexiClient = createAzureClient(wizardContext, PostgreSQLFlexibleManagementClient);
                        wizardContext.server = await flexiClient.servers.create(rgName, newServerName, this.asFlexibleParameters(options));
                        break;
                }
                wizardContext.server.serverType = serverType;
=======
                    sku: nonNullProp(context, 'sku'),
                    properties: {
                        administratorLogin: nonNullProp(context, 'shortUserName'),
                        administratorLoginPassword: password,
                        sslEnforcement: "Enabled",
                        createMode: "Default",
                        version: "10",
                        storageProfile: {
                            storageMB: parseInt(storageMB)
                        }
                    },
                };

                context.server = await client.servers.create(rgName, newServerName, options);
>>>>>>> f8431aa6
            },
            password);
    }

    public shouldExecute(context: IPostgresServerWizardContext): boolean {
        return !context.server;
    }


    private asFlexibleParameters(parameters: AbstractServerCreate) : FlexibleModels.Server {
        return {
            location: parameters.location,
            version: parameters.version as FlexibleModels.ServerVersion,
            administratorLogin: parameters.administratorLogin,
            administratorLoginPassword: parameters.administratorLoginPassword,
            storageProfile: {
                storageMB: parameters.storageMB
            },
            sku: {
                name: parameters.sku.name,
                tier: parameters.sku.tier as FlexibleModels.SkuTier
            },
        }
    }

    private asSingleParameters(parameters: AbstractServerCreate) : SingleModels.ServerForCreate {
        return {
            location: parameters.location,
            sku: {
                name: parameters.sku.name,
                capacity: parameters.sku.capacity,
                size: parameters.sku.size,
                family: parameters.sku.family,
                tier: parameters.sku.tier as SingleModels.SkuTier
            },
            properties: {
                administratorLogin: parameters.administratorLogin,
                administratorLoginPassword: parameters.administratorLoginPassword,
                sslEnforcement: "Enabled",
                createMode: "Default",
                version: parameters.version as SingleModels.ServerVersion,
                storageProfile: {
                    storageMB: parameters.storageMB
                }
            }
        }
    }

}<|MERGE_RESOLUTION|>--- conflicted
+++ resolved
@@ -26,20 +26,15 @@
 
         return await callWithMaskHandling(
             async () => {
-<<<<<<< HEAD
                 const serverType = nonNullProp(wizardContext, 'serverType');
-                const createMessage: string = localize('creatingPostgresServer', 'Creating PostgreSQL Server "{0}"... It should be ready in several minutes.', wizardContext.newServerName);
-=======
-                const client: PostgreSQLManagementClient = createAzureClient(context, PostgreSQLManagementClient);
                 const createMessage: string = localize('creatingPostgresServer', 'Creating PostgreSQL Server "{0}"... It should be ready in several minutes.', context.newServerName);
->>>>>>> f8431aa6
+
                 ext.outputChannel.appendLog(createMessage);
                 progress.report({ message: createMessage });
                 const options: AbstractServerCreate = {
                     location: locationName,
-<<<<<<< HEAD
-                    sku: nonNullProp(wizardContext, 'sku'),
-                    administratorLogin: nonNullProp(wizardContext, 'shortUserName'),
+                    sku: nonNullProp(context, 'sku'),
+                    administratorLogin: nonNullProp(context, 'shortUserName'),
                     administratorLoginPassword: password,
                     version: this.defaultVersion,
                     storageMB: parseInt(storageMB)
@@ -47,31 +42,15 @@
 
                 switch (serverType){
                     case PostgresServerType.Single:
-                        const singleClient = createAzureClient(wizardContext, PostgreSQLManagementClient);
-                        wizardContext.server = await singleClient.servers.create(rgName, newServerName, this.asSingleParameters(options));
+                        const singleClient = createAzureClient(context, PostgreSQLManagementClient);
+                        context.server = await singleClient.servers.create(rgName, newServerName, this.asSingleParameters(options));
                         break;
                     case PostgresServerType.Flexible:
-                        const flexiClient = createAzureClient(wizardContext, PostgreSQLFlexibleManagementClient);
-                        wizardContext.server = await flexiClient.servers.create(rgName, newServerName, this.asFlexibleParameters(options));
+                        const flexiClient = createAzureClient(context, PostgreSQLFlexibleManagementClient);
+                        context.server = await flexiClient.servers.create(rgName, newServerName, this.asFlexibleParameters(options));
                         break;
                 }
-                wizardContext.server.serverType = serverType;
-=======
-                    sku: nonNullProp(context, 'sku'),
-                    properties: {
-                        administratorLogin: nonNullProp(context, 'shortUserName'),
-                        administratorLoginPassword: password,
-                        sslEnforcement: "Enabled",
-                        createMode: "Default",
-                        version: "10",
-                        storageProfile: {
-                            storageMB: parseInt(storageMB)
-                        }
-                    },
-                };
-
-                context.server = await client.servers.create(rgName, newServerName, options);
->>>>>>> f8431aa6
+                context.server.serverType = serverType;
             },
             password);
     }
