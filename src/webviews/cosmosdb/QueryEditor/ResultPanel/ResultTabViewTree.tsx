--- conflicted
+++ resolved
@@ -3,16 +3,11 @@
  *  Licensed under the MIT License. See License.txt in the project root for license information.
  *--------------------------------------------------------------------------------------------*/
 
-<<<<<<< HEAD
 import * as l10n from '@vscode/l10n';
 import { useEffect, useMemo, useRef, useState } from 'react';
 import { FieldType, Formatters, SlickgridReact, type GridOption } from 'slickgrid-react';
 import { DynamicThemeProvider } from '../../../theme/DynamicThemeProvider';
-=======
-import { useMemo, useRef } from 'react';
-import { FieldType, Formatters, SlickgridReact, type GridOption } from 'slickgrid-react';
 import { useColumnMenu } from './ColumnMenu';
->>>>>>> dadc773c
 
 type ResultTabViewTreeProps = {
     // eslint-disable-next-line @typescript-eslint/no-explicit-any
@@ -31,12 +26,8 @@
 
 export const ResultTabViewTree = ({ data }: ResultTabViewTreeProps) => {
     const gridRef = useRef<SlickgridReact>(null);
-
-<<<<<<< HEAD
-=======
     const { handleHeaderButtonClick, MenuElement } = useColumnMenu(gridRef);
 
->>>>>>> dadc773c
     const columnsDef = useMemo(
         () =>
             [
@@ -97,7 +88,6 @@
             autosizeColumnsByCellContentOnFirstLoad: true, // or this (but not both)
             enableAutoResizeColumnsByCellContent: true, // + this
             resizeByContentOnlyOnFirstLoad: false, // + this
-            enableCellNavigation: true,
             enableCheckboxSelector: false,
             enableRowSelection: true,
             multiSelect: true,
@@ -216,7 +206,6 @@
     }, [data, columnsDef]);
 
     return (
-<<<<<<< HEAD
         <DynamicThemeProvider useAdaptive={true}>
             {/* ARIA live region for announcements */}
             <div
@@ -227,23 +216,13 @@
                 {announcement}
             </div>
             <SlickgridReact
-                ref={gridRef}
-                gridId="myGridTree"
-=======
-        <>
-            <SlickgridReact
                 gridId="myGridTree"
                 ref={gridRef} // Attach the reference to SlickGrid
->>>>>>> dadc773c
                 gridOptions={gridOptions}
                 columnDefinitions={columnsDef}
                 dataset={data}
             />
-<<<<<<< HEAD
+            {MenuElement}
         </DynamicThemeProvider>
-=======
-            {MenuElement}
-        </>
->>>>>>> dadc773c
     );
 };