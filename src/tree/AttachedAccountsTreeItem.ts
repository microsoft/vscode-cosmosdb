/*---------------------------------------------------------------------------------------------
 *  Copyright (c) Microsoft Corporation. All rights reserved.
 *  Licensed under the MIT License. See License.txt in the project root for license information.
 *--------------------------------------------------------------------------------------------*/

import { ServiceClientCredentials } from 'ms-rest';
import { AzureEnvironment } from 'ms-rest-azure';
import * as vscode from 'vscode';
import { appendExtensionUserAgent, AzExtParentTreeItem, AzExtTreeItem, AzureParentTreeItem, AzureTreeItem, GenericTreeItem, ISubscriptionContext, UserCancelledError } from 'vscode-azureextensionui';
import { API, getExperienceFromApi, getExperienceQuickPick, getExperienceQuickPicks } from '../AzureDBExperiences';
import { removeTreeItemFromCache } from '../commands/api/apiCache';
import { emulatorPassword, getThemedIconPath } from '../constants';
import { parseDocDBConnectionString } from '../docdb/docDBConnectionStrings';
import { DocDBAccountTreeItem } from '../docdb/tree/DocDBAccountTreeItem';
import { DocDBAccountTreeItemBase } from '../docdb/tree/DocDBAccountTreeItemBase';
import { ext } from '../extensionVariables';
import { GraphAccountTreeItem } from '../graph/tree/GraphAccountTreeItem';
import { connectToMongoClient } from '../mongo/connectToMongoClient';
import { parseMongoConnectionString } from '../mongo/mongoConnectionStrings';
import { MongoAccountTreeItem } from '../mongo/tree/MongoAccountTreeItem';
import { parsePostgresConnectionString } from '../postgres/postgresConnectionStrings';
import { PostgresServerTreeItem } from '../postgres/tree/PostgresServerTreeItem';
import { TableAccountTreeItem } from '../table/tree/TableAccountTreeItem';
import { localize } from '../utils/localize';
import { nonNullProp, nonNullValue } from '../utils/nonNull';
import { SubscriptionTreeItem } from './SubscriptionTreeItem';

interface IPersistedAccount {
    id: string;
    // defaultExperience is not the same as API but we can't change the name due to backwards compatibility
    defaultExperience: API;
    isEmulator: boolean | undefined;
}

export const AttachedAccountSuffix: string = 'Attached';
export const MONGO_CONNECTION_EXPECTED: string = 'Connection string must start with "mongodb://" or "mongodb+srv://"';

const localMongoConnectionString: string = 'mongodb://127.0.0.1:27017';

export class AttachedAccountsTreeItem extends AzureParentTreeItem {
    public static contextValue: string = 'cosmosDBAttachedAccounts' + (process.platform === 'win32' ? 'WithEmulator' : 'WithoutEmulator');
    public readonly contextValue: string = AttachedAccountsTreeItem.contextValue;
    public readonly id: string = 'cosmosDBAttachedAccounts';
    public readonly label: string = 'Attached Database Accounts';
    public childTypeLabel: string = 'Account';

    private readonly _serviceName: string = "ms-azuretools.vscode-cosmosdb.connectionStrings";
    private _attachedAccounts: AzureTreeItem[] | undefined;

    private _root: ISubscriptionContext;
    private _loadPersistedAccountsTask: Promise<AzureTreeItem[]>;

    constructor(parent: AzExtParentTreeItem) {
        super(parent);
        this._root = new AttachedAccountRoot();
        this._loadPersistedAccountsTask = this.loadPersistedAccounts();
    }

    public get root(): ISubscriptionContext {
        return this._root;
    }

    public get iconPath(): string | vscode.Uri | { light: string | vscode.Uri; dark: string | vscode.Uri } {
        return getThemedIconPath('ConnectPlugged.svg');
    }

    public static validateMongoConnectionString(value: string): string | undefined {
        value = value ? value.trim() : '';

        if (value && value.match(/^mongodb(\+srv)?:\/\//)) {
            return undefined;
        }

        return MONGO_CONNECTION_EXPECTED;
    }

    public static validatePostgresConnectionString(value: string): string | undefined {
        value = value ? value.trim() : '';

        if (value && value.match(/^postgres:\/\//)) {
            return undefined;
        }

        return localize('invalidPostgresConnectionString', 'Connection string must start with "postgres://"');
    }

    private static validateDocDBConnectionString(value: string): string | undefined {
        value = value ? value.trim() : '';

        try {
            parseDocDBConnectionString(value);
            return undefined;
        } catch (error) {
            return 'Connection string must be of the form "AccountEndpoint=...;AccountKey=..."';
        }
    }

    public hasMoreChildrenImpl(): boolean {
        return false;
    }

    public async loadMoreChildrenImpl(clearCache: boolean): Promise<AzExtTreeItem[]> {
        if (clearCache) {
            this._attachedAccounts = undefined;
            this._loadPersistedAccountsTask = this.loadPersistedAccounts();
        }

        const attachedAccounts: AzureTreeItem[] = await this.getAttachedAccounts();

        return attachedAccounts.length > 0 ? attachedAccounts : [new GenericTreeItem(this, {
            contextValue: 'cosmosDBAttachDatabaseAccount',
            label: 'Attach Database Account...',
            commandId: 'cosmosDB.attachDatabaseAccount',
            includeInTreeItemPicker: true
        })];
    }

    public isAncestorOfImpl(contextValue: string): boolean {
        switch (contextValue) {
            // We have to make sure the Attached Accounts node is not shown for commands like
            // 'Open in Portal', which only work for the non-attached version
            case GraphAccountTreeItem.contextValue:
            case MongoAccountTreeItem.contextValue:
            case DocDBAccountTreeItem.contextValue:
            case TableAccountTreeItem.contextValue:
            case PostgresServerTreeItem.contextValue:
            case SubscriptionTreeItem.contextValue:
                return false;
            default:
                return true;
        }
    }

    public async attachNewAccount(): Promise<void> {
        const defaultExperiencePick = await vscode.window.showQuickPick(getExperienceQuickPicks(true), { placeHolder: "Select a Database type...", ignoreFocusOut: true });
        if (defaultExperiencePick) {
            const defaultExperience = defaultExperiencePick.data;
            let placeholder: string;
            let defaultValue: string | undefined;
            let validateInput: (value: string) => string | undefined | null;
            if (defaultExperience.api === API.MongoDB) {
                placeholder = 'mongodb://host:port';
                if (await this.canConnectToLocalMongoDB()) {
                    defaultValue = placeholder = localMongoConnectionString;
                }
                validateInput = AttachedAccountsTreeItem.validateMongoConnectionString;
            } else if (defaultExperience.api === API.Postgres) {
                placeholder = localize('attachedPostgresPlaceholder', '"postgres://username:password@host" or "postgres://username:password@host/database"');
                validateInput = AttachedAccountsTreeItem.validatePostgresConnectionString;
            } else {
                placeholder = 'AccountEndpoint=...;AccountKey=...';
                validateInput = AttachedAccountsTreeItem.validateDocDBConnectionString;
            }

            const connectionString = (await ext.ui.showInputBox({
                placeHolder: placeholder,
                prompt: 'Enter the connection string for your database account',
                validateInput: validateInput,
                ignoreFocusOut: true,
                value: defaultValue
            })).trim();

            if (connectionString) {
                const treeItem: AzureTreeItem = await this.createTreeItem(connectionString, defaultExperience.api);
                await this.attachAccount(treeItem, connectionString);
            }
        } else {
            throw new UserCancelledError();
        }
    }

    public async attachConnectionString(connectionString: string, api: API.MongoDB | API.Core | API.Postgres): Promise<MongoAccountTreeItem & DocDBAccountTreeItemBase & PostgresServerTreeItem> {
        const treeItem = <MongoAccountTreeItem & DocDBAccountTreeItemBase & PostgresServerTreeItem>await this.createTreeItem(connectionString, api);
        await this.attachAccount(treeItem, connectionString);
        await this.refresh();
        return treeItem;
    }

    public async attachEmulator(): Promise<void> {
        let connectionString: string;
        const defaultExperiencePick = await vscode.window.showQuickPick(
            [
                getExperienceQuickPick(API.MongoDB),
                getExperienceQuickPick(API.Core)
            ],
            {
                placeHolder: "Select a Database Account API...",
                ignoreFocusOut: true
            });
        if (defaultExperiencePick) {
            const defaultExperience = defaultExperiencePick.data;
            let port: number | undefined;
            if (defaultExperience.api === API.MongoDB) {
                port = vscode.workspace.getConfiguration().get<number>("cosmosDB.emulator.mongoPort");
            } else {
                port = vscode.workspace.getConfiguration().get<number>("cosmosDB.emulator.port");
            }
            if (port) {
                if (defaultExperience.api === API.MongoDB) {
                    // Mongo shell doesn't parse passwords with slashes, so we need to URI encode it. The '/' before the options is required by mongo conventions
                    connectionString = `mongodb://localhost:${encodeURIComponent(emulatorPassword)}@localhost:${port}/?ssl=true`;
                } else {
                    connectionString = `AccountEndpoint=https://localhost:${port}/;AccountKey=${emulatorPassword};`;
                }
                const label = `${defaultExperience.shortName} Emulator`;
                const treeItem: AzureTreeItem = await this.createTreeItem(connectionString, defaultExperience.api, label);
                if (treeItem instanceof DocDBAccountTreeItem || treeItem instanceof GraphAccountTreeItem || treeItem instanceof TableAccountTreeItem || treeItem instanceof MongoAccountTreeItem) {
                    // CONSIDER: Why isn't this passed in to createTreeItem above?
                    treeItem.root.isEmulator = true;
                }
                await this.attachAccount(treeItem, connectionString);
            }
        }
    }

    public async detach(node: AzureTreeItem): Promise<void> {
        const attachedAccounts: AzureTreeItem[] = await this.getAttachedAccounts();

        const index = attachedAccounts.findIndex((account) => account.fullId === node.fullId);
        if (index !== -1) {
            attachedAccounts.splice(index, 1);
            if (ext.keytar) {
                await ext.keytar.deletePassword(this._serviceName, nonNullProp(node, 'id')); // intentionally using 'id' instead of 'fullId' for the sake of backwards compatibility
                await this.persistIds(attachedAccounts);
            }

            if (node instanceof MongoAccountTreeItem) {
                const parsedCS = await parseMongoConnectionString(node.connectionString);
                removeTreeItemFromCache(parsedCS);
            } else if (node instanceof DocDBAccountTreeItemBase) {
                const parsedCS = parseDocDBConnectionString(node.connectionString);
                removeTreeItemFromCache(parsedCS);
            } else if (node instanceof PostgresServerTreeItem) {
                const parsedCS = node.connectionString;
                removeTreeItemFromCache(parsedCS);
            }
        }
    }

    private async getAttachedAccounts(): Promise<AzureTreeItem[]> {
        if (!this._attachedAccounts) {
            try {
                this._attachedAccounts = await this._loadPersistedAccountsTask;
            } catch {
                this._attachedAccounts = [];
                throw new Error('Failed to load persisted Database Accounts. Reattach the accounts manually.');
            }
        }

        return this._attachedAccounts;
    }

    private async canConnectToLocalMongoDB(): Promise<boolean> {
        try {
            const db = await connectToMongoClient(localMongoConnectionString, appendExtensionUserAgent());
            // grandfathered in
            // tslint:disable-next-line: no-floating-promises
            db.close();
            return true;
        } catch (error) {
            return false;
        }
    }

    private async attachAccount(treeItem: AzureTreeItem, connectionString: string): Promise<void> {
        const attachedAccounts: AzureTreeItem[] = await this.getAttachedAccounts();

        if (attachedAccounts.find(s => s.id === treeItem.id)) {
            vscode.window.showWarningMessage(`Database Account '${treeItem.id}' is already attached.`);
        } else {
            attachedAccounts.push(treeItem);
            if (ext.keytar) {
                await ext.keytar.setPassword(this._serviceName, nonNullProp(treeItem, 'id'), connectionString);
                await this.persistIds(attachedAccounts);
            }
        }
    }

    private async loadPersistedAccounts(): Promise<AzureTreeItem[]> {
        const persistedAccounts: AzureTreeItem[] = [];
        const value: string | undefined = ext.context.globalState.get(this._serviceName);
        const keytar = ext.keytar;
        if (value && keytar) {
            const accounts: (string | IPersistedAccount)[] = JSON.parse(value);
            await Promise.all(accounts.map(async account => {
                let id: string;
                let label: string;
                let api: API;
                let isEmulator: boolean | undefined;
                if (typeof (account) === 'string') {
                    // Default to Mongo if the value is a string for the sake of backwards compatibility
                    // (Mongo was originally the only account type that could be attached)
                    id = account;
                    api = API.MongoDB;
                    label = `${account} (${getExperienceFromApi(api).shortName})`;
                    isEmulator = false;
                } else {
                    id = (<IPersistedAccount>account).id;
                    api = (<IPersistedAccount>account).defaultExperience;
                    isEmulator = (<IPersistedAccount>account).isEmulator;
                    label = isEmulator ? `${getExperienceFromApi(api).shortName} Emulator` : `${id} (${getExperienceFromApi(api).shortName})`;
                }
                const connectionString: string = nonNullValue(await keytar.getPassword(this._serviceName, id), 'connectionString');
                persistedAccounts.push(await this.createTreeItem(connectionString, api, label, id, isEmulator));
            }));
        }

        return persistedAccounts;
    }

    private async createTreeItem(connectionString: string, api: API, label?: string, id?: string, isEmulator?: boolean): Promise<AzureTreeItem> {
        let treeItem: AzureTreeItem;
        // tslint:disable-next-line:possible-timing-attack // not security related
        if (api === API.MongoDB) {
            if (id === undefined) {
                const parsedCS = await parseMongoConnectionString(connectionString);
                id = parsedCS.fullId;
            }

            label = label || `${id} (${getExperienceFromApi(api).shortName})`;
            treeItem = new MongoAccountTreeItem(this, id, label, connectionString, isEmulator);
            // tslint:disable-next-line: possible-timing-attack // not security related
        } else if (api === API.Postgres) {
<<<<<<< HEAD
            const parsedPostgresConnSrting = await parsePostgresConnectionString(connectionString);
=======
            const parsedPostgresConnSrting = parsePostgresConnectionString(connectionString);
>>>>>>> 6f7c20b3
            treeItem = new PostgresServerTreeItem(this, parsedPostgresConnSrting);
        } else {
            const parsedCS = parseDocDBConnectionString(connectionString);

            label = label || `${parsedCS.accountId} (${getExperienceFromApi(api).shortName})`;
            switch (api) {
                case API.Table:
                    treeItem = new TableAccountTreeItem(this, parsedCS.accountId, label, parsedCS.documentEndpoint, parsedCS.masterKey, isEmulator);
                    break;
                case API.Graph:
                    treeItem = new GraphAccountTreeItem(this, parsedCS.accountId, label, parsedCS.documentEndpoint, undefined, parsedCS.masterKey, isEmulator);
                    break;
                case API.Core:
                    treeItem = new DocDBAccountTreeItem(this, parsedCS.accountId, label, parsedCS.documentEndpoint, parsedCS.masterKey, isEmulator);
                    break;
                default:
                    throw new Error(`Unexpected defaultExperience "${api}".`);
            }
        }

        treeItem.contextValue += AttachedAccountSuffix;
        return treeItem;
    }

    private async persistIds(attachedAccounts: AzureTreeItem[]): Promise<void> {
        const value: IPersistedAccount[] = attachedAccounts.map((node: AzureTreeItem) => {
            let api: API;
            let isEmulator: boolean | undefined;
            if (node instanceof MongoAccountTreeItem || node instanceof DocDBAccountTreeItem || node instanceof GraphAccountTreeItem || node instanceof TableAccountTreeItem) {
                isEmulator = node.root.isEmulator;
            }
            if (node instanceof MongoAccountTreeItem) {
                api = API.MongoDB;
            } else if (node instanceof GraphAccountTreeItem) {
                api = API.Graph;
            } else if (node instanceof TableAccountTreeItem) {
                api = API.Table;
            } else if (node instanceof DocDBAccountTreeItem) {
                api = API.Core;
            } else if (node instanceof PostgresServerTreeItem) {
                api = API.Postgres;
            } else {
                throw new Error(`Unexpected account node "${node.constructor.name}".`);
            }
            return { id: node.id, defaultExperience: api, isEmulator: isEmulator };
        });
        await ext.context.globalState.update(this._serviceName, JSON.stringify(value));
    }
}

class AttachedAccountRoot implements ISubscriptionContext {
    private _error: Error = new Error('Cannot retrieve Azure subscription information for an attached account.');

    public get credentials(): ServiceClientCredentials {
        throw this._error;
    }

    public get subscriptionDisplayName(): string {
        throw this._error;
    }

    public get subscriptionId(): string {
        throw this._error;
    }

    public get subscriptionPath(): string {
        throw this._error;
    }

    public get tenantId(): string {
        throw this._error;
    }

    public get userId(): string {
        throw this._error;
    }

    public get environment(): AzureEnvironment {
        throw this._error;
    }
}<|MERGE_RESOLUTION|>--- conflicted
+++ resolved
@@ -321,11 +321,7 @@
             treeItem = new MongoAccountTreeItem(this, id, label, connectionString, isEmulator);
             // tslint:disable-next-line: possible-timing-attack // not security related
         } else if (api === API.Postgres) {
-<<<<<<< HEAD
-            const parsedPostgresConnSrting = await parsePostgresConnectionString(connectionString);
-=======
             const parsedPostgresConnSrting = parsePostgresConnectionString(connectionString);
->>>>>>> 6f7c20b3
             treeItem = new PostgresServerTreeItem(this, parsedPostgresConnSrting);
         } else {
             const parsedCS = parseDocDBConnectionString(connectionString);
