--- conflicted
+++ resolved
@@ -20,19 +20,7 @@
     type AzureExtensionApi,
     type IActionContext,
 } from '@microsoft/vscode-azext-utils';
-<<<<<<< HEAD
-import { AzExtResourceType, getAzureResourcesExtensionApi } from '@microsoft/vscode-azureresources-api';
-import { platform } from 'os';
-import * as vscode from 'vscode';
-import { CosmosDbChatParticipant } from './chat';
-import { findTreeItem } from './commands/api/findTreeItem';
-import { pickTreeItem } from './commands/api/pickTreeItem';
-import { revealTreeItem } from './commands/api/revealTreeItem';
-import { deleteDatabaseAccount } from './commands/deleteDatabaseAccount/deleteDatabaseAccount';
-import { importDocuments } from './commands/importDocuments';
-=======
 import { type AzureResourcesExtensionApiWithActivity } from '@microsoft/vscode-azext-utils/activity';
->>>>>>> b9f54cb4
 import {
     AzExtResourceType,
     getAzureResourcesExtensionApi,
@@ -40,6 +28,7 @@
 } from '@microsoft/vscode-azureresources-api';
 import * as l10n from '@vscode/l10n';
 import * as vscode from 'vscode';
+import { CosmosDbChatParticipant } from './chat';
 import { registerCommands } from './commands/registerCommands';
 import { getIsRunningOnAzure } from './cosmosdb/utils/managedIdentityUtils';
 import { DatabasesFileSystem } from './DatabasesFileSystem';
@@ -171,16 +160,14 @@
             },
         );
 
-<<<<<<< HEAD
         // Initialize the CosmosDB chat participant
         new CosmosDbChatParticipant(context);
-=======
+
         context.subscriptions.push(
             vscode.window.registerUriHandler({
                 handleUri: globalUriHandler,
             }),
         );
->>>>>>> b9f54cb4
 
         // Suppress "Report an Issue" button for all errors in favor of the command
         registerErrorHandler((c) => (c.errorHandling.suppressReportIssue = true));
