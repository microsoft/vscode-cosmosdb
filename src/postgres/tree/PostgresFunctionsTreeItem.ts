/*---------------------------------------------------------------------------------------------
 *  Copyright (c) Microsoft Corporation. All rights reserved.
 *  Licensed under the MIT License. See License.txt in the project root for license information.
 *--------------------------------------------------------------------------------------------*/

import { Client, ClientConfig, QueryResult } from 'pg';
import { AzExtTreeItem, AzureParentTreeItem, IActionContext, ISubscriptionContext, TreeItemIconPath } from "vscode-azureextensionui";
import { getThemeAgnosticIconPath } from "../../constants";
<<<<<<< HEAD
import { ext } from '../../extensionVariables';
import { localize } from '../../utils/localize';
import { PostgresDatabaseTreeItem } from './PostgresDatabaseTreeItem';
import { PostgresFunctionTreeItem } from "./PostgresFunctionTreeItem";

export interface IPostgresFunctionsQueryRow {
    schema: string;
    name: string;
    definition: string;
}

=======
import { IPostgresProceduresQueryRow } from '../IPostgresProceduresQueryRow';
import { PostgresDatabaseTreeItem } from './PostgresDatabaseTreeItem';
import { PostgresFunctionTreeItem } from "./PostgresFunctionTreeItem";

>>>>>>> c74c0ffc
export class PostgresFunctionsTreeItem extends AzureParentTreeItem<ISubscriptionContext> {
    public static contextValue: string = 'postgresFunctions';
    public readonly contextValue: string = PostgresFunctionsTreeItem.contextValue;
    public readonly label: string = 'Functions';
    public readonly childTypeLabel: string = 'Function';
    public readonly parent: PostgresDatabaseTreeItem;
    public clientConfig: ClientConfig;

    constructor(parent: PostgresDatabaseTreeItem, clientConfig: ClientConfig) {
        super(parent);
        this.clientConfig = clientConfig;
    }

    public get iconPath(): TreeItemIconPath {
        return getThemeAgnosticIconPath('Collection.svg');
    }

    public hasMoreChildrenImpl(): boolean {
        return false;
    }

    public async loadMoreChildrenImpl(): Promise<PostgresFunctionTreeItem[]> {
        const rows: IPostgresFunctionsQueryRow[] = await this.listFunctions();
        const allNames: Set<string> = new Set();
        const duplicateNames: Set<string> = new Set();
        for (const row of rows) {
            if (allNames.has(row.name)) {
                duplicateNames.add(row.name);
            } else {
                allNames.add(row.name);
            }
        }

        return rows.map(row => new PostgresFunctionTreeItem(
            this,
            row,
            duplicateNames.has(row.name)
        ));
    }

    public async createChildImpl(context: IActionContext): Promise<PostgresFunctionTreeItem> {
        const schemas: string[] = await this.listSchemas();
        let schema: string;

        if (schemas.length === 1) {
            schema = schemas[0];
        } else {
            const schemaQuickPicks = schemas.map(s => { return { label: s }; });
            schema = (await ext.ui.showQuickPick(schemaQuickPicks, {
                placeHolder: localize('selectSchema', 'Select schema for new function...')
            })).label;
        }

        const cachedChildren: AzExtTreeItem[] = await this.getCachedChildren(context);
        const existingFunctionsInSchema: Set<string> = new Set();
        const existingFunctionsOutsideSchema: Set<string> = new Set();
        cachedChildren.map((child: PostgresFunctionTreeItem) => {
            if (child.schema === schema) {
                existingFunctionsInSchema.add(child.name);
            } else {
                existingFunctionsOutsideSchema.add(child.name);
            }
        });

        const name: string = (await ext.ui.showInputBox({
            prompt: localize('enterFunctionName', 'Enter function name'),
            validateInput: value => this.validateFunctionName(value, existingFunctionsInSchema)
        })).trim();

        const definition: string = defaultFunctionDefinition(schema, name);
        const isDuplicate: boolean = existingFunctionsOutsideSchema.has(name);
        return new PostgresFunctionTreeItem(this, { schema, name, definition }, isDuplicate);
    }

    public isAncestorOfImpl(contextValue: string): boolean {
        return contextValue === PostgresFunctionTreeItem.contextValue;
    }

    private async listFunctions(functionName?: string): Promise<IPostgresFunctionsQueryRow[]> {
        const client = new Client(this.clientConfig);
        await client.connect();

        // Adapted from https://aka.ms/AA83fg8
        const functionsQuery: string = `select n.nspname as schema,
            p.proname as name,
            case when l.lanname = 'internal' then p.prosrc
                else pg_get_functiondef(p.oid)
                end as definition
            from pg_proc p
            left join pg_namespace n on p.pronamespace = n.oid
            left join pg_language l on p.prolang = l.oid
            where n.nspname not in ('pg_catalog', 'information_schema')
                ${this.parent.parent.supportsStoredProcedures() ? "and p.prokind = 'f'" : '' /* Only select functions, not stored procedures */}
                ${functionName ? `and p.proname = '${functionName}'` : '' /* Only select functions that match the given name (if provided) */}
            order by name;`;

        const queryResult: QueryResult = await client.query(functionsQuery);
<<<<<<< HEAD
        return queryResult.rows || [];
    }
=======
        const rows: IPostgresProceduresQueryRow[] = queryResult.rows || [];
>>>>>>> c74c0ffc

    private async listSchemas(): Promise<string[]> {
        const client = new Client(this.clientConfig);
        await client.connect();

        const schemaQuery: string = `select n.nspname as schema
            from pg_namespace as n
            where n.nspname not in ('pg_catalog', 'information_schema', 'pg_toast', 'pg_temp_1', 'pg_toast_temp_1')`;

        const queryResult: QueryResult = await client.query(schemaQuery);
        return queryResult.rows ? queryResult.rows.map(row => row.schema) : [];
    }

    private validateFunctionName(name: string, existingFunctions: Set<string>): string | undefined {
        if (existingFunctions.has(name)) {
            return localize('functionAlreadyExists', 'A function named "{0}" already exists.', name);
        }

        return this.parent.parent.validateIdentifier(name, 'Name');
    }
}

const defaultFunctionDefinition = (schema: string, name: string) => `CREATE OR REPLACE FUNCTION ${schema}.${name}()
 RETURNS <return type>
 LANGUAGE plpgsql
AS $function$
	BEGIN
	END;
$function$
`;<|MERGE_RESOLUTION|>--- conflicted
+++ resolved
@@ -6,24 +6,12 @@
 import { Client, ClientConfig, QueryResult } from 'pg';
 import { AzExtTreeItem, AzureParentTreeItem, IActionContext, ISubscriptionContext, TreeItemIconPath } from "vscode-azureextensionui";
 import { getThemeAgnosticIconPath } from "../../constants";
-<<<<<<< HEAD
 import { ext } from '../../extensionVariables';
 import { localize } from '../../utils/localize';
-import { PostgresDatabaseTreeItem } from './PostgresDatabaseTreeItem';
-import { PostgresFunctionTreeItem } from "./PostgresFunctionTreeItem";
-
-export interface IPostgresFunctionsQueryRow {
-    schema: string;
-    name: string;
-    definition: string;
-}
-
-=======
 import { IPostgresProceduresQueryRow } from '../IPostgresProceduresQueryRow';
 import { PostgresDatabaseTreeItem } from './PostgresDatabaseTreeItem';
 import { PostgresFunctionTreeItem } from "./PostgresFunctionTreeItem";
 
->>>>>>> c74c0ffc
 export class PostgresFunctionsTreeItem extends AzureParentTreeItem<ISubscriptionContext> {
     public static contextValue: string = 'postgresFunctions';
     public readonly contextValue: string = PostgresFunctionsTreeItem.contextValue;
@@ -46,7 +34,7 @@
     }
 
     public async loadMoreChildrenImpl(): Promise<PostgresFunctionTreeItem[]> {
-        const rows: IPostgresFunctionsQueryRow[] = await this.listFunctions();
+        const rows: IPostgresProceduresQueryRow[] = await this.listFunctions();
         const allNames: Set<string> = new Set();
         const duplicateNames: Set<string> = new Set();
         for (const row of rows) {
@@ -102,7 +90,7 @@
         return contextValue === PostgresFunctionTreeItem.contextValue;
     }
 
-    private async listFunctions(functionName?: string): Promise<IPostgresFunctionsQueryRow[]> {
+    private async listFunctions(functionName?: string): Promise<IPostgresProceduresQueryRow[]> {
         const client = new Client(this.clientConfig);
         await client.connect();
 
@@ -121,12 +109,8 @@
             order by name;`;
 
         const queryResult: QueryResult = await client.query(functionsQuery);
-<<<<<<< HEAD
         return queryResult.rows || [];
     }
-=======
-        const rows: IPostgresProceduresQueryRow[] = queryResult.rows || [];
->>>>>>> c74c0ffc
 
     private async listSchemas(): Promise<string[]> {
         const client = new Client(this.clientConfig);
