--- conflicted
+++ resolved
@@ -290,15 +290,9 @@
                 "icon": "$(plug)"
             },
             {
-<<<<<<< HEAD
                 "category": "Cosmos DB",
                 "command": "cosmosDB.detachDatabaseAccount",
                 "title": "Detach Database Account..."
-=======
-                "category": "Azure Databases",
-                "command": "azureDatabases.detachDatabaseAccount",
-                "title": "Detach Database Account"
->>>>>>> d7b7dd89
             },
             {
                 "category": "Cosmos DB",
