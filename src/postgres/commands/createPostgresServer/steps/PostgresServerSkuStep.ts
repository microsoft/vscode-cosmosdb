--- conflicted
+++ resolved
@@ -17,20 +17,14 @@
 }
 
 export class PostgresServerSkuStep extends AzureWizardPromptStep<IPostgresServerWizardContext> {
-<<<<<<< HEAD
     public async prompt(
-        wizardContext: IPostgresServerWizardContext
+        context: IPostgresServerWizardContext
     ): Promise<void> {
         const placeHolder: string = localize(
             "selectPostgresSku",
             "Select the Postgres SKU and options."
         );
-        const pricingTiers: IAzureQuickPickItem<AbstractSku | undefined>[] = await this.getPicks(nonNullProp(wizardContext, 'serverType'));
-=======
-    public async prompt(context: IPostgresServerWizardContext): Promise<void> {
-        const placeHolder: string = localize("selectPostgresSku", "Select the Postgres SKU and options.");
-        const pricingTiers: IAzureQuickPickItem<Sku | undefined>[] = await this.getPicks();
->>>>>>> f8431aa6
+        const pricingTiers: IAzureQuickPickItem<AbstractSku | undefined>[] = await this.getPicks(nonNullProp(context, 'serverType'));
         pricingTiers.push({
             label: localize('ShowPricingCalculator', '$(link-external) Show pricing information...'),
             onPicked: async () => {
