/*---------------------------------------------------------------------------------------------
 *  Copyright (c) Microsoft Corporation. All rights reserved.
 *  Licensed under the MIT License. See License.txt in the project root for license information.
 *--------------------------------------------------------------------------------------------*/

/**
 * This is an example of a JSON Schema document that will be generated from MongoDB documents.
 * It's optimized for the use-case of generating a schema for a table view, the monaco editor, and schema statistics.
 *
 * This is a 'work in progress' and will be updated as we progress with the project.
 *
 * Curent focus is:
 *  - discovery of the document structure
 *  - basic pre for future statistics work
 *
 * Future tasks:
 *  - statistics aggregation
 *  - meaningful 'description' and 'markdownDescription'
 *  - add more properties to the schema, incl. properties like '$id', '$schema', and enable schema sharing/download
 *

{
  "$schema": "http://json-schema.org/draft-07/schema#",
  "$id": "https://example.com/sample.schema.json",
  "title": "Sample Document Schema",
  "type": "object",
  "properties": {
    "a-propert-root-level": {
      "description": "a description as text",
      "anyOf": [ // anyOf is used to indicate that the value can be of any of the types listed
        {
          "type": "string"
        },
        {
          "type": "string"
        }
      ]
    },
    "isOpen": {
      "description": "Indicates if the item is open",
      "anyOf": [
        {
          "type": "boolean"
        },
        {
          "type": "number"
        }
      ]
    }
  },
  "required": ["isOpen"]
}

 *
 *
 */

import { assert } from 'console';
import Denque from 'denque';
import { type Document, type WithId } from 'mongodb';
import { type JSONSchema } from '../JSONSchema';
import { MongoBSONTypes } from './MongoBSONTypes';

export function updateSchemaWithDocument(schema: JSONSchema, document: WithId<Document>): void {
    // Initialize schema if it's empty
    if (!schema.properties) {
        schema.properties = {};
        schema['x-documentsInspected'] = 0;
    }

    schema['x-documentsInspected'] = (schema['x-documentsInspected'] ?? 0) + 1;

    // Define the structure of work items to be processed
    type WorkItem = {
        fieldName: string;
        fieldMongoType: MongoBSONTypes; // The inferred BSON type
        propertySchema: JSONSchema; // Reference to the schema entry within 'properties'
        fieldValue: unknown;
        pathSoFar: string; // Used for debugging and tracing
    };

    // Initialize a FIFO queue for breadth-first traversal
    const fifoQueue: Denque<WorkItem> = new Denque();

    /**
     * Start by pushing all root-level elements of the document into the queue
     */
    for (const [name, value] of Object.entries(document)) {
        const mongoDatatype = MongoBSONTypes.inferType(value);

        // Ensure the field exists in the schema
        if (!schema.properties[name]) {
            // Initialize the property schema if it doesn't exist
            schema.properties[name] = {
                anyOf: [],
                'x-occurrence': 0,
            };
        }

        const propertySchema: JSONSchema = schema.properties[name] as JSONSchema;
        assert(propertySchema !== undefined, 'propertySchema should not be undefined');

        // Increment the field occurrence count
        propertySchema['x-occurrence'] = (propertySchema['x-occurrence'] ?? 0) + 1;

        // Find or create the type entry in 'anyOf'
        let typeEntry = findTypeEntry(propertySchema.anyOf as JSONSchema[], mongoDatatype);

        if (!typeEntry) {
            // Create a new type entry
            typeEntry = {
                type: MongoBSONTypes.toJSONType(mongoDatatype),
                'x-bsonType': mongoDatatype,
                'x-typeOccurrence': 0,
            };
            if (!propertySchema.anyOf) {
                propertySchema.anyOf = [];
            }
            propertySchema.anyOf.push(typeEntry);
        }

        // Increment the type occurrence count
        typeEntry['x-typeOccurrence'] = (typeEntry['x-typeOccurrence'] ?? 0) + 1;

        // Push a work item into the queue for further processing
        fifoQueue.push({
            fieldName: name,
            fieldMongoType: mongoDatatype,
            propertySchema: typeEntry,
            fieldValue: value,
            pathSoFar: name,
        });
    }

    /**
     * Process items in the queue to build/update the schema
     * This is a breadth-first traversal of the document structure
     */
    while (fifoQueue.length > 0) {
        const item = fifoQueue.shift();
        if (item === undefined) {
            continue;
        }

        switch (item.fieldMongoType) {
            case MongoBSONTypes.Object: {
                const objValue = item.fieldValue as Record<string, unknown>;
                const objKeysCount = Object.keys(objValue).length;

                // Update min and max property counts
                updateMinMaxStats(item.propertySchema, 'x-minProperties', 'x-maxProperties', objKeysCount);

                // Ensure 'properties' exists
                if (!item.propertySchema.properties) {
                    item.propertySchema.properties = {};
                }

                // Iterate over the object's properties
                for (const [name, value] of Object.entries(objValue)) {
                    const mongoDatatype = MongoBSONTypes.inferType(value);

                    // Ensure the field exists in the schema
                    if (!item.propertySchema.properties[name]) {
                        // Initialize the property schema if it doesn't exist
                        item.propertySchema.properties[name] = {
                            anyOf: [],
                            'x-occurrence': 0,
                        };
                    }

                    const propertySchema: JSONSchema = item.propertySchema.properties[name] as JSONSchema;
                    assert(propertySchema !== undefined, 'propertySchema should not be undefined');

                    // Increment the field occurrence count
                    propertySchema['x-occurrence'] = (propertySchema['x-occurrence'] ?? 0) + 1;

                    // Find or create the type entry in 'anyOf'
                    let typeEntry = findTypeEntry(propertySchema.anyOf as JSONSchema[], mongoDatatype);

                    if (!typeEntry) {
                        // Create a new type entry
                        typeEntry = {
                            type: MongoBSONTypes.toJSONType(mongoDatatype),
                            'x-bsonType': mongoDatatype,
                            'x-typeOccurrence': 0,
                        };
                        if (!propertySchema.anyOf) {
                            propertySchema.anyOf = [];
                        }
                        propertySchema.anyOf.push(typeEntry);
                    }

                    // Increment the type occurrence count
                    typeEntry['x-typeOccurrence'] = (typeEntry['x-typeOccurrence'] ?? 0) + 1;

                    // Queue the property's value for further processing
                    fifoQueue.push({
                        fieldName: name,
                        fieldMongoType: mongoDatatype,
                        propertySchema: typeEntry,
                        fieldValue: value,
                        pathSoFar: `${item.pathSoFar}.${name}`,
                    });
                }
                break;
            }

            case MongoBSONTypes.Array: {
                const arrayValue = item.fieldValue as unknown[];
                const arrayLength = arrayValue.length;

                // Update min and max array lengths
                updateMinMaxStats(item.propertySchema, 'x-minItems', 'x-maxItems', arrayLength);

                // Ensure 'items' exists
                if (!item.propertySchema.items) {
                    item.propertySchema.items = {
                        anyOf: [],
                    };
                }

                const itemsSchema: JSONSchema = item.propertySchema.items as JSONSchema;
                assert(itemsSchema !== undefined, 'itemsSchema should not be undefined');

                // Map to track types within the array
                const encounteredMongoTypes: Map<MongoBSONTypes, JSONSchema> = new Map();

                // Iterate over the array elements
                for (const element of arrayValue) {
                    const elementMongoType = MongoBSONTypes.inferType(element);

                    // Find or create the type entry in 'items.anyOf'
                    let itemEntry = findTypeEntry(itemsSchema.anyOf as JSONSchema[], elementMongoType);

                    if (!itemEntry) {
                        // Create a new type entry
                        itemEntry = {
                            type: MongoBSONTypes.toJSONType(elementMongoType),
                            'x-bsonType': elementMongoType,
                            'x-typeOccurrence': 0,
                        };
                        if (!itemsSchema.anyOf) {
                            itemsSchema.anyOf = [];
                        }
                        itemsSchema.anyOf.push(itemEntry);
                    }

                    // Increment the type occurrence count
                    itemEntry['x-typeOccurrence'] = (itemEntry['x-typeOccurrence'] ?? 0) + 1;

                    // Update stats for the element
                    if (!encounteredMongoTypes.has(elementMongoType)) {
                        // First occurrence, initialize stats
                        initializeStatsForValue(element, elementMongoType, itemEntry);
                        encounteredMongoTypes.set(elementMongoType, itemEntry);
                    } else {
                        // Subsequent occurrences, aggregate stats
                        aggregateStatsForValue(element, elementMongoType, itemEntry);
                    }

                    // If the element is an object or array, queue it for further processing
                    if (elementMongoType === MongoBSONTypes.Object || elementMongoType === MongoBSONTypes.Array) {
                        fifoQueue.push({
                            fieldName: '[]', // Array items don't have a specific field name
                            fieldMongoType: elementMongoType,
                            propertySchema: itemEntry,
                            fieldValue: element,
                            pathSoFar: `${item.pathSoFar}[]`,
                        });
                    }
                }
                break;
            }

            default: {
                // Update stats for the value
                if (item.propertySchema['x-typeOccurrence'] === 1) {
                    // First occurrence, initialize stats
                    initializeStatsForValue(item.fieldValue, item.fieldMongoType, item.propertySchema);
                } else {
                    // Subsequent occurrences, aggregate stats
                    aggregateStatsForValue(item.fieldValue, item.fieldMongoType, item.propertySchema);
                }
                break;
            }
        }
    }
}

/**
 * Helper function to find a type entry in 'anyOf' array based on 'x-bsonType'
 */
function findTypeEntry(anyOfArray: JSONSchema[], bsonType: MongoBSONTypes): JSONSchema | undefined {
    return anyOfArray.find((entry) => entry['x-bsonType'] === bsonType);
}

/**
 * Helper function to update min and max stats
 */
function updateMinMaxStats(schema: JSONSchema, minKey: string, maxKey: string, value: number): void {
    if (schema[minKey] === undefined || value < schema[minKey]) {
        schema[minKey] = value;
    }
    if (schema[maxKey] === undefined || value > schema[maxKey]) {
        schema[maxKey] = value;
    }
}

export function getSchemaFromDocument(document: WithId<Document>): JSONSchema {
    const schema: JSONSchema = {};
    schema['x-documentsInspected'] = 1; // we're inspecting one document, this will make sense when we start aggregating stats
    schema.properties = {};

    type WorkItem = {
        fieldName: string;
        fieldMongoType: MongoBSONTypes; // the inferred BSON type
        propertyTypeEntry: JSONSchema; // points to the entry within the 'anyOf' property of the schema
        fieldValue: unknown;
        pathSoFar: string; // used for debugging
    };

    // having some import/require issues with Denque atm
    // prototype with an array
    //const fifoQueue = new Denque();
    const fifoQueue: WorkItem[] = [];

    /**
     * Push all elements from the root of the document into the queue
     */
    for (const [name, value] of Object.entries(document)) {
        const mongoDatatype = MongoBSONTypes.inferType(value);

        const typeEntry = {
            type: MongoBSONTypes.toJSONType(mongoDatatype),
            'x-bsonType': mongoDatatype,
            'x-typeOccurrence': 1,
        };

        // please note (1/2): we're adding the type entry to the schema here
        schema.properties[name] = { anyOf: [typeEntry], 'x-occurrence': 1 };

        fifoQueue.push({
            fieldName: name,
            fieldMongoType: mongoDatatype,
            propertyTypeEntry: typeEntry, // please note (2/2): and we're keeping a reference to it here for further updates
            fieldValue: value,
            pathSoFar: name,
        });
    }

    /**
     * Work through the queue, adding elements to the schema as we go.
     * This is a breadth-first search of the document, do note special
     * handling on objects/arrays
     */
    while (fifoQueue.length > 0) {
        const item = fifoQueue.shift(); // todo, replace with a proper queue
        if (item === undefined) {
            // unexpected, but let's try to continue
            continue;
        }

        switch (item.fieldMongoType) {
            case MongoBSONTypes.Object: {
                const objKeys = Object.keys(item.fieldValue as object).length;
                item.propertyTypeEntry['x-maxLength'] = objKeys;
                item.propertyTypeEntry['x-minLength'] = objKeys;

                // prepare an entry for the object properties
                item.propertyTypeEntry.properties = {};

                for (const [name, value] of Object.entries(item.fieldValue as object)) {
                    const mongoDatatype = MongoBSONTypes.inferType(value);

                    const typeEntry = {
                        type: MongoBSONTypes.toJSONType(mongoDatatype),
                        'x-bsonType': mongoDatatype,
                        'x-typeOccurrence': 1,
                    };

                    // please note (1/2): we're adding the entry to the main schema here
                    item.propertyTypeEntry.properties[name] = { anyOf: [typeEntry], 'x-occurrence': 1 };

                    fifoQueue.push({
                        fieldName: name,
                        fieldMongoType: mongoDatatype,
                        propertyTypeEntry: typeEntry, // please note (2/2): and we're keeping a reference to it here for further updates to the schema
                        fieldValue: value,
                        pathSoFar: `${item.pathSoFar}.${item.fieldName}`,
                    });
                }
                break;
            }
            case MongoBSONTypes.Array: {
                const arrayLength = (item.fieldValue as unknown[]).length;
                item.propertyTypeEntry['x-maxLength'] = arrayLength;
                item.propertyTypeEntry['x-minLength'] = arrayLength;

                // preapare the array items entry (in two lines for ts not to compalin about the missing type later on)
                item.propertyTypeEntry.items = {};
                item.propertyTypeEntry.items.anyOf = [];

                const encounteredMongoTypes: Map<MongoBSONTypes, JSONSchema> = new Map();

                // iterate over the array and infer the type of each element
                for (const element of item.fieldValue as unknown[]) {
                    const elementMongoType = MongoBSONTypes.inferType(element);

                    let itemEntry: JSONSchema;

                    if (!encounteredMongoTypes.has(elementMongoType)) {
                        itemEntry = {
                            type: MongoBSONTypes.toJSONType(elementMongoType),
                            'x-bsonType': elementMongoType,
                            'x-typeOccurrence': 1, // Initialize type occurrence counter
                        };
                        item.propertyTypeEntry.items.anyOf.push(itemEntry);
                        encounteredMongoTypes.set(elementMongoType, itemEntry);

                        initializeStatsForValue(element, elementMongoType, itemEntry);
                    } else {
                        // if we've already encountered this type, we'll just add the type to the existing entry
                        itemEntry = encounteredMongoTypes.get(elementMongoType) as JSONSchema;

                        if (itemEntry === undefined) continue; // unexpected, but let's try to continue

                        if (itemEntry['x-typeOccurrence'] !== undefined) {
                            itemEntry['x-typeOccurrence'] += 1;
                        }

                        // Aggregate stats with the new value
                        aggregateStatsForValue(element, elementMongoType, itemEntry);
                    }

                    // an imporant exception for arrays as we have to start adding them already now to the schema
                    // (if we want to avoid more iterations over the data)
                    if (elementMongoType === MongoBSONTypes.Object || elementMongoType === MongoBSONTypes.Array) {
                        fifoQueue.push({
                            fieldName: '[]', // Array items don't have a field name
                            fieldMongoType: elementMongoType,
                            propertyTypeEntry: itemEntry,
                            fieldValue: element,
                            pathSoFar: `${item.pathSoFar}.${item.fieldName}.items`,
                        });
                    }
                }

                break;
            }

            default: {
                // For all other types, update stats for the value
                initializeStatsForValue(item.fieldValue, item.fieldMongoType, item.propertyTypeEntry);
                break;
            }
        }
    }

    return schema;
}

/**
 * Helper function to compute stats for a value based on its MongoDB data type
 * Updates the provided propertyTypeEntry with the computed stats
 */
function initializeStatsForValue(value: unknown, mongoType: MongoBSONTypes, propertyTypeEntry: JSONSchema): void {
    switch (mongoType) {
        case MongoBSONTypes.String: {
            const currentLength = (value as string).length;
            propertyTypeEntry['x-maxLength'] = currentLength;
            propertyTypeEntry['x-minLength'] = currentLength;
            break;
        }

        case MongoBSONTypes.Number:
        case MongoBSONTypes.Int32:
        case MongoBSONTypes.Long:
        case MongoBSONTypes.Double:
        case MongoBSONTypes.Decimal128: {
            const numericValue = Number(value);
            propertyTypeEntry['x-maxValue'] = numericValue;
            propertyTypeEntry['x-minValue'] = numericValue;
            break;
        }

        case MongoBSONTypes.Boolean: {
            const boolValue = value as boolean;
            propertyTypeEntry['x-trueCount'] = boolValue ? 1 : 0;
            propertyTypeEntry['x-falseCount'] = boolValue ? 0 : 1;
            break;
        }

        case MongoBSONTypes.Date: {
            const dateValue = (value as Date).getTime();
            propertyTypeEntry['x-maxDate'] = dateValue;
            propertyTypeEntry['x-minDate'] = dateValue;
            break;
        }

        case MongoBSONTypes.Binary: {
            const binaryLength = (value as Buffer).length;
            propertyTypeEntry['x-maxLength'] = binaryLength;
            propertyTypeEntry['x-minLength'] = binaryLength;
            break;
        }

        case MongoBSONTypes.Null:
        case MongoBSONTypes.RegExp:
        case MongoBSONTypes.ObjectId:
        case MongoBSONTypes.MinKey:
        case MongoBSONTypes.MaxKey:
        case MongoBSONTypes.Symbol:
        case MongoBSONTypes.Timestamp:
        case MongoBSONTypes.DBRef:
        case MongoBSONTypes.Map:
            // No stats computation for other types
            break;

        default:
            // No stats computation for other types
            break;
    }
}

/**
 * Helper function to aggregate stats for a value based on its MongoDB data type
 * Used when processing multiple values (e.g., elements in arrays)
 */
function aggregateStatsForValue(value: unknown, mongoType: MongoBSONTypes, propertyTypeEntry: JSONSchema): void {
    switch (mongoType) {
        case MongoBSONTypes.String: {
            const currentLength = (value as string).length;

            // Update minLength
            if (propertyTypeEntry['x-minLength'] === undefined || currentLength < propertyTypeEntry['x-minLength']) {
                propertyTypeEntry['x-minLength'] = currentLength;
            }

            // Update maxLength
            if (propertyTypeEntry['x-maxLength'] === undefined || currentLength > propertyTypeEntry['x-maxLength']) {
                propertyTypeEntry['x-maxLength'] = currentLength;
            }
            break;
        }

        case MongoBSONTypes.Number:
        case MongoBSONTypes.Int32:
        case MongoBSONTypes.Long:
        case MongoBSONTypes.Double:
        case MongoBSONTypes.Decimal128: {
            const numericValue = Number(value);

            // Update minValue
            if (propertyTypeEntry['x-minValue'] === undefined || numericValue < propertyTypeEntry['x-minValue']) {
                propertyTypeEntry['x-minValue'] = numericValue;
            }

            // Update maxValue
            if (propertyTypeEntry['x-maxValue'] === undefined || numericValue > propertyTypeEntry['x-maxValue']) {
                propertyTypeEntry['x-maxValue'] = numericValue;
            }
            break;
        }

        case MongoBSONTypes.Boolean: {
            const boolValue = value as boolean;

            // Update trueCount and falseCount
            if (propertyTypeEntry['x-trueCount'] === undefined) {
                propertyTypeEntry['x-trueCount'] = boolValue ? 1 : 0;
            } else {
                propertyTypeEntry['x-trueCount'] += boolValue ? 1 : 0;
            }

            if (propertyTypeEntry['x-falseCount'] === undefined) {
                propertyTypeEntry['x-falseCount'] = boolValue ? 0 : 1;
            } else {
                propertyTypeEntry['x-falseCount'] += boolValue ? 0 : 1;
            }
            break;
        }

        case MongoBSONTypes.Date: {
            const dateValue = (value as Date).getTime();

            // Update minDate
            if (propertyTypeEntry['x-minDate'] === undefined || dateValue < propertyTypeEntry['x-minDate']) {
                propertyTypeEntry['x-minDate'] = dateValue;
            }

            // Update maxDate
            if (propertyTypeEntry['x-maxDate'] === undefined || dateValue > propertyTypeEntry['x-maxDate']) {
                propertyTypeEntry['x-maxDate'] = dateValue;
            }
            break;
        }

        case MongoBSONTypes.Binary: {
            const binaryLength = (value as Buffer).length;

            // Update minLength
            if (propertyTypeEntry['x-minLength'] === undefined || binaryLength < propertyTypeEntry['x-minLength']) {
                propertyTypeEntry['x-minLength'] = binaryLength;
            }

            // Update maxLength
            if (propertyTypeEntry['x-maxLength'] === undefined || binaryLength > propertyTypeEntry['x-maxLength']) {
                propertyTypeEntry['x-maxLength'] = binaryLength;
            }
            break;
        }

        default:
            // No stats computation for other types
            break;
    }
}

<<<<<<< HEAD

=======
>>>>>>> 46c629ef
function getSchemaAtPath(schema: JSONSchema, path: string[]): JSONSchema {
    let currentNode = schema;

    for (let i = 0; i < path.length; i++) {
        const key = path[i];

        // If the current node is an array, we should move to its `items`
        // if (currentNode.type === 'array' && currentNode.items) {
        //     currentNode = currentNode.items;
        // }

        // Move to the next property in the schema
        if (currentNode && currentNode.properties && currentNode.properties[key]) {
<<<<<<< HEAD
            const nextNode : JSONSchema = currentNode.properties[key] as JSONSchema;
=======
            const nextNode: JSONSchema = currentNode.properties[key] as JSONSchema;
>>>>>>> 46c629ef
            /**
             * Now, with our JSON Schema, there are "anyOf" entries that we need to consider.
             * We're looking at the "Object"-one, because these have the properties we're interested in.
             */
            if (nextNode.anyOf && nextNode.anyOf.length > 0) {
<<<<<<< HEAD
                currentNode = nextNode.anyOf.find((entry : JSONSchema) => entry.type === 'object') as JSONSchema;
=======
                currentNode = nextNode.anyOf.find((entry: JSONSchema) => entry.type === 'object') as JSONSchema;
>>>>>>> 46c629ef
            } else {
                // we can't continue, as we're missing the next node, we abort at the last node we managed to extract
                return currentNode;
            }
        } else {
            throw new Error(`No properties found in the schema at path "${path.slice(0, i + 1).join('/')}"`);
        }
    }

    return currentNode; // Return the node at the path
}

export function getPropertyNamesAtLevel(jsonSchema: JSONSchema, path: string[]): string[] {
    const headers = new Set<string>();

    // Explore the schema and apply the callback to collect headers at the specified path
    const selectedSchema: JSONSchema = getSchemaAtPath(jsonSchema, path);

    if (selectedSchema && selectedSchema.properties) {
        Object.keys(selectedSchema.properties).forEach((key) => {
            headers.add(key);
        });
    }

<<<<<<< HEAD
    return Array.from(headers);
=======
    return Array.from(headers).sort((a, b) => {
        if (a === '_id') return -1; // _id should come before b
        if (b === '_id') return 1; // _id should come after a
        return a.localeCompare(b); // regular sorting
    });
>>>>>>> 46c629ef
}

export function buildFullPaths(path: string[], propertyNames: string[]): string[] {
    return propertyNames.map((name) => path.concat(name).join('.'));
}<|MERGE_RESOLUTION|>--- conflicted
+++ resolved
@@ -616,10 +616,6 @@
     }
 }
 
-<<<<<<< HEAD
-
-=======
->>>>>>> 46c629ef
 function getSchemaAtPath(schema: JSONSchema, path: string[]): JSONSchema {
     let currentNode = schema;
 
@@ -633,21 +629,13 @@
 
         // Move to the next property in the schema
         if (currentNode && currentNode.properties && currentNode.properties[key]) {
-<<<<<<< HEAD
-            const nextNode : JSONSchema = currentNode.properties[key] as JSONSchema;
-=======
             const nextNode: JSONSchema = currentNode.properties[key] as JSONSchema;
->>>>>>> 46c629ef
             /**
              * Now, with our JSON Schema, there are "anyOf" entries that we need to consider.
              * We're looking at the "Object"-one, because these have the properties we're interested in.
              */
             if (nextNode.anyOf && nextNode.anyOf.length > 0) {
-<<<<<<< HEAD
-                currentNode = nextNode.anyOf.find((entry : JSONSchema) => entry.type === 'object') as JSONSchema;
-=======
                 currentNode = nextNode.anyOf.find((entry: JSONSchema) => entry.type === 'object') as JSONSchema;
->>>>>>> 46c629ef
             } else {
                 // we can't continue, as we're missing the next node, we abort at the last node we managed to extract
                 return currentNode;
@@ -672,15 +660,11 @@
         });
     }
 
-<<<<<<< HEAD
-    return Array.from(headers);
-=======
     return Array.from(headers).sort((a, b) => {
         if (a === '_id') return -1; // _id should come before b
         if (b === '_id') return 1; // _id should come after a
         return a.localeCompare(b); // regular sorting
     });
->>>>>>> 46c629ef
 }
 
 export function buildFullPaths(path: string[], propertyNames: string[]): string[] {
