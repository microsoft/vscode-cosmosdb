--- conflicted
+++ resolved
@@ -16,11 +16,7 @@
 
     public async execute(wizardContext: IPostgresServerWizardContext, progress: Progress<{ message?: string; increment?: number }>): Promise<void> {
 
-<<<<<<< HEAD
-        const locationName = (await LocationListStep.getLocation(wizardContext)).name;
-=======
-        const locationName: string = (await LocationListStep.getLocation(wizardContext)).name
->>>>>>> 566ed735
+        const locationName: string = (await LocationListStep.getLocation(wizardContext)).name;
         const rgName: string = nonNullProp(nonNullProp(wizardContext, 'resourceGroup'), 'name');
         const storageMB: string = nonNullProp(nonNullProp(wizardContext, 'sku'), 'size');
         const newServerName = nonNullProp(wizardContext, 'newServerName');
