/*---------------------------------------------------------------------------------------------
 *  Copyright (c) Microsoft Corporation. All rights reserved.
 *  Licensed under the MIT License. See License.txt in the project root for license information.
 *--------------------------------------------------------------------------------------------*/

import { AzureTreeItem, callWithTelemetryAndErrorHandling, IActionContext } from 'vscode-azureextensionui';
import { DocDBAccountTreeItemBase } from '../../docdb/tree/DocDBAccountTreeItemBase';
import { DocDBDatabaseTreeItemBase } from '../../docdb/tree/DocDBDatabaseTreeItemBase';
import { ext } from '../../extensionVariables';
import { MongoAccountTreeItem } from '../../mongo/tree/MongoAccountTreeItem';
import { MongoDatabaseTreeItem } from '../../mongo/tree/MongoDatabaseTreeItem';
import { ParsedConnectionString } from '../../ParsedConnectionString';
import { PostgresDatabaseTreeItem } from '../../postgres/tree/PostgresDatabaseTreeItem';
import { PostgresServerTreeItem } from '../../postgres/tree/PostgresServerTreeItem';
import { DatabaseTreeItem } from '../../vscode-cosmosdb.api';
import { DatabaseAccountTreeItemInternal } from './DatabaseAccountTreeItemInternal';

export class DatabaseTreeItemInternal extends DatabaseAccountTreeItemInternal implements DatabaseTreeItem {
    public databaseName: string;
    private _dbNode: AzureTreeItem | undefined;

    constructor(parsedCS: ParsedConnectionString, databaseName: string, accountNode?: MongoAccountTreeItem | DocDBAccountTreeItemBase | PostgresServerTreeItem, dbNode?: MongoDatabaseTreeItem | DocDBDatabaseTreeItemBase | PostgresDatabaseTreeItem) {
        super(parsedCS, accountNode);
        this.databaseName = databaseName;
        this._dbNode = dbNode;
    }

    public async reveal(): Promise<void> {
        await callWithTelemetryAndErrorHandling('api.db.reveal', async (context: IActionContext) => {
            context.errorHandling.suppressDisplay = true;
            context.errorHandling.rethrow = true;

            const accountNode: MongoAccountTreeItem | DocDBAccountTreeItemBase | PostgresServerTreeItem = await this.getAccountNode();
            if (!this._dbNode) {
                let databaseId: string;
                if (accountNode instanceof PostgresServerTreeItem) {
<<<<<<< HEAD
                    databaseId = `${accountNode.id}/${this.databaseName}`;
=======
                    if (accountNode.connectionString.databaseName) {
                        databaseId = accountNode.id;
                    } else {
                        databaseId = `${accountNode.id}/${this.databaseName}`;
                    }
>>>>>>> 7ed362b1
                } else {
                    databaseId = `${accountNode.fullId}/${this.databaseName}`;
                }
                this._dbNode = await ext.tree.findTreeItem(databaseId, context);
            }

            ext.treeView.reveal(this._dbNode || accountNode);
        });
    }
}<|MERGE_RESOLUTION|>--- conflicted
+++ resolved
@@ -34,15 +34,11 @@
             if (!this._dbNode) {
                 let databaseId: string;
                 if (accountNode instanceof PostgresServerTreeItem) {
-<<<<<<< HEAD
-                    databaseId = `${accountNode.id}/${this.databaseName}`;
-=======
                     if (accountNode.connectionString.databaseName) {
                         databaseId = accountNode.id;
                     } else {
                         databaseId = `${accountNode.id}/${this.databaseName}`;
                     }
->>>>>>> 7ed362b1
                 } else {
                     databaseId = `${accountNode.fullId}/${this.databaseName}`;
                 }
