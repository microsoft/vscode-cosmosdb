--- conflicted
+++ resolved
@@ -91,34 +91,20 @@
                 return undefined;
             }
 
-<<<<<<< HEAD
             if (expected.accountId === actual.accountId) {
                 if (expected.databaseName) {
                     const dbs = await dbAccount.getCachedChildren(context);
                     for (const db of dbs) {
                         if ((db instanceof MongoDatabaseTreeItem || db instanceof DocDBDatabaseTreeItemBase) && expected.databaseName === db.databaseName) {
-                            return new DatabaseTreeItemInternal(expected, dbAccount, db);
+                            return new DatabaseTreeItemInternal(expected, expected.databaseName, dbAccount, db);
                         }
-=======
-        if (expected.accountId === actual.accountId) {
-            if (expected.databaseName) {
-                const dbs = await dbAccount.getCachedChildren(context);
-                for (const db of dbs) {
-                    if ((db instanceof MongoDatabaseTreeItem || db instanceof DocDBDatabaseTreeItemBase) && expected.databaseName === db.databaseName) {
-                        return new DatabaseTreeItemInternal(expected, expected.databaseName, dbAccount, db);
->>>>>>> 54f77b27
                     }
 
                     // We found the right account - just not the db. In this case we can still 'reveal' the account
-                    return new DatabaseTreeItemInternal(expected, dbAccount);
+                    return new DatabaseTreeItemInternal(expected, expected.databaseName, dbAccount);
                 }
 
-<<<<<<< HEAD
                 return new DatabaseAccountTreeItemInternal(expected, dbAccount);
-=======
-                // We found the right account - just not the db. In this case we can still 'reveal' the account
-                return new DatabaseTreeItemInternal(expected, expected.databaseName, dbAccount);
->>>>>>> 54f77b27
             }
         }
     } catch (error) {
