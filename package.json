--- conflicted
+++ resolved
@@ -85,11 +85,8 @@
         "onCommand:postgreSQL.enterCredentials",
         "onCommand:postgreSQL.configureFirewall",
         "onCommand:postgreSQL.connectDatabase",
-<<<<<<< HEAD
+        "onCommand:postgreSQL.createFunctionQuery",
         "onCommand:postgreSQL.executeQuery"
-=======
-        "onCommand:postgreSQL.createFunctionQuery"
->>>>>>> 3761faf8
     ],
     "contributes": {
         "viewsContainers": {
@@ -409,14 +406,13 @@
                 "title": "Connect to Database..."
             },
             {
+                "command": "postgreSQL.createFunctionQuery",
+                "title": "Create Function Query..."
+            },
+            {
                 "category": "PostgreSQL",
-<<<<<<< HEAD
                 "command": "postgreSQL.executeQuery",
                 "title": "Execute Query..."
-=======
-                "command": "postgreSQL.createFunctionQuery",
-                "title": "Create Function Query..."
->>>>>>> 3761faf8
             }
         ],
         "menus": {
