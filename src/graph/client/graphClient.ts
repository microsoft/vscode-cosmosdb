--- conflicted
+++ resolved
@@ -133,12 +133,8 @@
     this._socket.on('setPageState', (pageState: PageState) => {
       htmlElements.queryInput.value = pageState.query;
 
-<<<<<<< HEAD
-      if (previousState.isQueryRunning) {
-        this._currentQueryId = previousState.runningQueryId;
-=======
       if (pageState.isQueryRunning) {
->>>>>>> 33201d57
+        this._currentQueryId = pageState.runningQueryId;
         this.setStateQuerying();
         return;
       }
