--- conflicted
+++ resolved
@@ -78,11 +78,7 @@
     "@eslint/js": "~9.39.1",
     "@pmmmwh/react-refresh-webpack-plugin": "~0.6.1",
     "@swc/cli": "~0.7.8",
-<<<<<<< HEAD
     "@swc/core": "~1.15.1",
-=======
-    "@swc/core": "1.13.5",
->>>>>>> aae517be
     "@swc/jest": "~0.2.39",
     "@types/documentdb": "~1.10.13",
     "@types/jest": "~30.0.0",
