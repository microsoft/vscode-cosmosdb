--- conflicted
+++ resolved
@@ -1144,1192 +1144,132 @@
         "when": "editorLangId == 'mongo' && editorTextFocus"
       }
     ],
-<<<<<<< HEAD
-    "contributes": {
-        "x-azResources": {
-            "azure": {
-                "branches": [
-                    {
-                        "type": "AzureCosmosDb"
-                    },
-                    {
-                        "type": "PostgresqlServersStandard"
-                    },
-                    {
-                        "type": "PostgresqlServersFlexible"
-                    },
-                    {
-                        "type": "MongoClusters"
-                    }
-                ]
+    "configuration": [
+      {
+        "title": "Authentication",
+        "properties": {
+          "azureDatabases.cosmosDB.preferredAuthenticationMethod": {
+            "type": "string",
+            "enum": [
+              "auto",
+              "accountKey",
+              "entraId"
+            ],
+            "enumItemLabels": [
+              "%cosmosdb.configuration.preferredAuthenticationMethod.auto%",
+              "%cosmosdb.configuration.preferredAuthenticationMethod.accountKey%",
+              "%cosmosdb.configuration.preferredAuthenticationMethod.entraId%"
+            ],
+            "markdownEnumDescriptions": [
+              "%cosmosdb.configuration.preferredAuthenticationMethod.auto.description%",
+              "%cosmosdb.configuration.preferredAuthenticationMethod.accountKey.description%",
+              "%cosmosdb.configuration.preferredAuthenticationMethod.entraId.description%"
+            ],
+            "description": "%cosmosdb.configuration.preferredAuthenticationMethod%",
+            "default": "auto",
+            "order": 0
+          }
+        }
+      },
+      {
+        "title": "Azure Databases",
+        "properties": {
+          "mongo.shell.path": {
+            "type": [
+              "string",
+              "null"
+            ],
+            "description": "%cosmosdb.configuration.mongo.shell.path%",
+            "default": null
+          },
+          "mongo.shell.args": {
+            "type": "array",
+            "items": {
+              "type": "string"
             },
-            "workspace": {
-                "branches": [
-                    {
-                        "type": "ms-azuretools.vscode-cosmosdb"
-                    }
-                ],
-                "resources": true
-            },
-            "commands": [
-                {
-                    "command": "azureDatabases.createServer",
-                    "title": "%cosmosdb.command.account.create%",
-                    "type": "microsoft.documentdb/databaseaccounts",
-                    "detail": "%cosmosdb.command.account.create.description%"
-                }
+            "description": "%cosmosdb.configuration.mongo.shell.args%",
+            "default": [
+              "--quiet"
+            ]
+          },
+          "mongo.shell.timeout": {
+            "type": "number",
+            "description": "%cosmosdb.configuration.mongo.shell.timeout%",
+            "default": 30
+          },
+          "azureDatabases.batchSize": {
+            "type": "number",
+            "description": "%cosmosdb.configuration.batch.size%",
+            "default": 50
+          },
+          "azureDatabases.useCosmosOAuth": {
+            "type": "boolean",
+            "markdownDescription": "%cosmosdb.configuration.oauth.enable%",
+            "markdownDeprecationMessage": "**Deprecated**: Please use `#azureDatabases.cosmosDB.preferredAuthenticationMethod#` instead.",
+            "deprecationMessage": "Deprecated: Please use azureDatabases.cosmosDB.preferredAuthenticationMethod instead."
+          },
+          "azureDatabases.confirmationStyle": {
+            "type": "string",
+            "description": "%cosmosdb.configuration.confirmation.style%",
+            "enum": [
+              "wordConfirmation",
+              "challengeConfirmation",
+              "buttonConfirmation"
             ],
-            "activation": {
-                "onResolve": [
-                    "microsoft.documentdb/databaseaccounts",
-                    "microsoft.dbforpostgresql/servers",
-                    "microsoft.dbforpostgresql/flexibleservers",
-                    "microsoft.documentdb/mongoclusters"
-                ]
-            }
-        },
-        "languages": [
-            {
-                "id": "mongo",
-                "aliases": [
-                    "Mongo Scrapbook",
-                    "mongo"
-                ],
-                "extensions": [
-                    ".mongo"
-                ],
-                "firstLine": "^#!/.*\\bmongo*\\b",
-                "configuration": "./grammar/configuration.json"
-            },
-            {
-                "id": "postgres",
-                "aliases": [
-                    "PostgreSQL"
-                ],
-                "extensions": [
-                    ".psql"
-                ]
-            },
-            {
-                "id": "nosql",
-                "aliases": [
-                    "Cosmos NoSQL",
-                    "nosql"
-                ],
-                "extensions": [
-                    ".nosql"
-                ]
-            }
-        ],
-        "grammars": [
-            {
-                "language": "mongo",
-                "scopeName": "source.mongo.js",
-                "path": "./grammar/JavaScript.tmLanguage.json"
-            },
-            {
-                "scopeName": "source.mongo.js.regexp",
-                "path": "./grammar/Regular Expressions (JavaScript).tmLanguage"
-            }
-        ],
-        "commands": [
-            {
-                "category": "Azure Databases",
-                "command": "azureDatabases.createServer",
-                "title": "%cosmosdb.command.account.create%",
-                "icon": "$(add)"
-            },
-            {
-                "category": "Azure Databases",
-                "command": "azureDatabases.refresh",
-                "title": "%cosmosdb.command.refresh%",
-                "icon": "$(refresh)"
-            },
-            {
-                "category": "Azure Databases",
-                "command": "azureDatabases.reportIssue",
-                "title": "%cosmosdb.command.issue.report%"
-            },
-            {
-                "category": "Azure Databases",
-                "command": "azureDatabases.update",
-                "title": "%cosmosdb.command.update%",
-                "icon": "$(cloud-upload)"
-            },
-            {
-                "category": "Cosmos DB",
-                "command": "cosmosDB.newConnection",
-                "title": "%cosmosdb.command.connection.add%",
-                "icon": "$(plug)"
-            },
-            {
-                "category": "Cosmos DB",
-                "command": "cosmosDB.removeConnection",
-                "title": "%cosmosdb.command.connection.remove%"
-            },
-            {
-                "category": "Cosmos DB",
-                "command": "cosmosDB.newEmulatorConnection",
-                "title": "%cosmosdb.command.connection.emulator.add%"
-            },
-            {
-                "category": "Cosmos DB",
-                "command": "cosmosDB.copyConnectionString",
-                "title": "%cosmosdb.command.connection.copy%"
-            },
-            {
-                "category": "Cosmos DB",
-                "command": "cosmosDB.deleteAccount",
-                "title": "%cosmosdb.command.account.delete%"
-            },
-            {
-                "category": "Cosmos DB",
-                "command": "cosmosDB.createDatabase",
-                "title": "%cosmosdb.command.database.create%"
-            },
-            {
-                "category": "Graph (Gremlin)",
-                "command": "cosmosDB.createGraph",
-                "title": "%cosmosdb.command.graph.create%"
-            },
-            {
-                "category": "Graph (Gremlin)",
-                "command": "cosmosDB.deleteGraph",
-                "title": "%cosmosdb.command.graph.delete%"
-            },
-            {
-                "category": "Graph (Gremlin)",
-                "command": "cosmosDB.openGraphExplorer",
-                "title": "%cosmosdb.command.graph.explorer%"
-            },
-            {
-                "category": "NoSQL",
-                "command": "cosmosDB.createDocDBContainer",
-                "title": "%cosmosdb.command.container.create%"
-            },
-            {
-                "category": "NoSQL",
-                "command": "cosmosDB.deleteDocDBContainer",
-                "title": "%cosmosdb.command.container.delete%"
-            },
-            {
-                "category": "NoSQL",
-                "command": "cosmosDB.deleteDatabase",
-                "title": "%cosmosdb.command.database.delete%"
-            },
-            {
-                "category": "NoSQL",
-                "command": "cosmosDB.createDocDBDocument",
-                "title": "%cosmosdb.command.item.create%"
-            },
-            {
-                "category": "NoSQL",
-                "command": "cosmosDB.openDocument",
-                "title": "%cosmosdb.command.item.open%"
-            },
-            {
-                "category": "NoSQL",
-                "command": "cosmosDB.deleteDocDBDocument",
-                "title": "%cosmosdb.command.item.delete%"
-            },
-            {
-                "category": "NoSQL",
-                "command": "cosmosDB.createDocDBStoredProcedure",
-                "title": "%cosmosdb.command.stored_procedure.create%"
-            },
-            {
-                "category": "NoSQL",
-                "command": "cosmosDB.openStoredProcedure",
-                "title": "%cosmosdb.command.stored_procedure.open%"
-            },
-            {
-                "category": "NoSQL",
-                "command": "cosmosDB.executeDocDBStoredProcedure",
-                "title": "%cosmosdb.command.stored_procedure.execute%"
-            },
-            {
-                "category": "NoSQL",
-                "command": "cosmosDB.deleteDocDBStoredProcedure",
-                "title": "%cosmosdb.command.stored_procedure.delete%"
-            },
-            {
-                "category": "NoSQL",
-                "command": "cosmosDB.createDocDBTrigger",
-                "title": "%cosmosdb.command.trigger.create%"
-            },
-            {
-                "category": "NoSQL",
-                "command": "cosmosDB.openTrigger",
-                "title": "%cosmosdb.command.trigger.open%"
-            },
-            {
-                "category": "NoSQL",
-                "command": "cosmosDB.deleteDocDBTrigger",
-                "title": "%cosmosdb.command.trigger.delete%"
-            },
-            {
-                "category": "NoSQL",
-                "command": "cosmosDB.viewDocDBContainerOffer",
-                "title": "%cosmosdb.command.offer.container.view%"
-            },
-            {
-                "category": "NoSQL",
-                "command": "cosmosDB.viewDocDBDatabaseOffer",
-                "title": "%cosmosdb.command.offer.database.view%"
-            },
-            {
-                "//": "NoSQL Scrapbook",
-                "category": "NoSQL",
-                "command": "cosmosDB.writeNoSqlQuery",
-                "title": "%cosmosdb.command.query.scrapbook.open%"
-            },
-            {
-                "//": "NoSQL Scrapbook",
-                "category": "NoSQL",
-                "command": "cosmosDB.connectNoSqlContainer",
-                "title": "%cosmosdb.command.query.container.connect%",
-                "when": "false"
-            },
-            {
-                "//": "NoSQL Scrapbook",
-                "category": "NoSQL",
-                "command": "cosmosDB.executeNoSqlQuery",
-                "title": "%cosmosdb.command.query.execute%",
-                "when": "false"
-            },
-            {
-                "//": "NoSQL Scrapbook",
-                "category": "NoSQL",
-                "command": "cosmosDB.getNoSqlQueryPlan",
-                "title": "%cosmosdb.command.query.plan%",
-                "when": "false"
-            },
-            {
-                "category": "NoSQL",
-                "command": "cosmosDB.openNoSqlQueryEditor",
-                "title": "%cosmosdb.command.query.editor.open%"
-            },
-            {
-                "category": "NoSQL",
-                "command": "cosmosDB.importDocument",
-                "title": "%cosmosdb.command.document.import%"
-            },
-            {
-                "category": "PostgreSQL",
-                "command": "postgreSQL.configureFirewall",
-                "title": "%cosmosdb.command.postgres.firewall.configure%"
-            },
-            {
-                "category": "PostgreSQL",
-                "command": "postgreSQL.connectDatabase",
-                "title": "%cosmosdb.command.postgres.database.connect%"
-            },
-            {
-                "category": "PostgreSQL",
-                "command": "postgreSQL.copyConnectionString",
-                "title": "%cosmosdb.command.postgres.connection.copy%"
-            },
-            {
-                "category": "PostgreSQL",
-                "command": "postgreSQL.createDatabase",
-                "title": "%cosmosdb.command.postgres.database.create%"
-            },
-            {
-                "category": "PostgreSQL",
-                "command": "postgreSQL.createFunctionQuery",
-                "title": "%cosmosdb.command.postgres.function.create%"
-            },
-            {
-                "category": "PostgreSQL",
-                "command": "postgreSQL.createStoredProcedureQuery",
-                "title": "%cosmosdb.command.postgres.stored_procedure.create%"
-            },
-            {
-                "category": "PostgreSQL",
-                "command": "postgreSQL.deleteDatabase",
-                "title": "%cosmosdb.command.postgres.database.delete%"
-            },
-            {
-                "category": "PostgreSQL",
-                "command": "postgreSQL.deleteFunction",
-                "title": "%cosmosdb.command.postgres.function.delete%"
-            },
-            {
-                "category": "PostgreSQL",
-                "command": "postgreSQL.deleteServer",
-                "title": "%cosmosdb.command.postgres.account.delete%"
-            },
-            {
-                "category": "PostgreSQL",
-                "command": "postgreSQL.detachServer",
-                "title": "%cosmosdb.command.postgres.account.detach%"
-            },
-            {
-                "category": "PostgreSQL",
-                "command": "postgreSQL.deleteStoredProcedure",
-                "title": "%cosmosdb.command.postgres.stored_procedure.delete%"
-            },
-            {
-                "category": "PostgreSQL",
-                "command": "postgreSQL.deleteTable",
-                "title": "%cosmosdb.command.postgres.table.delete%"
-            },
-            {
-                "category": "PostgreSQL",
-                "command": "postgreSQL.enterCredentials",
-                "title": "%cosmosdb.command.postgres.credentials.enter%"
-            },
-            {
-                "category": "PostgreSQL",
-                "command": "postgreSQL.executeQuery",
-                "title": "%cosmosdb.command.postgres.query.execute%"
-            },
-            {
-                "category": "PostgreSQL",
-                "command": "postgreSQL.openFunction",
-                "title": "%cosmosdb.command.postgres.function.open%"
-            },
-            {
-                "category": "PostgreSQL",
-                "command": "postgreSQL.openStoredProcedure",
-                "title": "%cosmosdb.command.postgres.stored_procedure.open%"
-            },
-            {
-                "category": "PostgreSQL",
-                "command": "postgreSQL.showPasswordlessWiki",
-                "title": "%cosmosdb.command.postgres.passwordless.wiki%",
-                "icon": "$(warning)"
-            },
-            {
-                "//": "Mongo DB|Cluster Scrapbook Connect Database",
-                "category": "MongoDB Clusters",
-                "command": "cosmosDB.connectMongoDB",
-                "title": "%cosmosdb.command.mongo.database.connect%"
-            },
-            {
-                "//": "Mongo DB|Cluster Scrapbook Execute All Commands",
-                "category": "MongoDB Clusters",
-                "command": "cosmosDB.executeAllMongoCommands",
-                "title": "%cosmosdb.command.mongo.scrapbook.execute_all%"
-            },
-            {
-                "//": "Mongo DB|Cluster Scrapbook Execute Command",
-                "category": "MongoDB Clusters",
-                "command": "cosmosDB.executeMongoCommand",
-                "title": "%cosmosdb.command.mongo.scrapbook.execute%"
-            },
-            {
-                "//": "Mongo DB|Cluster Scrapbook New Scrapbook",
-                "category": "MongoDB Clusters",
-                "command": "cosmosDB.newMongoScrapbook",
-                "title": "%cosmosdb.command.mongo.scrapbook.new%",
-                "icon": "$(new-file)"
-            },
-            {
-                "category": "MongoDB Clusters",
-                "command": "command.mongoClusters.dropCollection",
-                "title": "%cosmosdb.command.mongo.collection.delete%"
-            },
-            {
-                "category": "MongoDB Clusters",
-                "command": "command.mongoClusters.dropDatabase",
-                "title": "%cosmosdb.command.mongo.database.delete%"
-            },
-            {
-                "category": "MongoDB Clusters",
-                "command": "command.mongoClusters.createCollection",
-                "title": "%cosmosdb.command.mongo.collection.create%"
-            },
-            {
-                "category": "MongoDB Clusters",
-                "command": "command.mongoClusters.importDocuments",
-                "title": "%cosmosdb.command.mongo.document.import%"
-            },
-            {
-                "category": "MongoDB Clusters",
-                "command": "command.mongoClusters.exportDocuments",
-                "title": "%cosmosdb.command.mongo.document.export%"
-            },
-            {
-                "category": "MongoDB Clusters",
-                "command": "command.mongoClusters.createDocument",
-                "title": "%cosmosdb.command.mongo.document.create%"
-            },
-            {
-                "category": "MongoDB Clusters",
-                "command": "command.mongoClusters.launchShell",
-                "title": "%cosmosdb.command.mongo.shell.launch%"
-            },
-            {
-                "category": "MongoDB Clusters",
-                "command": "command.mongoClusters.containerView.open",
-                "title": "%cosmosdb.command.mongo.collection.open%"
-            }
-        ],
-        "submenus": [
-            {
-                "id": "azureDatabases.submenus.workspaceActions",
-                "label": "Azure Databases",
-                "icon": {
-                    "dark": "resources/databases.png",
-                    "light": "resources/databases.png"
-                }
-            },
-            {
-                "id": "azureDatabases.submenus.mongo.database.scrapbook",
-                "label": "Mongo Scrapbook"
-            },
-            {
-                "id": "azureDatabases.submenus.mongo.collection.scrapbook",
-                "label": "Mongo Scrapbook"
-            }
-        ],
-        "menus": {
-            "azureDatabases.submenus.workspaceActions": [
-                {
-                    "command": "cosmosDB.newConnection",
-                    "group": "1_newConnection@1"
-                }
+            "enumItemLabels": [
+              "%cosmosdb.configuration.confirmation.style.word%",
+              "%cosmosdb.configuration.confirmation.style.challenge%",
+              "%cosmosdb.configuration.confirmation.style.button%"
             ],
-            "azureDatabases.submenus.mongo.database.scrapbook": [
-                {
-                    "//": "[Database] Mongo DB|Cluster Scrapbook New",
-                    "command": "cosmosDB.newMongoScrapbook",
-                    "when": "view =~ /azure(ResourceGroups|Workspace|FocusView)/ && viewItem =~ /treeitem[.]database(?![a-z.\\/])/i && viewItem =~ /experience[.](mongocluster|mongodb)/i",
-                    "group": "1@1"
-                },
-                {
-                    "//": "[Database] Mongo DB|Cluster Scrapbook Connect",
-                    "command": "cosmosDB.connectMongoDB",
-                    "when": "view =~ /azure(ResourceGroups|Workspace|FocusView)/ && viewItem =~ /treeitem[.]database(?![a-z.\\/])/i && viewItem =~ /experience[.](mongocluster|mongodb)/i",
-                    "group": "1@2"
-                }
+            "enumDescriptions": [
+              "%cosmosdb.configuration.confirmation.style.word.description%",
+              "%cosmosdb.configuration.confirmation.style.challenge.description%",
+              "%cosmosdb.configuration.confirmation.style.button.description%"
             ],
-            "azureDatabases.submenus.mongo.collection.scrapbook": [
-                {
-                    "//": "[Collection] Mongo DB|Cluster Scrapbook New",
-                    "command": "cosmosDB.newMongoScrapbook",
-                    "when": "view =~ /azure(ResourceGroups|Workspace|FocusView)/ && viewItem =~ /treeitem[.]collection(?![a-z.\\/])/i && viewItem =~ /experience[.](mongocluster|mongodb)/i",
-                    "group": "1@1"
-                },
-                {
-                    "//": "[Collection] Mongo DB|Cluster Scrapbook Connect",
-                    "command": "cosmosDB.connectMongoDB",
-                    "when": "view =~ /azure(ResourceGroups|Workspace|FocusView)/ && viewItem =~ /treeitem[.]collection(?![a-z.\\/])/i && viewItem =~ /experience[.](mongocluster|mongodb)/i",
-                    "group": "1@2"
-                }
+            "default": "wordConfirmation"
+          },
+          "azureDatabases.showOperationSummaries": {
+            "type": "boolean",
+            "default": true,
+            "description": "%cosmosdb.configuration.operation.summaries%"
+          },
+          "cosmosDB.documentLabelFields": {
+            "type": "array",
+            "default": [
+              "name",
+              "Name",
+              "NAME",
+              "ID",
+              "UUID",
+              "Id",
+              "id",
+              "_id",
+              "uuid"
             ],
-            "view/title": [
-                {
-                    "submenu": "azureDatabases.submenus.workspaceActions",
-                    "when": "view == azureWorkspace",
-                    "group": "navigation@6"
-                }
-            ],
-            "editor/context": [
-                {
-                    "command": "azureDatabases.update",
-                    "when": "resourceFilename==cosmos-result.json"
-                },
-                {
-                    "command": "azureDatabases.update",
-                    "when": "resourceFilename=~/(.*cosmos-document[.]json)/"
-                },
-                {
-                    "command": "azureDatabases.update",
-                    "when": "resourceFilename=~/(.*cosmos-collection[.]json)/"
-                },
-                {
-                    "command": "azureDatabases.update",
-                    "when": "resourceFilename=~/(.*cosmos-stored-procedure[.]js)/"
-                },
-                {
-                    "command": "cosmosDB.executeAllMongoCommands",
-                    "when": "resourceLangId==mongo"
-                },
-                {
-                    "command": "cosmosDB.executeMongoCommand",
-                    "when": "resourceLangId==mongo"
-                },
-                {
-                    "command": "cosmosDB.importDocument",
-                    "when": "resourceLangId==json"
-                },
-                {
-                    "command": "postgreSQL.connectDatabase",
-                    "when": "resourceLangId==postgres"
-                }
-            ],
-            "editor/title": [
-                {
-                    "command": "azureDatabases.update",
-                    "when": "resourceFilename==cosmos-result.json",
-                    "group": "navigation"
-                },
-                {
-                    "command": "azureDatabases.update",
-                    "when": "resourceFilename=~/(.*cosmos-document[.]json)(?![a-z])/i",
-                    "group": "navigation"
-                },
-                {
-                    "command": "azureDatabases.update",
-                    "when": "resourceFilename=~/(.*cosmos-collection[.]json)(?![a-z])/i",
-                    "group": "navigation"
-                },
-                {
-                    "command": "azureDatabases.update",
-                    "when": "resourceFilename=~/(.*cosmos-stored-procedure[.]js)(?![a-z])/i",
-                    "group": "navigation"
-                }
-            ],
-            "view/item/context": [
-                {
-                    "command": "azureDatabases.createServer",
-                    "when": "view == azureResourceGroups && viewItem =~ /(AzureCosmosDb|PostgreSqlServers(Standard|Flexible))/i && viewItem =~ /azureResourceTypeGroup/i",
-                    "group": "1@1"
-                },
-                {
-                    "//": "[Account] (Postgres) Create Database",
-                    "command": "postgreSQL.createDatabase",
-                    "when": "view =~ /(azureResourceGroups|Workspace|azureFocusView)/ && viewItem =~ /postgresServer(?=[a-z])/i",
-                    "group": "1@1"
-                },
-                {
-                    "//": "[Account] (Postgres) Delete Account",
-                    "command": "postgreSQL.deleteServer",
-                    "when": "view =~ /azure(ResourceGroups|FocusView)/ && viewItem =~ /postgresServer(?![a-z])/i",
-                    "group": "1@2"
-                },
-                {
-                    "//": "[Account] (Postgres) Detached Account",
-                    "command": "postgreSQL.detachServer",
-                    "when": "view =~ /azureWorkspace/ && viewItem == postgresServerAttached",
-                    "group": "1@2"
-                },
-                {
-                    "//": "[Account] (Postgres) Refresh",
-                    "command": "azureDatabases.refresh",
-                    "when": "view =~ /azureWorkspace/ && viewItem == postgresServerAttached",
-                    "group": "2@1"
-                },
-                {
-                    "//": "[Database] (Postgres) Connect to Database",
-                    "command": "postgreSQL.connectDatabase",
-                    "when": "view =~ /azure(ResourceGroups|Workspace|FocusView)/ && viewItem =~ /postgresDatabase(?![a-z])/i",
-                    "group": "1@1"
-                },
-                {
-                    "//": "[Database] (Postgres) Password warning",
-                    "command": "postgreSQL.showPasswordlessWiki",
-                    "when": "view =~ /azure(ResourceGroups|Workspace|FocusView)/ && viewItem =~ /postgresDatabase(?![a-z])/i && viewItem =~ /usesPassword/i",
-                    "group": "inline"
-                },
-                {
-                    "//": "[Database] (Postgres) Delete Database",
-                    "command": "postgreSQL.deleteDatabase",
-                    "when": "view =~ /azure(ResourceGroups|Workspace|FocusView)/ && viewItem =~ /postgresDatabase(?![a-z])/i",
-                    "group": "1@2"
-                },
-                {
-                    "//": "[Database] (Postgres) Copy connection string",
-                    "command": "postgreSQL.copyConnectionString",
-                    "when": "view =~ /azure(ResourceGroups|Workspace|FocusView)/ && viewItem =~ /postgresDatabase(?![a-z])/i",
-                    "group": "2@1"
-                },
-                {
-                    "//": "[Database] (Postgres) Refresh",
-                    "command": "azureDatabases.refresh",
-                    "when": "view =~ /azure(ResourceGroups|Workspace|FocusView)/ && viewItem =~ /postgresDatabase(?![a-z])/i",
-                    "group": "3@1"
-                },
-                {
-                    "//": "[Table] (Postgres) Refresh (?)",
-                    "command": "azureDatabases.refresh",
-                    "when": "view =~ /azure(ResourceGroups|Workspace|FocusView)/ && viewItem == postgresTables",
-                    "group": "1@1"
-                },
-                {
-                    "//": "[Table] (Postgres) Delete Table",
-                    "command": "postgreSQL.deleteTable",
-                    "when": "view =~ /azure(ResourceGroups|Workspace|FocusView)/ && viewItem == postgresTable",
-                    "group": "1@2"
-                },
-                {
-                    "//": "[Functions] (Postgres) Create Function",
-                    "command": "postgreSQL.createFunctionQuery",
-                    "when": "view =~ /azure(ResourceGroups|Workspace|FocusView)/ && viewItem == postgresFunctions",
-                    "group": "1@1"
-                },
-                {
-                    "//": "[Functions] (Postgres) Delete Function",
-                    "command": "postgreSQL.deleteFunction",
-                    "when": "view =~ /azure(ResourceGroups|Workspace|FocusView)/ && viewItem == postgresFunction",
-                    "group": "1@2"
-                },
-                {
-                    "//": "[Functions] (Postgres) Refresh",
-                    "command": "azureDatabases.refresh",
-                    "when": "view =~ /azure(ResourceGroups|Workspace|FocusView)/ && viewItem == postgresFunctions",
-                    "group": "2@1"
-                },
-                {
-                    "//": "[Stored Procedure] (Postgres) Create Stored Procedure",
-                    "command": "postgreSQL.createStoredProcedureQuery",
-                    "when": "view =~ /azure(ResourceGroups|Workspace|FocusView)/ && viewItem == postgresStoredProcedures",
-                    "group": "1@1"
-                },
-                {
-                    "//": "[Stored Procedure] (Postgres) Delete Stored Procedure",
-                    "command": "postgreSQL.deleteStoredProcedure",
-                    "when": "view =~ /azure(ResourceGroups|Workspace|FocusView)/ && viewItem == postgresStoredProcedure",
-                    "group": "1@2"
-                },
-                {
-                    "//": "[Stored Procedure] (Postgres) Refresh",
-                    "command": "azureDatabases.refresh",
-                    "when": "view =~ /azure(ResourceGroups|Workspace|FocusView)/ && viewItem == postgresStoredProcedures",
-                    "group": "2@1"
-                },
-                {
-                    "//": "[Account] Create account database",
-                    "command": "cosmosDB.createDatabase",
-                    "when": "view =~ /azure(ResourceGroups|FocusView|Workspace)/ && viewItem =~ /treeitem[.](mongoCluster|account)(?![a-z.\\/])/i",
-                    "group": "1@1"
-                },
-                {
-                    "//": "[Account] Delete account",
-                    "command": "cosmosDB.deleteAccount",
-                    "when": "view =~ /azure(ResourceGroups|FocusView)/ && viewItem =~ /treeitem[.](mongoCluster|account)(?![a-z.\\/])/i",
-                    "group": "1@2"
-                },
-                {
-                    "//": "[Account] Detach account (workspace only)",
-                    "command": "cosmosDB.removeConnection",
-                    "when": "view =~ /azureWorkspace/ && viewItem =~ /treeitem[.](mongoCluster|account)(?![a-z.\\/])/i",
-                    "group": "1@2"
-                },
-                {
-                    "//": "[Account] CosmosDB | MongoDB | Cluster Copy connection string",
-                    "command": "cosmosDB.copyConnectionString",
-                    "when": "view =~ /azure(ResourceGroups|FocusView|Workspace)/ && viewItem =~ /treeitem[.](mongoCluster|account)(?![a-z.\\/])/i",
-                    "group": "2@1"
-                },
-                {
-                    "//": "[Account] Mongo DB|Cluster Launch Shell",
-                    "command": "command.mongoClusters.launchShell",
-                    "when": "view =~ /azure(ResourceGroups|FocusView|Workspace)/ && viewItem =~ /treeitem[.]mongoCluster(?![a-z.\\/])/i",
-                    "group": "2@2"
-                },
-                {
-                    "//": "[Account] Refresh (workspace only)",
-                    "command": "azureDatabases.refresh",
-                    "when": "view =~ /azureWorkspace/ && viewItem =~ /treeitem[.](mongoCluster|account)(?![a-z.\\/])/i",
-                    "group": "3@1"
-                },
-                {
-                    "//": "[Database] Create Graph container",
-                    "command": "cosmosDB.createGraph",
-                    "when": "view =~ /azure(ResourceGroups|Workspace|FocusView)/ && viewItem =~ /treeitem[.]database(?![a-z.\\/])/i && viewItem =~ /experience[.](graph)/i",
-                    "group": "1@1"
-                },
-                {
-                    "//": "[Database] Create NoSql container",
-                    "command": "cosmosDB.createDocDBContainer",
-                    "when": "view =~ /azure(ResourceGroups|Workspace|FocusView)/ && viewItem =~ /treeitem[.]database(?![a-z.\\/])/i && viewItem =~ /experience[.](table|cassandra|core)/i",
-                    "group": "1@1"
-                },
-                {
-                    "//": "[Database] Mongo DB|Cluster Create collection",
-                    "command": "command.mongoClusters.createCollection",
-                    "when": "view =~ /azure(ResourceGroups|Workspace|FocusView)/ && viewItem =~ /treeitem[.]database(?![a-z.\\/])/i && viewItem =~ /experience[.](mongocluster|mongodb)/i",
-                    "group": "1@1"
-                },
-                {
-                    "//": "[Database] Delete database",
-                    "command": "cosmosDB.deleteDatabase",
-                    "when": "view =~ /azure(ResourceGroups|Workspace|FocusView)/ && viewItem =~ /treeitem[.]database(?![a-z.\\/])/i && viewItem =~ /experience[.](table|cassandra|core|graph)/i",
-                    "group": "1@2"
-                },
-                {
-                    "//": "[Database] Mongo DB|Cluster Delete database",
-                    "command": "command.mongoClusters.dropDatabase",
-                    "when": "view =~ /azure(ResourceGroups|Workspace|FocusView)/ && viewItem =~ /treeitem[.]database(?![a-z.\\/])/i && viewItem =~ /experience[.](mongocluster|mongodb)/i",
-                    "group": "1@2"
-                },
-                {
-                    "//": "[Database] View NoSql database offer",
-                    "command": "cosmosDB.viewDocDBDatabaseOffer",
-                    "when": "view =~ /azure(ResourceGroups|Workspace|FocusView)/ && viewItem =~ /treeitem[.]database(?![a-z.\\/])/i && viewItem =~ /experience[.](table|cassandra|core)/i",
-                    "group": "1@3"
-                },
-                {
-                    "//": "[Database] Mongo DB|Cluster Launch Shell",
-                    "command": "command.mongoClusters.launchShell",
-                    "when": "view =~ /azure(ResourceGroups|Workspace|FocusView)/ && viewItem =~ /treeitem[.]database(?![a-z.\\/])/i && viewItem =~ /experience[.](mongocluster|mongodb)/i",
-                    "group": "2@1"
-                },
-                {
-                    "//": "[Database] Mongo DB|Cluster Scrapbook Submenu",
-                    "submenu": "azureDatabases.submenus.mongo.database.scrapbook",
-                    "when": "view =~ /azure(ResourceGroups|Workspace|FocusView)/ && viewItem =~ /treeitem[.]database(?![a-z.\\/])/i && viewItem =~ /experience[.](mongocluster|mongodb)/i",
-                    "group": "2@2"
-                },
-                {
-                    "//": "[Database] Refresh",
-                    "command": "azureDatabases.refresh",
-                    "when": "view =~ /azure(ResourceGroups|Workspace|FocusView)/ && viewItem =~ /treeitem[.]database(?![a-z.\\/])/i",
-                    "group": "3@1"
-                },
-                {
-                    "//": "[Container] Open NoSql query editor",
-                    "command": "cosmosDB.openNoSqlQueryEditor",
-                    "when": "view =~ /azure(ResourceGroups|Workspace|FocusView)/ && viewItem =~ /treeitem[.]container(?![a-z.\\/])/i && viewItem =~ /experience[.](table|cassandra|core)/i",
-                    "group": "1@1"
-                },
-                {
-                    "//": "[Container] Import NoSql documents",
-                    "command": "cosmosDB.importDocument",
-                    "when": "view =~ /azure(ResourceGroups|Workspace|FocusView)/ && viewItem =~ /treeitem[.]container(?![a-z.\\/])/i && viewItem =~ /experience[.](table|cassandra|core)/i",
-                    "group": "1@2"
-                },
-                {
-                    "//": "[Container] Delete Graph container",
-                    "command": "cosmosDB.deleteGraph",
-                    "when": "view =~ /azure(ResourceGroups|Workspace|FocusView)/ && viewItem =~ /treeitem[.]container(?![a-z.\\/])/i && viewItem =~ /experience[.](graph)/i",
-                    "group": "1@2"
-                },
-                {
-                    "//": "[Container] Delete NoSql container",
-                    "command": "cosmosDB.deleteDocDBContainer",
-                    "when": "view =~ /azure(ResourceGroups|Workspace|FocusView)/ && viewItem =~ /treeitem[.]container(?![a-z.\\/])/i && viewItem =~ /experience[.](table|cassandra|core)/i",
-                    "group": "1@3"
-                },
-                {
-                    "//": "[Container] View NoSql container offer",
-                    "command": "cosmosDB.viewDocDBContainerOffer",
-                    "when": "view =~ /azure(ResourceGroups|Workspace|FocusView)/ && viewItem =~ /treeitem[.]container(?![a-z.\\/])/i && viewItem =~ /experience[.](table|cassandra|core)/i",
-                    "group": "1@4"
-                },
-                {
-                    "//": "[Container] Refresh",
-                    "command": "azureDatabases.refresh",
-                    "when": "view =~ /azure(ResourceGroups|Workspace|FocusView)/ && viewItem =~ /treeitem[.]container(?![a-z.\\/])/i",
-                    "group": "2@1"
-                },
-                {
-                    "//": "[Collection] Mongo DB|Cluster Open collection",
-                    "command": "command.mongoClusters.containerView.open",
-                    "when": "view =~ /azure(ResourceGroups|Workspace|FocusView)/ && viewItem =~ /treeitem[.]collection(?![a-z.\\/])/i && viewItem =~ /experience[.](mongocluster|mongodb)/i",
-                    "group": "1@1"
-                },
-                {
-                    "//": "[Collection] Mongo DB|Cluster Create document",
-                    "command": "command.mongoClusters.createDocument",
-                    "when": "view =~ /azure(ResourceGroups|Workspace|FocusView)/ && viewItem =~ /treeitem[.]collection(?![a-z.\\/])/i && viewItem =~ /experience[.](mongocluster|mongodb)/i",
-                    "group": "1@2"
-                },
-                {
-                    "//": "[Collection] Import Mongo DB|Cluster documents",
-                    "command": "command.mongoClusters.importDocuments",
-                    "when": "view =~ /azure(ResourceGroups|Workspace|FocusView)/ && viewItem =~ /treeitem[.]collection(?![a-z.\\/])/i && viewItem =~ /experience[.](mongocluster|mongodb)/i",
-                    "group": "2@1"
-                },
-                {
-                    "//": "[Collection] Mongo DB|Cluster Export documents",
-                    "command": "command.mongoClusters.exportDocuments",
-                    "when": "view =~ /azure(ResourceGroups|Workspace|FocusView)/ && viewItem =~ /treeitem[.]collection(?![a-z.\\/])/i && viewItem =~ /experience[.](mongocluster|mongodb)/i",
-                    "group": "2@2"
-                },
-                {
-                    "//": "[Collection] Mongo DB|Cluster Drop collection",
-                    "command": "command.mongoClusters.dropCollection",
-                    "when": "view =~ /azure(ResourceGroups|Workspace|FocusView)/ && viewItem =~ /treeitem[.]collection(?![a-z.\\/])/i && viewItem =~ /experience[.](mongocluster|mongodb)/i",
-                    "group": "3@1"
-                },
-                {
-                    "//": "[Collection] Mongo DB|Cluster Launch shell",
-                    "command": "command.mongoClusters.launchShell",
-                    "when": "view =~ /azure(ResourceGroups|Workspace|FocusView)/ && viewItem =~ /treeitem[.]collection(?![a-z.\\/])/i && viewItem =~ /experience[.](mongocluster|mongodb)/i",
-                    "group": "4@1"
-                },
-                {
-                    "//": "[Collection] Mongo DB|Cluster Scrapbook Submenu",
-                    "submenu": "azureDatabases.submenus.mongo.collection.scrapbook",
-                    "when": "view =~ /azure(ResourceGroups|Workspace|FocusView)/ && viewItem =~ /treeitem[.]collection(?![a-z.\\/])/i && viewItem =~ /experience[.](mongocluster|mongodb)/i",
-                    "group": "4@2"
-                },
-                {
-                    "//": "[Collection] Refresh",
-                    "command": "azureDatabases.refresh",
-                    "when": "view =~ /azure(ResourceGroups|Workspace|FocusView)/ && viewItem =~ /treeitem[.]collection(?![a-z.\\/])/i",
-                    "group": "5@1"
-                },
-                {
-                    "//": "[Stored Procedures] Create Stored Procedure",
-                    "command": "cosmosDB.createDocDBStoredProcedure",
-                    "when": "view =~ /azure(ResourceGroups|Workspace|FocusView)/ && viewItem =~ /treeitem[.]storedProcedures(?![a-z.\\/])/i && viewItem =~ /experience[.](graph|table|cassandra|core)/i",
-                    "group": "1@1"
-                },
-                {
-                    "//": "[Stored Procedures] Refresh",
-                    "command": "azureDatabases.refresh",
-                    "when": "view =~ /azure(ResourceGroups|Workspace|FocusView)/ && viewItem =~ /treeitem[.]storedProcedures(?![a-z.\\/])/i && viewItem =~ /experience[.](graph|table|cassandra|core)/i",
-                    "group": "2@1"
-                },
-                {
-                    "//": "[Stored Procedure] Execute",
-                    "command": "cosmosDB.executeDocDBStoredProcedure",
-                    "when": "view =~ /azure(ResourceGroups|Workspace|FocusView)/ && viewItem =~ /treeitem[.]storedProcedure(?![a-z.\\/])/i && viewItem =~ /experience[.](graph|table|cassandra|core)/i",
-                    "group": "1@1"
-                },
-                {
-                    "//": "[Stored Procedure] Delete",
-                    "command": "cosmosDB.deleteDocDBStoredProcedure",
-                    "when": "view =~ /azure(ResourceGroups|Workspace|FocusView)/ && viewItem =~ /treeitem[.]storedProcedure(?![a-z.\\/])/i && viewItem =~ /experience[.](graph|table|cassandra|core)/i",
-                    "group": "1@2"
-                },
-                {
-                    "//": "[Triggers] Create Trigger",
-                    "command": "cosmosDB.createDocDBTrigger",
-                    "when": "view =~ /azure(ResourceGroups|Workspace|FocusView)/ && viewItem =~ /treeitem[.]triggers(?![a-z.\\/])/i && viewItem =~ /experience[.](graph|table|cassandra|core)/i",
-                    "group": "1@1"
-                },
-                {
-                    "//": "[Triggers] Refresh",
-                    "command": "azureDatabases.refresh",
-                    "when": "view =~ /azure(ResourceGroups|Workspace|FocusView)/ && viewItem =~ /treeitem[.]triggers(?![a-z.\\/])/i && viewItem =~ /experience[.](graph|table|cassandra|core)/i",
-                    "group": "2@1"
-                },
-                {
-                    "//": "[Trigger] Delete",
-                    "command": "cosmosDB.deleteDocDBTrigger",
-                    "when": "view =~ /azure(ResourceGroups|Workspace|FocusView)/ && viewItem =~ /treeitem[.]trigger(?![a-z.\\/])/i && viewItem =~ /experience[.](graph|table|cassandra|core)/i",
-                    "group": "1@1"
-                },
-                {
-                    "//": "[Documents] Open NoSql query editor",
-                    "command": "cosmosDB.openNoSqlQueryEditor",
-                    "when": "view =~ /azure(ResourceGroups|Workspace|FocusView)/ && viewItem =~ /treeitem[.]documents(?![a-z.\\/])/i && viewItem =~ /experience[.](graph|table|cassandra|core)/i",
-                    "group": "1@1"
-                },
-                {
-                    "//": "[Documents] Create NoSql Document",
-                    "command": "cosmosDB.createDocDBDocument",
-                    "when": "view =~ /azure(ResourceGroups|Workspace|FocusView)/ && viewItem =~ /treeitem[.]documents(?![a-z.\\/])/i && viewItem =~ /experience[.](graph|table|cassandra|core)/i",
-                    "group": "1@2"
-                },
-                {
-                    "//": "[Documents] Refresh",
-                    "command": "azureDatabases.refresh",
-                    "when": "view =~ /azure(ResourceGroups|Workspace|FocusView)/ && viewItem =~ /treeitem[.]documents(?![a-z.\\/])/i && viewItem =~ /experience[.](graph|table|cassandra|core)/i",
-                    "group": "2@1"
-                },
-                {
-                    "//": "[Document] Delete",
-                    "command": "cosmosDB.deleteDocDBDocument",
-                    "when": "view =~ /azure(ResourceGroups|Workspace|FocusView)/ && viewItem =~ /treeitem[.]document(?![a-z.\\/])/i && viewItem =~ /experience[.](graph|table|cassandra|core)/i",
-                    "group": "1@1"
-                },
-                {
-                    "//": "[Document] Refresh",
-                    "command": "azureDatabases.refresh",
-                    "when": "view =~ /azure(ResourceGroups|Workspace|FocusView)/ && viewItem =~ /treeitem[.]document(?![a-z.\\/])/i && viewItem =~ /experience[.](graph|table|cassandra|core)/i",
-                    "group": "2@1"
-                },
-                {
-                    "//": "[Indexes] Refresh",
-                    "command": "azureDatabases.refresh",
-                    "when": "view =~ /azure(ResourceGroups|Workspace|FocusView)/ && viewItem =~ /treeitem[.]indexes(?![a-z.\\/])/i && viewItem =~ /experience[.](mongocluster|mongodb)/i",
-                    "group": "1@1"
-                },
-                {
-                    "//": "[Index] Refresh",
-                    "command": "azureDatabases.refresh",
-                    "when": "view =~ /azure(ResourceGroups|Workspace|FocusView)/ && viewItem =~ /treeitem[.]index(?![a-z.\\/])/i && viewItem =~ /experience[.](mongocluster|mongodb)/i",
-                    "group": "1@1"
-                }
-            ],
-            "explorer/context": [
-                {
-                    "command": "cosmosDB.importDocument",
-                    "when": "resourceLangId == json"
-                },
-                {
-                    "command": "postgreSQL.connectDatabase",
-                    "when": "resourceLangId == postgres"
-                }
-            ],
-            "commandPalette": [
-                {
-                    "command": "azureDatabases.refresh",
-                    "when": "never"
-                },
-                {
-                    "command": "azureDatabases.update",
-                    "when": "never"
-                },
-                {
-                    "command": "cosmosDB.executeAllMongoCommands",
-                    "when": "editorLangId == 'mongo'"
-                },
-                {
-                    "command": "cosmosDB.executeMongoCommand",
-                    "when": "editorLangId == 'mongo'"
-                },
-                {
-                    "command": "cosmosDB.executeNoSqlQuery",
-                    "when": "editorLangId == 'nosql'"
-                },
-                {
-                    "command": "cosmosDB.getNoSqlQueryPlan",
-                    "when": "editorLangId == 'nosql'"
-                },
-                {
-                    "command": "postgreSQL.executeQuery",
-                    "when": "editorLangId == 'postgres'"
-                }
-            ]
-        },
-        "keybindings": [
-            {
-                "command": "cosmosDB.executeMongoCommand",
-                "key": "ctrl+shift+'",
-                "mac": "cmd+shift+'",
-                "when": "editorLangId == 'mongo' && editorTextFocus"
-            },
-            {
-                "command": "cosmosDB.executeAllMongoCommands",
-                "key": "ctrl+shift+;",
-                "mac": "cmd+shift+;",
-                "when": "editorLangId == 'mongo' && editorTextFocus"
-            }
-        ],
-        "configuration": [
-            {
-                "title": "Authentication",
-                "properties": {
-                    "azureDatabases.cosmosDB.preferredAuthenticationMethod": {
-                        "type": "string",
-                        "enum": [
-                            "auto",
-                            "accountKey",
-                            "entraId"
-                        ],
-                        "enumItemLabels": [
-                            "%cosmosdb.configuration.preferredAuthenticationMethod.auto%",
-                            "%cosmosdb.configuration.preferredAuthenticationMethod.accountKey%",
-                            "%cosmosdb.configuration.preferredAuthenticationMethod.entraId%"
-                        ],
-                        "markdownEnumDescriptions": [
-                            "%cosmosdb.configuration.preferredAuthenticationMethod.auto.description%",
-                            "%cosmosdb.configuration.preferredAuthenticationMethod.accountKey.description%",
-                            "%cosmosdb.configuration.preferredAuthenticationMethod.entraId.description%"
-                        ],
-                        "description": "%cosmosdb.configuration.preferredAuthenticationMethod%",
-                        "default": "auto",
-                        "order": 0
-                    }
-                }
-            },
-            {
-                "title": "Azure Databases",
-                "properties": {
-                    "mongo.shell.path": {
-                        "type": [
-                            "string",
-                            "null"
-                        ],
-                        "description": "%cosmosdb.configuration.mongo.shell.path%",
-                        "default": null
-                    },
-                    "mongo.shell.args": {
-                        "type": "array",
-                        "items": {
-                            "type": "string"
-                        },
-                        "description": "%cosmosdb.configuration.mongo.shell.args%",
-                        "default": [
-                            "--quiet"
-                        ]
-                    },
-                    "mongo.shell.timeout": {
-                        "type": "number",
-                        "description": "%cosmosdb.configuration.mongo.shell.timeout%",
-                        "default": 30
-                    },
-                    "azureDatabases.batchSize": {
-                        "type": "number",
-                        "description": "%cosmosdb.configuration.batch.size%",
-                        "default": 50
-                    },
-                    "azureDatabases.useCosmosOAuth": {
-                        "type": "boolean",
-                        "markdownDescription": "%cosmosdb.configuration.oauth.enable%",
-                        "markdownDeprecationMessage": "**Deprecated**: Please use `#azureDatabases.cosmosDB.preferredAuthenticationMethod#` instead.",
-                        "deprecationMessage": "Deprecated: Please use azureDatabases.cosmosDB.preferredAuthenticationMethod instead."
-                    },
-                    "azureDatabases.confirmationStyle": {
-                        "type": "string",
-                        "description": "%cosmosdb.configuration.confirmation.style%",
-                        "enum": [
-                            "wordConfirmation",
-                            "challengeConfirmation",
-                            "buttonConfirmation"
-                        ],
-                        "enumItemLabels": [
-                            "%cosmosdb.configuration.confirmation.style.word%",
-                            "%cosmosdb.configuration.confirmation.style.challenge%",
-                            "%cosmosdb.configuration.confirmation.style.button%"
-                        ],
-                        "enumDescriptions": [
-                            "%cosmosdb.configuration.confirmation.style.word.description%",
-                            "%cosmosdb.configuration.confirmation.style.challenge.description%",
-                            "%cosmosdb.configuration.confirmation.style.button.description%"
-                        ],
-                        "default": "wordConfirmation"
-                    },
-                    "azureDatabases.showOperationSummaries": {
-                        "type": "boolean",
-                        "default": true,
-                        "description": "%cosmosdb.configuration.operation.summaries%"
-                    },
-                    "cosmosDB.documentLabelFields": {
-                        "type": "array",
-                        "default": [
-                            "name",
-                            "Name",
-                            "NAME",
-                            "ID",
-                            "UUID",
-                            "Id",
-                            "id",
-                            "_id",
-                            "uuid"
-                        ],
-                        "description": "%cosmosdb.configuration.document.label.fields%"
-                    },
-                    "cosmosDB.emulator.mongoPort": {
-                        "type": "integer",
-                        "default": 10255,
-                        "description": "%cosmosdb.configuration.emulator.mongo.port%"
-                    },
-                    "cosmosDB.emulator.port": {
-                        "type": "integer",
-                        "default": 8081,
-                        "description": "%cosmosdb.configuration.emulator.port%"
-                    },
-                    "cosmosDB.enableEndpointDiscovery": {
-                        "type": "boolean",
-                        "default": true,
-                        "description": "%cosmosdb.configuration.endpoint.discovery%"
-                    },
-                    "cosmosDB.showSavePrompt": {
-                        "type": "boolean",
-                        "default": true,
-                        "description": "%cosmosdb.configuration.save.prompt%"
-                    }
-                }
-            }
-        ]
-=======
-    "configuration": {
-      "title": "Azure Databases",
-      "properties": {
-        "mongo.shell.path": {
-          "type": [
-            "string",
-            "null"
-          ],
-          "description": "%cosmosdb.configuration.mongo.shell.path%",
-          "default": null
-        },
-        "mongo.shell.args": {
-          "type": "array",
-          "items": {
-            "type": "string"
-          },
-          "description": "%cosmosdb.configuration.mongo.shell.args%",
-          "default": [
-            "--quiet"
-          ]
-        },
-        "mongo.shell.timeout": {
-          "type": "number",
-          "description": "%cosmosdb.configuration.mongo.shell.timeout%",
-          "default": 30
-        },
-        "azureDatabases.batchSize": {
-          "type": "number",
-          "description": "%cosmosdb.configuration.batch.size%",
-          "default": 50
-        },
-        "azureDatabases.useCosmosOAuth": {
-          "type": "boolean",
-          "markdownDescription": "%cosmosdb.configuration.oauth.enable%",
-          "default": false
-        },
-        "azureDatabases.confirmationStyle": {
-          "type": "string",
-          "description": "%cosmosdb.configuration.confirmation.style%",
-          "enum": [
-            "wordConfirmation",
-            "challengeConfirmation",
-            "buttonConfirmation"
-          ],
-          "enumItemLabels": [
-            "%cosmosdb.configuration.confirmation.style.word%",
-            "%cosmosdb.configuration.confirmation.style.challenge%",
-            "%cosmosdb.configuration.confirmation.style.button%"
-          ],
-          "enumDescriptions": [
-            "%cosmosdb.configuration.confirmation.style.word.description%",
-            "%cosmosdb.configuration.confirmation.style.challenge.description%",
-            "%cosmosdb.configuration.confirmation.style.button.description%"
-          ],
-          "default": "wordConfirmation"
-        },
-        "azureDatabases.showOperationSummaries": {
-          "type": "boolean",
-          "default": true,
-          "description": "%cosmosdb.configuration.operation.summaries%"
-        },
-        "cosmosDB.documentLabelFields": {
-          "type": "array",
-          "default": [
-            "name",
-            "Name",
-            "NAME",
-            "ID",
-            "UUID",
-            "Id",
-            "id",
-            "_id",
-            "uuid"
-          ],
-          "description": "%cosmosdb.configuration.document.label.fields%"
-        },
-        "cosmosDB.emulator.mongoPort": {
-          "type": "integer",
-          "default": 10255,
-          "description": "%cosmosdb.configuration.emulator.mongo.port%"
-        },
-        "cosmosDB.emulator.port": {
-          "type": "integer",
-          "default": 8081,
-          "description": "%cosmosdb.configuration.emulator.port%"
-        },
-        "cosmosDB.enableEndpointDiscovery": {
-          "type": "boolean",
-          "default": true,
-          "description": "%cosmosdb.configuration.endpoint.discovery%"
-        },
-        "cosmosDB.showSavePrompt": {
-          "type": "boolean",
-          "default": true,
-          "description": "%cosmosdb.configuration.save.prompt%"
+            "description": "%cosmosdb.configuration.document.label.fields%"
+          },
+          "cosmosDB.emulator.mongoPort": {
+            "type": "integer",
+            "default": 10255,
+            "description": "%cosmosdb.configuration.emulator.mongo.port%"
+          },
+          "cosmosDB.emulator.port": {
+            "type": "integer",
+            "default": 8081,
+            "description": "%cosmosdb.configuration.emulator.port%"
+          },
+          "cosmosDB.enableEndpointDiscovery": {
+            "type": "boolean",
+            "default": true,
+            "description": "%cosmosdb.configuration.endpoint.discovery%"
+          },
+          "cosmosDB.showSavePrompt": {
+            "type": "boolean",
+            "default": true,
+            "description": "%cosmosdb.configuration.save.prompt%"
+          }
         }
       }
->>>>>>> 31457838
-    }
+    ]
   }
 }