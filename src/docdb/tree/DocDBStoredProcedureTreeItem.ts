/*---------------------------------------------------------------------------------------------
 *  Copyright (c) Microsoft Corporation. All rights reserved.
 *  Licensed under the MIT License. See License.txt in the project root for license information.
 *--------------------------------------------------------------------------------------------*/

import { type Resource, type StoredProcedureDefinition } from '@azure/cosmos';
import {
    AzExtTreeItem,
    DialogResponses,
    openReadOnlyJson,
    randomUtils,
    type IActionContext,
    type TreeItemIconPath,
} from '@microsoft/vscode-azext-utils';
import * as vscode from 'vscode';
import { type IEditableTreeItem } from '../../DatabasesFileSystem';
import { ext } from '../../extensionVariables';
import { localize } from '../../utils/localize';
import { nonNullProp } from '../../utils/nonNull';
import { type DocDBStoredProceduresTreeItem } from './DocDBStoredProceduresTreeItem';
import { type IDocDBTreeRoot } from './IDocDBTreeRoot';

/**
 * Represents a Cosmos DB DocumentDB (SQL) stored procedure
 */
export class DocDBStoredProcedureTreeItem extends AzExtTreeItem implements IEditableTreeItem {
    public static contextValue: string = 'cosmosDBStoredProcedure';
    public readonly contextValue: string = DocDBStoredProcedureTreeItem.contextValue;
    public readonly cTime: number = Date.now();
    public readonly parent: DocDBStoredProceduresTreeItem;
    public mTime: number = Date.now();

    constructor(
        parent: DocDBStoredProceduresTreeItem,
        public procedure: StoredProcedureDefinition & Resource,
    ) {
        super(parent);
        this.parent = parent;
        ext.fileSystem.fireChangedEvent(this);
        this.commandId = 'cosmosDB.openStoredProcedure';
    }

    public get root(): IDocDBTreeRoot {
        return this.parent.root;
    }

    public get filePath(): string {
        return this.label + '-cosmos-stored-procedure.js';
    }

    public get id(): string {
        return this.procedure.id;
    }

    public get label(): string {
        return this.procedure.id;
    }

    public get link(): string {
        return this.procedure._self;
    }

    public async getFileContent(): Promise<string> {
        return typeof this.procedure.body === 'string' ? this.procedure.body : '';
    }

    public async refreshImpl(): Promise<void> {
        ext.fileSystem.fireChangedEvent(this);
    }

    public async writeFileContent(_context: IActionContext, content: string): Promise<void> {
        const client = this.root.getCosmosClient();
        const replace = await this.parent
            .getContainerClient(client)
            .scripts.storedProcedure(this.id)
            .replace({ id: this.id, body: content });
        this.procedure = nonNullProp(replace, 'resource');
    }

    public get iconPath(): TreeItemIconPath {
        return new vscode.ThemeIcon('server-process');
    }

    public async deleteTreeItemImpl(context: IActionContext): Promise<void> {
        const message: string = localize(
            'deleteCosmosStoredProcedure',
            `Are you sure you want to delete stored procedure '{0}'?`,
            this.label,
        );
        await context.ui.showWarningMessage(
            message,
            { modal: true, stepName: 'deleteStoredProcedure' },
            DialogResponses.deleteResponse,
        );
        const client = this.root.getCosmosClient();
        await this.parent.getContainerClient(client).scripts.storedProcedure(this.id).delete();
    }

<<<<<<< HEAD
    //eslint-disable-next-line @typescript-eslint/no-explicit-any
    public async execute(context: IActionContext, partitionKey: string, parameters?: any[]): Promise<void> {
=======
    public async execute(context: IActionContext, partitionKey: string, parameters?: unknown[]): Promise<void> {
>>>>>>> 4ca6fd6d
        const client = this.root.getCosmosClient();
        const result = await this.parent
            .getContainerClient(client)
            .scripts.storedProcedure(this.id)
            .execute(partitionKey, parameters);

        try {
            const resultFileName = `${this.label}-result`;
            await openReadOnlyJson({ label: resultFileName, fullId: randomUtils.getRandomHexString() }, result);
        } catch {
            await context.ui.showWarningMessage(`Unable to parse execution result`);
        }
    }
}<|MERGE_RESOLUTION|>--- conflicted
+++ resolved
@@ -96,12 +96,7 @@
         await this.parent.getContainerClient(client).scripts.storedProcedure(this.id).delete();
     }
 
-<<<<<<< HEAD
-    //eslint-disable-next-line @typescript-eslint/no-explicit-any
-    public async execute(context: IActionContext, partitionKey: string, parameters?: any[]): Promise<void> {
-=======
     public async execute(context: IActionContext, partitionKey: string, parameters?: unknown[]): Promise<void> {
->>>>>>> 4ca6fd6d
         const client = this.root.getCosmosClient();
         const result = await this.parent
             .getContainerClient(client)
