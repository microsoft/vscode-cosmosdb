/*---------------------------------------------------------------------------------------------
 *  Copyright (c) Microsoft Corporation. All rights reserved.
 *  Licensed under the MIT License. See License.txt in the project root for license information.
 *--------------------------------------------------------------------------------------------*/

import * as vscode from 'vscode';
import { ParseTree } from 'antlr4ts/tree/ParseTree';
import { ANTLRInputStream as InputStream } from 'antlr4ts/ANTLRInputStream';
import { CommonTokenStream } from 'antlr4ts/CommonTokenStream';
import * as mongoParser from './grammar/mongoParser';
import { MongoVisitor } from './grammar/visitors';
import { mongoLexer } from './grammar/mongoLexer';
import * as vscodeUtil from './../utils/vscodeUtils';
import { CosmosEditorManager } from '../CosmosEditorManager';
import { IAzureParentNode, AzureTreeDataProvider, IActionContext } from 'vscode-azureextensionui';
import { MongoFindResultEditor } from './editors/MongoFindResultEditor';
import { MongoFindOneResultEditor } from './editors/MongoFindOneResultEditor';
import { MongoCommand } from './MongoCommand';
<<<<<<< HEAD
import { MongoDatabaseTreeItem } from './tree/MongoDatabaseTreeItem';
import { LexerErrorListener, ParserErrorListener } from './errorListeners';
=======
import { MongoDatabaseTreeItem, stripQuotes } from './tree/MongoDatabaseTreeItem';
import { ErrorNode } from 'antlr4ts/tree/ErrorNode';
import { filterType, findType } from '../utils/array';
>>>>>>> e41cdd30

const output = vscodeUtil.getOutputChannel();
const notInScrapbookMessage = "You must have a MongoDB scrapbook (*.mongo) open to run a MongoDB command.";

export function getAllErrorsFromTextDocument(document: vscode.TextDocument): vscode.Diagnostic[] {
	let commands = getAllCommandsFromTextDocument(document);
	let errors: vscode.Diagnostic[] = [];
	for (let command of commands) {
		for (let error of (command.errors || [])) {
			let diagnostic = new vscode.Diagnostic(error.range, error.message);
			errors.push(diagnostic);
		}
	}

	return errors;
}

export async function executeAllCommandsFromActiveEditor(database: IAzureParentNode<MongoDatabaseTreeItem>, extensionPath, editorManager: CosmosEditorManager, tree: AzureTreeDataProvider, context: IActionContext): Promise<void> {
	output.appendLine("Running all commands in scrapbook...");
	let commands = getAllCommandsFromActiveEditor();
	await executeCommands(vscode.window.activeTextEditor, database, extensionPath, editorManager, tree, context, commands);
}

export async function executeCommandFromActiveEditor(database: IAzureParentNode<MongoDatabaseTreeItem>, extensionPath, editorManager: CosmosEditorManager, tree: AzureTreeDataProvider, context: IActionContext): Promise<void> {
	const commands = getAllCommandsFromActiveEditor();
	const activeEditor = vscode.window.activeTextEditor;
	const selection = activeEditor.selection;
	const command = findCommandAtPosition(commands, selection.start);
	return await executeCommand(activeEditor, database, extensionPath, editorManager, tree, context, command);
}

export async function executeCommandFromText(database: IAzureParentNode<MongoDatabaseTreeItem>, extensionPath, editorManager: CosmosEditorManager, tree: AzureTreeDataProvider, context: IActionContext, commandText: string): Promise<void> {
	const activeEditor = vscode.window.activeTextEditor;
	const command = getCommandFromTextAtLocation(commandText, new vscode.Position(0, 0));
	return await executeCommand(activeEditor, database, extensionPath, editorManager, tree, context, command);
}

function getAllCommandsFromActiveEditor(): MongoCommand[] {
	const activeEditor = vscode.window.activeTextEditor;
	if (activeEditor) {
		const commands = getAllCommandsFromTextDocument(activeEditor.document);
		return commands;
	} else {
		// Shouldn't be able to reach this
		throw new Error(notInScrapbookMessage);
	}
}

export function getAllCommandsFromTextDocument(document: vscode.TextDocument): MongoCommand[] {
	return getAllCommandsFromText(document.getText());
}

async function executeCommands(activeEditor: vscode.TextEditor, database: IAzureParentNode<MongoDatabaseTreeItem>, extensionPath, editorManager: CosmosEditorManager, tree: AzureTreeDataProvider, context: IActionContext, commands: MongoCommand[]): Promise<void> {
	for (let command of commands) {
		await executeCommand(activeEditor, database, extensionPath, editorManager, tree, context, command);
	}
}

async function executeCommand(activeEditor: vscode.TextEditor, database: IAzureParentNode<MongoDatabaseTreeItem>, extensionPath, editorManager: CosmosEditorManager, tree: AzureTreeDataProvider, context: IActionContext, command: MongoCommand): Promise<void> {
	if (command) {
		output.appendLine(command.text);

		try {
			context.properties["command"] = command.name;
			context.properties["argsCount"] = String(command.arguments ? command.arguments.length : 0);
		} catch (error) {
			// Ignore
		}

		if (!database) {
			throw new Error('Please select a MongoDB database to run against by selecting it in the explorer and selecting the "Connect" context menu item');
		}
		if (command.errors && command.errors.length > 0) {
			//Currently, we take the first error pushed. Tests correlate that the parser visits errors in left-to-right, top-to-bottom.
			const err = command.errors[0];
			throw new Error(`Error near line ${err.range.start.line}, column ${err.range.start.character}: '${err.message}'. Please check syntax.`);
		}
		if (command.name === 'find') {
			await editorManager.showDocument(new MongoFindResultEditor(database, command, tree), 'cosmos-result.json', { showInNextColumn: true });
		} else {
			const result = await database.treeItem.executeCommand(command, context);
			if (command.name === 'findOne') {
				if (result === "null") {
					throw new Error(`Could not find any documents`);
				}
				await editorManager.showDocument(new MongoFindOneResultEditor(database, command.collection, result, tree), 'cosmos-result.json', { showInNextColumn: true });
			} else {
				await vscodeUtil.showNewFile(result, extensionPath, 'result', '.json', activeEditor.viewColumn + 1);
			}
		}
	} else {
		throw new Error('No MongoDB command found at the current cursor location.');
	}
}

export function getCommandFromTextAtLocation(content: string, position?: vscode.Position): MongoCommand {
	let commands = getAllCommandsFromText(content);
	return findCommandAtPosition(commands, position);
}

export function getAllCommandsFromText(content: string): MongoCommand[] {
	const lexer = new mongoLexer(new InputStream(content));
	let lexerListener = new LexerErrorListener();
	lexer.removeErrorListeners();
	lexer.addErrorListener(lexerListener);
	let tokens: CommonTokenStream = new CommonTokenStream(lexer);

	const parser = new mongoParser.mongoParser(tokens);
	let parserListener = new ParserErrorListener();
	parser.removeErrorListeners();
	parser.addErrorListener(parserListener);

	let commandsContext: mongoParser.MongoCommandsContext = parser.mongoCommands();
	const commands = new FindMongoCommandsVisitor().visit(commandsContext);

	// Match errors with commands based on location
	for (let err of lexerListener.errors.concat(parserListener.errors)) {
		let associatedCommand = findCommandAtPosition(commands, err.range.start);
		if (associatedCommand) {
			associatedCommand.errors = associatedCommand.errors || [];
			associatedCommand.errors.push(err);
		} else {
			// Create a new command to hook this up to
			let emptyCommand: MongoCommand = {
				collection: undefined,
				name: undefined,
				range: err.range,
				text: ""
			};
			emptyCommand.errors = [err];
			commands.push(emptyCommand);
		}
	}

	return commands;
}

function findCommandAtPosition(commands: MongoCommand[], position?: vscode.Position): MongoCommand {
	let lastCommandOnSameLine = null;
	let lastCommandBeforePosition = null;
	if (position) {
		for (const command of commands) {
			if (command.range.contains(position)) {
				return command;
			}
			if (command.range.end.line === position.line) {
				lastCommandOnSameLine = command;
			}
			if (command.range.end.isBefore(position)) {
				lastCommandBeforePosition = command;
			}
		}
	}
	return lastCommandOnSameLine || lastCommandBeforePosition || commands[commands.length - 1];
}

class FindMongoCommandsVisitor extends MongoVisitor<MongoCommand[]> {
	private commands: MongoCommand[] = [];

	visitCommand(ctx: mongoParser.CommandContext): MongoCommand[] {
		this.commands.push({
			range: new vscode.Range(ctx.start.line - 1, ctx.start.charPositionInLine, ctx.stop.line - 1, ctx.stop.charPositionInLine),
			text: ctx.text,
			name: '',
			arguments: [],
			argumentObjects: []
		});
		return super.visitCommand(ctx);
	}

	visitCollection(ctx: mongoParser.CollectionContext): MongoCommand[] {
		this.commands[this.commands.length - 1].collection = ctx.text;
		return super.visitCollection(ctx);
	}

	visitFunctionCall(ctx: mongoParser.FunctionCallContext): MongoCommand[] {
		if (ctx.parent instanceof mongoParser.CommandContext) {
			this.commands[this.commands.length - 1].name = (ctx._FUNCTION_NAME && ctx._FUNCTION_NAME.text) || "";
		}
		return super.visitFunctionCall(ctx);
	}

	visitArgument(ctx: mongoParser.ArgumentContext): MongoCommand[] {
		let argumentsContext = ctx.parent;
		if (argumentsContext) {
			let functionCallContext = argumentsContext.parent;
			if (functionCallContext && functionCallContext.parent instanceof mongoParser.CommandContext) {
				const lastCommand = this.commands[this.commands.length - 1];
				const argAsObject = this.contextToObject(ctx);
				lastCommand.argumentObjects.push(argAsObject);
				lastCommand.arguments.push(JSON.stringify(argAsObject));
			}
		}
		return super.visitArgument(ctx);
	}

	protected defaultResult(_node: ParseTree): MongoCommand[] {
		return this.commands;
	}

	private contextToObject(ctx: mongoParser.ArgumentContext | mongoParser.PropertyValueContext): Object {
		let parsedObject: Object = {};
		if (!ctx || ctx.childCount === 0) { //Base case and malformed statements
			return parsedObject;
		}
		// In a well formed expression, Argument and propertyValue tokens should have exactly one child, from their definitions in mongo.g4
		// The only difference in types of children between PropertyValue and argument tokens is the functionCallContext that isn't handled at the moment.
		let child: ParseTree = ctx.children[0];
		if (child instanceof mongoParser.LiteralContext) {
			let text = child.text;
			let tokenType = child.start.type;
			const nonStringLiterals = [mongoParser.mongoParser.NullLiteral, mongoParser.mongoParser.BooleanLiteral, mongoParser.mongoParser.NumericLiteral];
			if (tokenType === mongoParser.mongoParser.StringLiteral) {
				parsedObject = stripQuotes(text);
			} else if (nonStringLiterals.indexOf(tokenType) > -1) {
				parsedObject = JSON.parse(text);
			} else {
				throw new Error(`Unrecognized token. Token text: ${text}`);
			}
		}
		else if (child instanceof mongoParser.ObjectLiteralContext) {
			let propertyNameAndValue = findType(child.children, mongoParser.PropertyNameAndValueListContext);
			if (!propertyNameAndValue) { // Argument is {}
				return {};
			}
			else {
				//tslint:disable:no-non-null-assertion
				let propertyAssignments = filterType(propertyNameAndValue.children, mongoParser.PropertyAssignmentContext);
				for (let propertyAssignment of propertyAssignments) {
					const propertyName = <mongoParser.PropertyNameContext>propertyAssignment.children[0];
					const propertyValue = <mongoParser.PropertyValueContext>propertyAssignment.children[2];
					parsedObject[stripQuotes(propertyName.text)] = this.contextToObject(propertyValue);
				}
			}
		}
		else if (child instanceof mongoParser.ArrayLiteralContext) {
			let elementList = findType(child.children, mongoParser.ElementListContext);
			if (elementList) {
				let elementItems = filterType(elementList.children, mongoParser.PropertyValueContext);
				parsedObject = elementItems.map(this.contextToObject.bind(this));
			} else {
				parsedObject = [];
			}
		} else if (child instanceof mongoParser.FunctionCallContext) {
			return {};
		} else {
			console.assert(false, "Unrecognized child type in parse tree.");
		}

		return parsedObject;
	}

}<|MERGE_RESOLUTION|>--- conflicted
+++ resolved
@@ -16,14 +16,9 @@
 import { MongoFindResultEditor } from './editors/MongoFindResultEditor';
 import { MongoFindOneResultEditor } from './editors/MongoFindOneResultEditor';
 import { MongoCommand } from './MongoCommand';
-<<<<<<< HEAD
-import { MongoDatabaseTreeItem } from './tree/MongoDatabaseTreeItem';
+import { MongoDatabaseTreeItem, stripQuotes } from './tree/MongoDatabaseTreeItem';
+import { filterType, findType } from '../utils/array';
 import { LexerErrorListener, ParserErrorListener } from './errorListeners';
-=======
-import { MongoDatabaseTreeItem, stripQuotes } from './tree/MongoDatabaseTreeItem';
-import { ErrorNode } from 'antlr4ts/tree/ErrorNode';
-import { filterType, findType } from '../utils/array';
->>>>>>> e41cdd30
 
 const output = vscodeUtil.getOutputChannel();
 const notInScrapbookMessage = "You must have a MongoDB scrapbook (*.mongo) open to run a MongoDB command.";
