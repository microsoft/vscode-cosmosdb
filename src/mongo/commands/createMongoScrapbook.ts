--- conflicted
+++ resolved
@@ -15,15 +15,12 @@
 ): Promise<void> {
     const initialFileContents: string = '// MongoDB API Scrapbook: Use this file to run MongoDB API commands\n\n';
 
-<<<<<<< HEAD
     // if (node instanceof CollectionItem) {
     //     initialFileContents += `\n\n// You are connected to the "${node.collectionInfo.name}" collection in the "${node.databaseInfo.name}" database.`;
     // } else if (node instanceof DatabaseItem) {
     //     initialFileContents += `\n\n// You are connected to the "${node.databaseInfo.name}" database.`;
     // }
 
-=======
->>>>>>> f19126eb
     await MongoScrapbookService.setConnectedCluster(node.mongoCluster, node.databaseInfo);
 
     await vscodeUtil.showNewFile(initialFileContents, 'Scrapbook', '.mongo');
