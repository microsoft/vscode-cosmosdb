/*---------------------------------------------------------------------------------------------
 *  Copyright (c) Microsoft Corporation. All rights reserved.
 *  Licensed under the MIT License. See License.txt in the project root for license information.
 *--------------------------------------------------------------------------------------------*/

import { type JSONSchema, type JSONSchemaRef } from '../JSONSchema';
import { getPropertyNamesAtLevel, updateSchemaWithDocument } from './SchemaAnalyzer';
import {
    arraysWithDifferentDataTypes,
    complexDocument,
    complexDocumentsArray,
    complexDocumentWithOddTypes,
    embeddedDocumentOnly,
    flatDocument,
    sparseDocumentsArray,
} from './mongoTestDocuments';

describe('Mongo Schema Analyzer', () => {
    it('prints out schema for testing', () => {
        const schema: JSONSchema = {};
        updateSchemaWithDocument(schema, embeddedDocumentOnly);
        console.log(JSON.stringify(schema, null, 2));
        expect(schema).toBeDefined();
    });

    it('supports many documents', () => {
        const schema: JSONSchema = {};
        sparseDocumentsArray.forEach((doc) => updateSchemaWithDocument(schema, doc));
        expect(schema).toBeDefined();

        // Check that 'x-documentsInspected' is correct
        expect(schema['x-documentsInspected']).toBe(sparseDocumentsArray.length);

        // Check that the schema has the correct root properties
        const expectedRootProperties = new Set(['_id', 'name', 'age', 'email', 'isActive', 'score', 'description']);

        expect(Object.keys(schema.properties || {})).toEqual(
            expect.arrayContaining(Array.from(expectedRootProperties)),
        );

        // Check that the 'name' field is detected correctly
        const nameField: JSONSchema = schema.properties?.['name'];
        expect(nameField).toBeDefined();
        expect(nameField?.['x-occurrence']).toBeGreaterThan(0);

        // Access 'anyOf' to get the type entries
        const nameFieldTypes = nameField.anyOf?.map((typeEntry) => typeEntry['type']);
        expect(nameFieldTypes).toContain('string');

        // Check that the 'age' field has the correct type
        const ageField: JSONSchema = schema.properties?.['age'];
        expect(ageField).toBeDefined();
        const ageFieldTypes = ageField.anyOf?.map((typeEntry) => typeEntry['type']);
        expect(ageFieldTypes).toContain('number');

        // Check that the 'isActive' field is a boolean
        const isActiveField: JSONSchema = schema.properties?.['isActive'];
        expect(isActiveField).toBeDefined();
        const isActiveTypes = isActiveField.anyOf?.map((typeEntry) => typeEntry['type']);
        expect(isActiveTypes).toContain('boolean');

        // Check that the 'description' field is optional (occurs in some documents)
        const descriptionField = schema.properties?.['description'];
        expect(descriptionField).toBeDefined();
        expect(descriptionField?.['x-occurrence']).toBeLessThan(sparseDocumentsArray.length);
    });

    it('detects all BSON types from flatDocument', () => {
        const schema: JSONSchema = {};
        updateSchemaWithDocument(schema, flatDocument);

        // Check that all fields are detected
        const expectedFields = Object.keys(flatDocument);
        expect(Object.keys(schema.properties || {})).toEqual(expect.arrayContaining(expectedFields));

        // Helper function to get the 'x-bsonType' from a field
        function getBsonType(fieldName: string): string | undefined {
            const field = schema.properties?.[fieldName];
            const anyOf = field?.anyOf;
            return anyOf && anyOf[0]?.['x-bsonType'];
        }

        // Check that specific BSON types are correctly identified
        expect(getBsonType('int32Field')).toBe('int32');
        expect(getBsonType('doubleField')).toBe('double');
        expect(getBsonType('decimalField')).toBe('decimal128');
        expect(getBsonType('dateField')).toBe('date');
        expect(getBsonType('objectIdField')).toBe('objectid');
        expect(getBsonType('codeField')).toBe('code');
    });

    it('detects embedded objects correctly', () => {
        const schema: JSONSchema = {};
        updateSchemaWithDocument(schema, embeddedDocumentOnly);

        // Check that the root properties are detected
        expect(schema.properties).toHaveProperty('personalInfo');
        expect(schema.properties).toHaveProperty('jobInfo');

        // Access 'personalInfo' properties
        const personalInfoAnyOf = schema.properties && schema.properties['personalInfo']?.anyOf;
        const personalInfoProperties = personalInfoAnyOf?.[0]?.properties;
        expect(personalInfoProperties).toBeDefined();
        expect(personalInfoProperties).toHaveProperty('name');
        expect(personalInfoProperties).toHaveProperty('age');
        expect(personalInfoProperties).toHaveProperty('married');
        expect(personalInfoProperties).toHaveProperty('address');

        // Access 'address' properties within 'personalInfo'
        const addressAnyOf = personalInfoProperties['address'].anyOf;
        const addressProperties = addressAnyOf?.[0]?.properties;
        expect(addressProperties).toBeDefined();
        expect(addressProperties).toHaveProperty('street');
        expect(addressProperties).toHaveProperty('city');
        expect(addressProperties).toHaveProperty('zip');
    });

    it('detects arrays and their element types correctly', () => {
        const schema: JSONSchema = {};
        updateSchemaWithDocument(schema, arraysWithDifferentDataTypes);

        // Check that arrays are detected
        expect(schema.properties).toHaveProperty('integersArray');
        expect(schema.properties).toHaveProperty('stringsArray');
        expect(schema.properties).toHaveProperty('booleansArray');
        expect(schema.properties).toHaveProperty('mixedArray');
        expect(schema.properties).toHaveProperty('datesArray');

        // Helper function to get item types from an array field
        function getArrayItemTypes(fieldName: string): string[] | undefined {
            const field = schema.properties?.[fieldName];
            const anyOf = field?.anyOf;
            const itemsAnyOf: JSONSchemaRef[] = anyOf?.[0]?.items?.anyOf;
            return itemsAnyOf?.map((typeEntry) => typeEntry['type']);
        }

        // Check that 'integersArray' has elements of type 'number'
        const integerItemTypes = getArrayItemTypes('integersArray');
        expect(integerItemTypes).toContain('number');

        // Check that 'stringsArray' has elements of type 'string'
        const stringItemTypes = getArrayItemTypes('stringsArray');
        expect(stringItemTypes).toContain('string');

        // Check that 'mixedArray' contains multiple types
        const mixedItemTypes = getArrayItemTypes('mixedArray');
        expect(mixedItemTypes).toEqual(expect.arrayContaining(['number', 'string', 'boolean', 'object', 'null']));
    });

    it('handles arrays within objects and objects within arrays', () => {
        const schema: JSONSchema = {};
        updateSchemaWithDocument(schema, complexDocument);

        // Access 'user.profile.hobbies'
        const userProfile = schema.properties && schema.properties['user'].anyOf?.[0]?.properties?.['profile'];
        const hobbies = userProfile?.anyOf?.[0]?.properties?.['hobbies'];
        // eslint-disable-next-line @typescript-eslint/no-unsafe-call
        const hobbiesItemTypes = hobbies?.anyOf?.[0]?.items?.anyOf?.map((typeEntry) => typeEntry['type']);
        expect(hobbiesItemTypes).toContain('string');

        // Access 'user.profile.addresses'
        const addresses = userProfile?.anyOf?.[0]?.properties?.['addresses'];
        // eslint-disable-next-line @typescript-eslint/no-unsafe-call
        const addressItemTypes = addresses?.anyOf?.[0]?.items?.anyOf?.map((typeEntry) => typeEntry['type']);
        expect(addressItemTypes).toContain('object');

        // Check that 'orders' is an array
        const orders = schema.properties && schema.properties['orders'];
        expect(orders).toBeDefined();
        const ordersType = orders.anyOf?.[0]?.type;
        expect(ordersType).toBe('array');

        // Access 'items' within 'orders'
        const orderItems = orders.anyOf?.[0]?.items?.anyOf?.[0]?.properties?.['items'];
        const orderItemsType = orderItems?.anyOf?.[0]?.type;
        expect(orderItemsType).toBe('array');
    });

    it('updates schema correctly when processing multiple documents', () => {
        const schema: JSONSchema = {};
        complexDocumentsArray.forEach((doc) => updateSchemaWithDocument(schema, doc));

        // Check that 'x-documentsInspected' is correct
        expect(schema['x-documentsInspected']).toBe(complexDocumentsArray.length);

        // Check that some fields are present from different documents
        expect(schema.properties).toHaveProperty('stringField');
        expect(schema.properties).toHaveProperty('personalInfo');
        expect(schema.properties).toHaveProperty('integersArray');
        expect(schema.properties).toHaveProperty('user');

        // Check that 'integersArray' has correct min and max values
        const integersArray = schema.properties && schema.properties['integersArray'];
        const integerItemType = integersArray.anyOf?.[0]?.items?.anyOf?.[0];
        expect(integerItemType?.['x-minValue']).toBe(1);
        expect(integerItemType?.['x-maxValue']).toBe(5);

        // Check that 'orders.items.price' is detected as Decimal128
        const orders = schema.properties && schema.properties['orders'];
        const orderItems = orders.anyOf?.[0]?.items?.anyOf?.[0]?.properties?.['items'];
        const priceField = orderItems?.anyOf?.[0]?.items?.anyOf?.[0]?.properties?.['price'];
        const priceFieldType = priceField?.anyOf?.[0];
        expect(priceFieldType?.['x-bsonType']).toBe('decimal128');
    });

    describe('traverses schema', () => {
        it('with valid paths', () => {
            const schema: JSONSchema = {};
            updateSchemaWithDocument(schema, complexDocument);

            let propertiesAtRoot = getPropertyNamesAtLevel(schema, []);
            expect(propertiesAtRoot).toHaveLength(4);

            propertiesAtRoot = getPropertyNamesAtLevel(schema, ['user']);
            expect(propertiesAtRoot).toHaveLength(3);

            propertiesAtRoot = getPropertyNamesAtLevel(schema, ['user', 'profile']);
            expect(propertiesAtRoot).toHaveLength(4);
        });

        it('with broken paths', () => {
            const schema: JSONSchema = {};
            updateSchemaWithDocument(schema, complexDocument);

            const propertiesAtRoot = getPropertyNamesAtLevel(schema, []);
            expect(propertiesAtRoot).toHaveLength(4);

            expect(() => getPropertyNamesAtLevel(schema, ['no-entry'])).toThrow();

            expect(() => getPropertyNamesAtLevel(schema, ['user', 'no-entry'])).toThrow();
        });

        it('with sparse docs and mixed types', () => {
            const schema: JSONSchema = {};
            updateSchemaWithDocument(schema, complexDocument);
            updateSchemaWithDocument(schema, complexDocumentWithOddTypes);

            let propertiesAtRoot = getPropertyNamesAtLevel(schema, []);
            expect(propertiesAtRoot).toHaveLength(4);

            propertiesAtRoot = getPropertyNamesAtLevel(schema, ['user']);
            expect(propertiesAtRoot).toHaveLength(3);
<<<<<<< HEAD
            expect(propertiesAtRoot).toEqual(['username', 'email', 'profile']);

            propertiesAtRoot = getPropertyNamesAtLevel(schema, ['user', 'profile']);
            expect(propertiesAtRoot).toHaveLength(4);
            expect(propertiesAtRoot).toEqual(['firstName', 'lastName', 'hobbies', 'addresses']);
=======
            expect(propertiesAtRoot).toEqual(['email', 'profile', 'username']);

            propertiesAtRoot = getPropertyNamesAtLevel(schema, ['user', 'profile']);
            expect(propertiesAtRoot).toHaveLength(4);
            expect(propertiesAtRoot).toEqual(['addresses', 'firstName', 'hobbies', 'lastName']);
>>>>>>> 46c629ef

            propertiesAtRoot = getPropertyNamesAtLevel(schema, ['history']);
            expect(propertiesAtRoot).toHaveLength(6);
        });
    });
});<|MERGE_RESOLUTION|>--- conflicted
+++ resolved
@@ -240,19 +240,11 @@
 
             propertiesAtRoot = getPropertyNamesAtLevel(schema, ['user']);
             expect(propertiesAtRoot).toHaveLength(3);
-<<<<<<< HEAD
-            expect(propertiesAtRoot).toEqual(['username', 'email', 'profile']);
+            expect(propertiesAtRoot).toEqual(['email', 'profile', 'username']);
 
             propertiesAtRoot = getPropertyNamesAtLevel(schema, ['user', 'profile']);
             expect(propertiesAtRoot).toHaveLength(4);
-            expect(propertiesAtRoot).toEqual(['firstName', 'lastName', 'hobbies', 'addresses']);
-=======
-            expect(propertiesAtRoot).toEqual(['email', 'profile', 'username']);
-
-            propertiesAtRoot = getPropertyNamesAtLevel(schema, ['user', 'profile']);
-            expect(propertiesAtRoot).toHaveLength(4);
             expect(propertiesAtRoot).toEqual(['addresses', 'firstName', 'hobbies', 'lastName']);
->>>>>>> 46c629ef
 
             propertiesAtRoot = getPropertyNamesAtLevel(schema, ['history']);
             expect(propertiesAtRoot).toHaveLength(6);
