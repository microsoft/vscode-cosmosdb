--- conflicted
+++ resolved
@@ -165,8 +165,8 @@
 		return `Dropped collection '${this.collection.collectionName}'.`;
 	}
 
-<<<<<<< HEAD
-	private async findOne(args?: any): Promise<string> {
+	//tslint:disable:no-any
+	private async findOne(args?: any[]): Promise<string> {
 		if (args && args.length > 2) {
 			throw new Error("Too many arguments")
 		}
@@ -178,10 +178,6 @@
 		} else {
 			result = await this.collection.findOne({});
 		}
-=======
-	private async findOne(args?: Object): Promise<string> {
-		const result = await this.collection.findOne(args);
->>>>>>> 6a3e9c5d
 		return this.stringify(result);
 	}
 
@@ -199,7 +195,7 @@
 			});
 	}
 
-<<<<<<< HEAD
+	//tslint:disable:no-any
 	private insertMany(args: any[]): Thenable<string> {
 		// documents = args[0], collectionWriteOptions from args[1]
 		let insertManyOptions: CollectionInsertManyOptions = {};
@@ -215,10 +211,6 @@
 		}
 
 		return this.collection.insertMany(args[0], insertManyOptions)
-=======
-	private insertMany(documents: Object[]): Thenable<string> {
-		return this.collection.insertMany(documents)
->>>>>>> 6a3e9c5d
 			.then(({ insertedCount, insertedIds, result }) => {
 				return this.stringify({ insertedCount, insertedIds, result })
 			});
