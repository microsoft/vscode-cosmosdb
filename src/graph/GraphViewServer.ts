/*---------------------------------------------------------------------------------------------
 *  Copyright (c) Microsoft Corporation. All rights reserved.
 *  Licensed under the MIT License. See License.txt in the project root for license information.
 *--------------------------------------------------------------------------------------------*/

import { EventEmitter } from 'events';
import * as http from 'http';
import * as vscode from 'vscode';
import * as path from "path";
import * as io from 'socket.io';
import { setInterval } from 'timers';
import { GraphConfiguration } from './GraphConfiguration';
import * as gremlin from "gremlin";
import { removeDuplicatesById } from "../utils/array";
import { GraphViewServerSocket } from "./GraphViewServerSocket";
import { Socket } from 'net';

<<<<<<< HEAD
interface Edge {
  id: string;
  type: "edge";
  outV: string;  // Edge source ID
  inV: string;   // Edge target ID
};

interface Vertex {
  id: string;
  type: "vertex";
};

type Results = {
  fullResults: any[];
  countUniqueVertices: number;
  countUniqueEdges: number;

  // Limited by max
  limitedVertices: Vertex[];
  limitedEdges: Edge[];
};
=======
let maxVertices = 300;
let maxEdges = 1000;
>>>>>>> 1055d4aa

function truncateWithEllipses(s: string, maxCharacters) {
  if (s && s.length > maxCharacters) {
    return `${s.slice(0, maxCharacters)}...`;
  }

  return s;
}

function truncateQuery(query: string) {
  return truncateWithEllipses(query, 100);
}

/**
 * @class GraphViewServer This is the server side of the graph explorer. It handles all communications
 * with Azure including gremlin queries. It communicates with the client code via an HTTP server and
 * sockets.
 */
export class GraphViewServer extends EventEmitter {
  private _server: SocketIO.Server;
  private _httpServer: http.Server;
  private _port: number | undefined;
  private _socket: GraphViewServerSocket;
  private _previousPageState: {
    query: string | undefined,
    results: GraphResults | undefined,
    errorMessage: string | undefined,
    view: 'graph' | 'json',
    isQueryRunning: boolean,
    runningQueryId: number
  };

  constructor(private _configuration: GraphConfiguration) {
    super();
    this._previousPageState = {
      query: undefined,
      results: undefined,
      errorMessage: undefined,
      view: 'graph',
      isQueryRunning: false,
      runningQueryId: 0
    };
  }

  public get configuration(): GraphConfiguration {
    return this._configuration;
  }

  public dispose() {
    if (this._socket) {
      this._socket.disconnect();
      this._socket = null;
    }
    if (this._httpServer) {
      this._httpServer.close();
      this._httpServer = null;
    }
    if (this._server) {
      this._server.close();
      this._server = null;
    }
  }

  public get port(): number {
    if (!this._port) {
      throw new Error("Server has not started");
    }

    return this._port;
  }

  public start(): Promise<void> {
    if (this._socket) {
      return Promise.resolve();
    }

    // how know resolve/reject?
    return new Promise((resolve, reject) => {
      this._httpServer = http.createServer()
      this._httpServer.listen(
        0, // dynamnically pick an unused port
        () => {
          this._port = this._httpServer.address().port;
          console.log(`** GraphViewServer listening to port ${this._port} for ${this._configuration.endpoint}`);
          resolve();
        });
      this._server = io(this._httpServer);

      this._server.on('connection', socket => {
        this.log(`Connected to client ${socket.id}`);
        this._socket = new GraphViewServerSocket(socket);
        this.setUpSocket();
      });

      this._server.on('error', socket => {
        console.error("Error from server");
      });
    });
  }

  private get maxVertices(): number {
    return Math.max(1, vscode.workspace.getConfiguration().get<number>('cosmosDB.graph.maxVertices'));
  }

  private get maxEdges(): number {
    return Math.max(1, vscode.workspace.getConfiguration().get<number>('cosmosDB.graph.maxEdges'));
  }

  private async queryAndShowResults(queryId: number, gremlinQuery: string): Promise<void> {
    var results: GraphResults | undefined;

    try {
      this._previousPageState.query = gremlinQuery;
      this._previousPageState.results = undefined;
      this._previousPageState.errorMessage = undefined;
      this._previousPageState.isQueryRunning = true;
      this._previousPageState.runningQueryId = queryId;

      // Full query results - may contain vertices and/or edges and/or other things
      var fullResults = await this.executeQuery(queryId, gremlinQuery);

      let vertices = this.getVertices(fullResults);
      let { limitedVertices, countUniqueVertices } = this.limitVertices(vertices);
      results = {
        fullResults,
        countUniqueVertices: countUniqueVertices,
        limitedVertices: limitedVertices,
        countUniqueEdges: 0, // Fill in later
        limitedEdges: []     // Fill in later
      };
      this._previousPageState.results = results;

      if (results.limitedVertices.length) {
        try {
          // If it returned any vertices, we need to also query for edges
          var edges = await this.queryEdges(queryId, results.limitedVertices);
          let { countUniqueEdges, limitedEdges } = this.limitEdges(limitedVertices, edges);

          results.countUniqueEdges = countUniqueEdges;
          results.limitedEdges = limitedEdges;
        } catch (edgesError) {
          throw new Error(`Error querying for edges: ${edgesError.message || edgesError}`);
        }
      }
    } catch (error) {
      // If there's an error, send it to the client to display
      var message = this.removeErrorCallStack(error.message || error.toString());
      this._previousPageState.errorMessage = message;
      this._socket.emitToClient("showQueryError", queryId, message);
      return;
    } finally {
      this._previousPageState.isQueryRunning = false;
    }

    this._socket.emitToClient("showResults", queryId, results);
  }

  private getVertices(queryResults: any[]): GraphVertex[] {
    return queryResults.filter(n => n.type === "vertex" && typeof n.id === "string");
  }

  private limitVertices(vertices: GraphVertex[]): { countUniqueVertices: number, limitedVertices: GraphVertex[] } {
    vertices = removeDuplicatesById(vertices);
    let countUniqueVertices = vertices.length;

    let limitedVertices = vertices.slice(0, this.maxVertices);

    return { limitedVertices, countUniqueVertices };
  }

  private limitEdges(vertices: GraphVertex[], edges: GraphEdge[]): { countUniqueEdges: number, limitedEdges: GraphEdge[] } {
    edges = removeDuplicatesById(edges);

    // Remove edges that don't have both source and target in our vertex list
    let verticesById = new Map<string, GraphVertex>();
    vertices.forEach(n => verticesById.set(n.id, n));
    edges = edges.filter(e => {
      return verticesById.has(e.inV) && verticesById.has(e.outV);
    });

    // This should be the full set of edges applicable to these vertices
    let countUniqueEdges = edges.length;

    // Enforce max limit on edges
    let limitedEdges = edges.slice(0, this.maxEdges);
    return { limitedEdges, countUniqueEdges }
  }

  private async queryEdges(queryId: number, vertices: { id: string }[]): Promise<GraphEdge[]> {
    // Split into multiple queries because they fail if they're too large
    // Each of the form: g.V("id1", "id2", ...).outE().dedup()
    // Picks up the outgoing edges of all vertices, and removes duplicates
    let maxIdListLength = 5000; // Liberal buffer, queries seem to start failing around 14,000 characters

    let idLists: string[] = [];
    let currentIdList = "";

    for (let i = 0; i < vertices.length; ++i) {
      let vertexId = `"${vertices[i].id}"`;
      if (currentIdList.length && currentIdList.length + vertexId.length > maxIdListLength) {
        // Start a new id list
        idLists.push(currentIdList);
        currentIdList = "";
      }
      currentIdList = (currentIdList ? (currentIdList + ",") : currentIdList) + vertexId;
    }
    if (currentIdList.length) {
      idLists.push(currentIdList);
    }

    // Build queries from each list of IDs
    let promises: Promise<any[]>[] = [];
    for (let i = 0; i < idLists.length; ++i) {
      let idList = idLists[i];
      let query = `g.V(${idList}).outE().dedup()`;
      var promise = this.executeQuery(queryId, query);
      promises.push(promise);
    }

    var results = await Promise.all(promises);
    return Array.prototype.concat(...results);
  }

  private removeErrorCallStack(message: string): string {
    // Remove everything after the lines start looking like this:
    //      at Microsoft.Azure.Graphs.GremlinGroovy.GremlinGroovyTraversalScript.TranslateGroovyToCsharpInner()
    try {
      var match = message.match(/^\r?\n?\s*at \S+\(\)\s*$/m);
      if (match) {
        return message.slice(0, match.index);
      }
    } catch (error) {
      // Shouldn't happen, just being defensive
      console.error(error);
    }

    return message;
  }

  private async executeQuery(queryId: number, gremlinQuery: string): Promise<any[]> {
    const maxRetries = 3; // original try + this many extra tries
    const retryDurationMs = 1000;
    let iTry = 0;

    while (true) {
      iTry++;

      try {
        if (iTry > 1) {
          this.log(`Retry #${iTry - 1} for query ${queryId}: ${truncateQuery(gremlinQuery)}`);
        }
        return await this._executeQueryCore(queryId, gremlinQuery);
      } catch (err) {
        if (this.isErrorRetryable(err)) {
          if (iTry >= maxRetries) {
            this.log(`Max retries reached for query ${queryId}: ${truncateQuery(gremlinQuery)}`);
          } else {
            continue;
          }
        }

        throw err;
      }
    }
  }

  private async _executeQueryCore(queryId: number, gremlinQuery: string): Promise<any[]> {
    this.log(`Executing query #${queryId}: ${truncateQuery(gremlinQuery)}`);

    const client = gremlin.createClient(
      this._configuration.endpointPort,
      this._configuration.endpoint,
      {
        "session": false,
        "ssl": this._configuration.endpointPort === 443 || this._configuration.endpointPort === 8080,
        "user": `/dbs/${this._configuration.databaseName}/colls/${this._configuration.graphName}`,
        "password": this._configuration.key
      });

    // Patch up handleProtocolMessage as a temporary work-around for https://github.com/jbmusso/gremlin-javascript/issues/93
    var originalHandleProtocolMessage = client.handleProtocolMessage;
    client.handleProtocolMessage = function handleProtocolMessage(message) {
      if (!message.binary) {
        // originalHandleProtocolMessage isn't handling non-binary messages, so convert this one back to binary
        message.data = new Buffer(message.data);
        message.binary = true;
      }

      originalHandleProtocolMessage.call(this, message);
    };

    return new Promise<[{}[]]>((resolve, reject) => {
      client.execute(gremlinQuery, {}, (err, results) => {
        if (err) {
          this.log("Error from gremlin server: ", err.message || err.toString());
          reject(new Error(err));
        }
        this.log("Results from gremlin", results);
        resolve(results);
      });
    });
  }

  private isErrorRetryable(err: any) {
    // Unfortunately the gremlin server aggregates errors so we can't simply query for status
    if (err.message) {
      if (err.message.match(/Status *: *429/) || err.message.match(/RequestRateTooLarge/)) {
        // Query exceeds allocated RUs, we're supposed to try again
        return true;
      }
    }

    return false;
  }

  private handleGetPageState() {
    this.log('getPageState');

    if (this._previousPageState.query) {
      this._socket.emitToClient('setPageState', this._previousPageState);
    }
  }

  private handleSetQuery(query: string) {
    this.log('setQuery');
    this._previousPageState.query = query;
  }

  private handleSetView(view: 'graph' | 'json') {
    this.log('setView');
    this._previousPageState.view = view;
  }

  private handleQueryMessage(queryId: number, gremlin: string) {
    this.log(`Query requested: queryId=${queryId}, gremlin="${gremlin}"`);

    this.queryAndShowResults(queryId, gremlin);
  }

  private handleGetTitleMessage() {
    this.log(`getTitle`);
    this._socket.emitToClient('setTitle', `${this._configuration.databaseName} / ${this._configuration.graphName}`);
  }

  private setUpSocket() {
    this._socket.onClientMessage('log', (...args: any[]) => {
      this.log('from client: ', ...args);
    });

    // Handle QueryTitle event from client
    this._socket.onClientMessage('getTitle', () => this.handleGetTitleMessage());

    // Handle query event from client
    this._socket.onClientMessage('query', (queryId: number, gremlin: string) => this.handleQueryMessage(queryId, gremlin));

    // Handle state event from client
    this._socket.onClientMessage('getPageState', () => this.handleGetPageState());

    // Handle setQuery event from client
    this._socket.onClientMessage('setQuery', (query: string) => this.handleSetQuery(query));

    // Handle setView event from client
    this._socket.onClientMessage('setView', (view: 'graph' | 'json') => this.handleSetView(view));
  }

  private log(message, ...args: any[]) {
    // console.log(message, ...args);
  }
}<|MERGE_RESOLUTION|>--- conflicted
+++ resolved
@@ -14,33 +14,6 @@
 import { removeDuplicatesById } from "../utils/array";
 import { GraphViewServerSocket } from "./GraphViewServerSocket";
 import { Socket } from 'net';
-
-<<<<<<< HEAD
-interface Edge {
-  id: string;
-  type: "edge";
-  outV: string;  // Edge source ID
-  inV: string;   // Edge target ID
-};
-
-interface Vertex {
-  id: string;
-  type: "vertex";
-};
-
-type Results = {
-  fullResults: any[];
-  countUniqueVertices: number;
-  countUniqueEdges: number;
-
-  // Limited by max
-  limitedVertices: Vertex[];
-  limitedEdges: Edge[];
-};
-=======
-let maxVertices = 300;
-let maxEdges = 1000;
->>>>>>> 1055d4aa
 
 function truncateWithEllipses(s: string, maxCharacters) {
   if (s && s.length > maxCharacters) {
