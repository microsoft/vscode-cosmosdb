import * as React from 'react';
// eslint-disable-next-line import/no-internal-modules
import { createRoot } from 'react-dom/client';
import { type WebviewApi } from 'vscode-webview';
import { FluentUiDemo } from './FluentUIDemo/FluentUiDemo';
import { QueryEditor } from './QueryEditor/QueryEditor';
import { DynamicThemeProvider } from './theme/DynamicThemeProvider';
<<<<<<< HEAD
import { WithWebviewContext, type WebviewState } from './WebviewContext';
=======
import { CollectionView } from './vCore/collectionView/collectionView';
import { WithWebviewContext } from './WebviewContext';
>>>>>>> f870f4b0

export const Views = {
    cosmosDbQuery: QueryEditor,
    fluentUiDemo: FluentUiDemo,
    vCoreCollectionView: CollectionView,
} as const;

export type ViewKey = keyof typeof Views;

export function render<V extends ViewKey>(
    key: V,
    vscodeApi: WebviewApi<WebviewState>,
    publicPath: string,
    rootId = 'root',
): void {
    const container = document.getElementById(rootId);
    if (!container) {
        throw new Error(`Element with id of ${rootId} not found.`);
    }

    // TODO: avoid using __webpack_public_path__
    // eslint-disable-next-line @typescript-eslint/ban-ts-comment
    // @ts-ignore
    __webpack_public_path__ = publicPath;

    const Component: React.ComponentType = Views[key];

    const root = createRoot(container);

    root.render(
        <DynamicThemeProvider useAdaptive={true}>
            <WithWebviewContext vscodeApi={vscodeApi}>
                <Component />
            </WithWebviewContext>
        </DynamicThemeProvider>,
    );
}<|MERGE_RESOLUTION|>--- conflicted
+++ resolved
@@ -5,12 +5,8 @@
 import { FluentUiDemo } from './FluentUIDemo/FluentUiDemo';
 import { QueryEditor } from './QueryEditor/QueryEditor';
 import { DynamicThemeProvider } from './theme/DynamicThemeProvider';
-<<<<<<< HEAD
+import { CollectionView } from './vCore/collectionView/collectionView';
 import { WithWebviewContext, type WebviewState } from './WebviewContext';
-=======
-import { CollectionView } from './vCore/collectionView/collectionView';
-import { WithWebviewContext } from './WebviewContext';
->>>>>>> f870f4b0
 
 export const Views = {
     cosmosDbQuery: QueryEditor,
@@ -41,7 +37,7 @@
     const root = createRoot(container);
 
     root.render(
-        <DynamicThemeProvider useAdaptive={true}>
+        <DynamicThemeProvider>
             <WithWebviewContext vscodeApi={vscodeApi}>
                 <Component />
             </WithWebviewContext>
