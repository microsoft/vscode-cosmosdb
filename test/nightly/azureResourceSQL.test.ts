--- conflicted
+++ resolved
@@ -3,20 +3,15 @@
  *  Licensed under the MIT License. See License.txt in the project root for license information.
  *--------------------------------------------------------------------------------------------*/
 
-<<<<<<< HEAD
+import { CosmosDBManagementModels } from '@azure/arm-cosmosdb';
 import { ContainerDefinition, CosmosClient, DatabaseDefinition, Resource } from '@azure/cosmos';
 import * as assert from 'assert';
-import { CosmosDBManagementModels } from 'azure-arm-cosmosdb';
-=======
-import { CosmosDBManagementModels } from '@azure/arm-cosmosdb';
-import * as assert from 'assert';
-import { CollectionMeta, DatabaseMeta, DocumentClient, QueryError } from 'documentdb';
->>>>>>> f86ccb73
 import * as vscode from 'vscode';
 import { DialogResponses, getDocumentClient, ParsedDocDBConnectionString, parseDocDBConnectionString, randomUtils } from '../../extension.bundle';
 import { longRunningTestsEnabled, testUserInput } from '../global.test';
 import { getConnectionString } from './getConnectionString';
 import { AccountApi, accountList, client, resourceGroupList, testAccount } from './global.resource.test';
+
 
 suite('SQL action', async function (this: Mocha.Suite): Promise<void> {
     this.timeout(20 * 60 * 1000);
