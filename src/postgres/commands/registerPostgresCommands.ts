--- conflicted
+++ resolved
@@ -19,12 +19,9 @@
     registerCommand('cosmosDB.enterPostgresCredentials', enterPostgresCredentials);
     registerCommand('cosmosDB.configurePostgresFirewall', configurePostgresFirewall);
     registerCommand('cosmosDB.deletePostgresDatabase', deletePostgresDatabase);
-<<<<<<< HEAD
     registerCommand('cosmosDB.deletePostgresTable', deletePostgresTable);
-=======
     registerCommand('cosmosDB.openPostgresFunction', async (context: IActionContext, treeItem?: PostgresFunctionTreeItem) => {
         await openPostgresFunction(editorManager, context, treeItem);
         // tslint:disable-next-line:align
     }, doubleClickDebounceDelay);
->>>>>>> 6e567fe9
 }