--- conflicted
+++ resolved
@@ -1,24 +1,17 @@
 import * as React from 'react';
 // eslint-disable-next-line import/no-internal-modules
 import { createRoot } from 'react-dom/client';
-import { type WebviewApi } from 'vscode-webview';
+import { WebviewApi } from 'vscode-webview';
 import { CosmosDbQuery } from './CosmosDbQuery';
 import { FluentUiDemo } from './FluentUIDemo/FluentUiDemo';
-<<<<<<< HEAD
-import { adaptiveTheme } from './themeGenerator';
+import { DynamicThemeProvider } from './theme/DynamicThemeProvider';
 import { CollectionView } from './vCore/collectionView';
-=======
-import { DynamicThemeProvider } from './theme/DynamicThemeProvider';
->>>>>>> 9c2febc5
 import { WithWebviewContext } from './WebviewContext';
 
 export const Views = {
     cosmosDbQuery: CosmosDbQuery,
     fluentUiDemo: FluentUiDemo,
-<<<<<<< HEAD
     vCoreCollectionView: CollectionView
-=======
->>>>>>> 9c2febc5
 } as const;
 
 export type ViewKey = keyof typeof Views;
