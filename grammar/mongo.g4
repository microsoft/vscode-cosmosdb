grammar mongo;

@header {
/*---------------------------------------------------------------------------------------------
 *  Copyright (c) Microsoft Corporation. All rights reserved.
 *  Licensed under the MIT License. See License.txt in the project root for license information.
 *--------------------------------------------------------------------------------------------*/

 /*tslint:disable */
}

@lexer::members {
	private isExternalIdentifierText(text) {
		return text === 'db';
	}
}

mongoCommands: commands EOF;

commands: ( command | emptyCommand | comment)+;

command:
	DB DOT (functionCall | (collection DOT functionCall)) SEMICOLON?;

emptyCommand: SEMICOLON;

collection: STRING_LITERAL;

functionCall: FUNCTION_NAME = STRING_LITERAL arguments;

arguments:
	OPEN_PARENTHESIS = '(' (argument ( ',' argument)*)? CLOSED_PARENTHESIS = ')';

argument: literal | objectLiteral | arrayLiteral;

objectLiteral: '{' propertyNameAndValueList? ','? '}';

arrayLiteral: '[' elementList? ']';

elementList: propertyValue ( ',' propertyValue)*;

propertyNameAndValueList:
	propertyAssignment (',' propertyAssignment)*;

propertyAssignment: propertyName ':' propertyValue;

propertyValue:
	literal
	| objectLiteral
	| arrayLiteral
	| functionCall;

literal: (NullLiteral | BooleanLiteral | StringLiteral)
	| NumericLiteral;

propertyName: StringLiteral;

comment: SingleLineComment | MultiLineComment;

SingleLineComment:
	'//' ~[\r\n\u2028\u2029]* -> channel(HIDDEN);

MultiLineComment: '/*' .*? '*/' -> channel(HIDDEN);

StringLiteral:
	SINGLE_QUOTED_STRING_LITERAL
	| DOUBLE_QUOTED_STRING_LITERAL;

NullLiteral: 'null';

BooleanLiteral: 'true' | 'false';

NumericLiteral: '-'? DecimalLiteral;

DecimalLiteral:
	DecimalIntegerLiteral '.' DecimalDigit* ExponentPart?
	| '.' DecimalDigit+ ExponentPart?
	| DecimalIntegerLiteral ExponentPart?;

LineTerminator: [\r\n\u2028\u2029] -> channel(HIDDEN);

SEMICOLON: ';';
DOT: '.';
DB: 'db';

// Don't declare LR/CRLF tokens - they'll interfere with matching against LineTerminator LF: '\n';
// CRLF: '\r\n';

<<<<<<< HEAD
STRING_LITERAL: ((~[",\\ \t\n\r:.;(){}\-]) | STRING_ESCAPE )+ {!this.isExternalIdentifierText(this.text)}?;
DOUBLE_QUOTED_STRING_LITERAL: '"' ((~["\\]) | STRING_ESCAPE)* '"';
SINGLE_QUOTED_STRING_LITERAL: '\'' ((~['\\]) | STRING_ESCAPE)* '\'';
=======
STRING_LITERAL: (( ~[",\\ \t\n:.;(){}\-]) | STRING_ESCAPE)+ {!this.isExternalIdentifierText(this.text)
		}?;
DOUBLE_QUOTED_STRING_LITERAL:
	'"' (( ~["\\]) | STRING_ESCAPE)* '"';
SINGLE_QUOTED_STRING_LITERAL:
	'\'' (( ~['\\]) | STRING_ESCAPE)* '\'';
>>>>>>> 768d2a8f

fragment STRING_ESCAPE: '\\' [\\"\\'];

fragment DecimalIntegerLiteral: '0' | [1-9] DecimalDigit*;

fragment ExponentPart: [eE] [+-]? DecimalDigit+;

fragment DecimalDigit: [0-9];

WHITESPACE: [ \t] -> skip;<|MERGE_RESOLUTION|>--- conflicted
+++ resolved
@@ -86,18 +86,12 @@
 // Don't declare LR/CRLF tokens - they'll interfere with matching against LineTerminator LF: '\n';
 // CRLF: '\r\n';
 
-<<<<<<< HEAD
-STRING_LITERAL: ((~[",\\ \t\n\r:.;(){}\-]) | STRING_ESCAPE )+ {!this.isExternalIdentifierText(this.text)}?;
-DOUBLE_QUOTED_STRING_LITERAL: '"' ((~["\\]) | STRING_ESCAPE)* '"';
-SINGLE_QUOTED_STRING_LITERAL: '\'' ((~['\\]) | STRING_ESCAPE)* '\'';
-=======
-STRING_LITERAL: (( ~[",\\ \t\n:.;(){}\-]) | STRING_ESCAPE)+ {!this.isExternalIdentifierText(this.text)
+STRING_LITERAL: ((~[",\\ \t\n\r:.;(){}\-]) | STRING_ESCAPE)+ {!this.isExternalIdentifierText(this.text)
 		}?;
 DOUBLE_QUOTED_STRING_LITERAL:
-	'"' (( ~["\\]) | STRING_ESCAPE)* '"';
+	'"' ((~["\\]) | STRING_ESCAPE)* '"';
 SINGLE_QUOTED_STRING_LITERAL:
-	'\'' (( ~['\\]) | STRING_ESCAPE)* '\'';
->>>>>>> 768d2a8f
+	'\'' ((~['\\]) | STRING_ESCAPE)* '\'';
 
 fragment STRING_ESCAPE: '\\' [\\"\\'];
 
