--- conflicted
+++ resolved
@@ -920,13 +920,8 @@
 		"socket.io": "^1.7.3",
 		"socket.io-client": "^1.7.3",
 		"underscore": "^1.8.3",
-<<<<<<< HEAD
 		"vscode-azureextensionui": "^0.18.2",
-		"vscode-extension-telemetry": "^0.0.18",
-=======
-		"vscode-azureextensionui": "^0.17.5",
 		"vscode-extension-telemetry": "^0.0.22",
->>>>>>> 69d3e2ce
 		"vscode-json-languageservice": "^3.0.8",
 		"vscode-languageclient": "^4.4.0",
 		"vscode-languageserver": "^4.4.0",
