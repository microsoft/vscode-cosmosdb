/*---------------------------------------------------------------------------------------------
 *  Copyright (c) Microsoft Corporation. All rights reserved.
 *  Licensed under the MIT License. See License.txt in the project root for license information.
 *--------------------------------------------------------------------------------------------*/

import * as fse from 'fs-extra';
import { Collection, Db } from 'mongodb';
import opn = require('opn');
import * as path from 'path';
import * as process from 'process';
import * as vscode from 'vscode';
import { appendExtensionUserAgent, AzureParentTreeItem, DialogResponses, IActionContext, UserCancelledError } from 'vscode-azureextensionui';
import { ext } from '../../extensionVariables';
import * as cpUtils from '../../utils/cp';
import { connectToMongoClient } from '../connectToMongoClient';
import { MongoCommand } from '../MongoCommand';
import { addDatabaseToAccountConnectionString } from '../mongoConnectionStrings';
import { Shell } from '../shell';
import { IMongoTreeRoot } from './IMongoTreeRoot';
import { MongoCollectionTreeItem } from './MongoCollectionTreeItem';

const mongoExecutableFileName = process.platform === 'win32' ? 'mongo.exe' : 'mongo';

export class MongoDatabaseTreeItem extends AzureParentTreeItem<IMongoTreeRoot> {
	public static contextValue: string = "mongoDb";
	public readonly contextValue: string = MongoDatabaseTreeItem.contextValue;
	public readonly childTypeLabel: string = "Collection";
	public readonly connectionString: string;
	public readonly databaseName: string;

	private _previousShellPathSetting: string | undefined;
	private _cachedShellPathOrCmd: string | undefined;

	constructor(parent: AzureParentTreeItem, databaseName: string, connectionString: string) {
		super(parent);
		this.databaseName = databaseName;
		this.connectionString = addDatabaseToAccountConnectionString(connectionString, this.databaseName);
	}

	public get label(): string {
		return this.databaseName;
	}

	public get description(): string {
		return ext.connectedMongoDB && ext.connectedMongoDB.fullId === this.fullId ? 'Connected' : '';
	}

	public get id(): string {
		return this.databaseName;
	}

	public get iconPath(): string | vscode.Uri | { light: string | vscode.Uri; dark: string | vscode.Uri } {
		return {
			light: path.join(__filename, '..', '..', '..', '..', '..', 'resources', 'icons', 'theme-agnostic', 'Database.svg'),
			dark: path.join(__filename, '..', '..', '..', '..', '..', 'resources', 'icons', 'theme-agnostic', 'Database.svg')
		};
	}

	public hasMoreChildrenImpl(): boolean {
		return false;
	}

	public async loadMoreChildrenImpl(_clearCache: boolean): Promise<MongoCollectionTreeItem[]> {
		const db: Db = await this.getDb();
		const collections: Collection[] = await db.collections();
		return collections.map(collection => new MongoCollectionTreeItem(this, collection));
	}

	public async createChildImpl(showCreatingTreeItem: (label: string) => void): Promise<MongoCollectionTreeItem> {
		const collectionName = await vscode.window.showInputBox({
			placeHolder: "Collection Name",
			prompt: "Enter the name of the collection",
			validateInput: validateMongoCollectionName,
			ignoreFocusOut: true
		});

		if (collectionName) {
			showCreatingTreeItem(collectionName);
			return await this.createCollection(collectionName);
		}

		throw new UserCancelledError();
	}

	public async deleteTreeItemImpl(): Promise<void> {
		const message: string = `Are you sure you want to delete database '${this.label}'?`;
		const result = await vscode.window.showWarningMessage(message, { modal: true }, DialogResponses.deleteResponse, DialogResponses.cancel);
		if (result === DialogResponses.deleteResponse) {
			const db = await this.getDb();
			await db.dropDatabase();
		} else {
			throw new UserCancelledError();
		}
	}

	public async getDb(): Promise<Db> {
		const accountConnection = await connectToMongoClient(this.connectionString, appendExtensionUserAgent());
		return accountConnection.db(this.databaseName);
	}

	async executeCommand(command: MongoCommand, context: IActionContext): Promise<string> {
		if (command.collection) {
			let db = await this.getDb();
			const collection = db.collection(command.collection);
<<<<<<< HEAD
			if (collection && !command.chained) {
				const collectionTreeItem = new MongoCollectionTreeItem(collection, command.arguments);
=======
			if (collection) {
				const collectionTreeItem = new MongoCollectionTreeItem(this, collection, command.arguments);
>>>>>>> dca0d21d
				const result = await collectionTreeItem.executeCommand(command.name, command.arguments);
				if (result) {
					return result;
				}
			}
			return withProgress(this.executeCommandInShell(command, context), 'Executing command');

		}

		if (command.name === 'createCollection') {
			return withProgress(this.createCollection(stripQuotes(command.arguments.join(','))).then(() => JSON.stringify({ 'Created': 'Ok' })), 'Creating collection');
		} else {
			return withProgress(this.executeCommandInShell(command, context), 'Executing command');
		}
	}

	async createCollection(collectionName: string): Promise<MongoCollectionTreeItem> {
		const db: Db = await this.getDb();
		const newCollection: Collection = db.collection(collectionName);
		// db.createCollection() doesn't create empty collections for some reason
		// However, we can 'insert' and then 'delete' a document, which has the side-effect of creating an empty collection
		const result = await newCollection.insertOne({});
		await newCollection.deleteOne({ _id: result.insertedId });
		return new MongoCollectionTreeItem(this, newCollection);
	}

	executeCommandInShell(command: MongoCommand, context: IActionContext): Thenable<string> {
		context.properties["executeInShell"] = "true";
		return this.getShell().then(shell => shell.exec(command.text));
	}

	private async getShell(): Promise<Shell> {
		let shellPathSetting: string | undefined = vscode.workspace.getConfiguration().get(ext.settingsKeys.mongoShellPath);
		if (!this._cachedShellPathOrCmd || this._previousShellPathSetting !== shellPathSetting) {
			// Only do this if setting changed since last time
			this._previousShellPathSetting = shellPathSetting;
			await this._determineShellPathOrCmd(shellPathSetting);
		}

		return await this.createShell(this._cachedShellPathOrCmd);
	}

	private async _determineShellPathOrCmd(shellPathSetting: string): Promise<void> {
		this._cachedShellPathOrCmd = shellPathSetting;
		if (!shellPathSetting) {
			// User hasn't specified the path
			if (await cpUtils.commandSucceeds('mongo', '--version')) {
				// If the user already has mongo in their system path, just use that
				this._cachedShellPathOrCmd = 'mongo';
			} else {
				// If all else fails, prompt the user for the mongo path

				// tslint:disable-next-line:no-constant-condition
				const openFile: vscode.MessageItem = { title: `Browse to ${mongoExecutableFileName}` };
				const browse: vscode.MessageItem = { title: 'Open installation page' };
				let response = await vscode.window.showErrorMessage('This functionality requires the Mongo DB shell, but we could not find it in the path or using the mongo.shell.path setting.', browse, openFile);
				if (response === openFile) {
					// tslint:disable-next-line:no-constant-condition
					while (true) {
						let newPath: vscode.Uri[] = await vscode.window.showOpenDialog({
							filters: { 'Executable Files': [process.platform === 'win32' ? 'exe' : ''] },
							openLabel: `Select ${mongoExecutableFileName}`
						});
						if (newPath && newPath.length) {
							let fsPath = newPath[0].fsPath;
							let baseName = path.basename(fsPath);
							if (baseName !== mongoExecutableFileName) {
								const useAnyway: vscode.MessageItem = { title: 'Use anyway' };
								const tryAgain: vscode.MessageItem = { title: 'Try again' };
								let response2 = await ext.ui.showWarningMessage(
									`Expected a file named "${mongoExecutableFileName}, but the selected filename is "${baseName}"`,
									useAnyway,
									tryAgain);
								if (response2 === tryAgain) {
									continue;
								}
							}

							this._cachedShellPathOrCmd = fsPath;
							await vscode.workspace.getConfiguration().update(ext.settingsKeys.mongoShellPath, this._cachedShellPathOrCmd, vscode.ConfigurationTarget.Global);
							return;
						} else {
							throw new UserCancelledError();
						}
					}
				} else if (response === browse) {
					this._cachedShellPathOrCmd = undefined;
					opn('https://docs.mongodb.com/manual/installation/');
				}

				throw new UserCancelledError();
			}
		} else {
			// User has specified the path or command.  Sometimes they set the folder instead of a path to the file, let's check that and auto fix
			if (await fse.pathExists(shellPathSetting)) {
				let stat = await fse.stat(shellPathSetting);
				if (stat.isDirectory()) {
					this._cachedShellPathOrCmd = path.join(shellPathSetting, mongoExecutableFileName);
				}
			}
		}
	}

	private async createShell(shellPath: string): Promise<Shell> {
		return <Promise<null>>Shell.create(shellPath, this.connectionString, this.root.isEmulator)
			.then(
				shell => {
					return shell.useDatabase(this.databaseName).then(() => shell);
				},
				error => vscode.window.showErrorMessage(error));
	}
}

export function validateMongoCollectionName(collectionName: string): string | undefined | null {
	// https://docs.mongodb.com/manual/reference/limits/#Restriction-on-Collection-Names
	if (!collectionName) {
		return "Collection name cannot be empty";
	}
	const systemPrefix = "system.";
	if (collectionName.startsWith(systemPrefix)) {
		return `"${systemPrefix}" prefix is reserved for internal use`;
	}
	if (/[$]/.test(collectionName)) {
		return "Collection name cannot contain $";
	}
	return undefined;
}

function withProgress<T>(promise: Thenable<T>, title: string, location = vscode.ProgressLocation.Window): Thenable<T> {
	return vscode.window.withProgress<T>(
		{
			location: location,
			title: title
		},
		(_progress) => {
			return promise;
		});
}

export function stripQuotes(term: string): string {
	if ((term.startsWith('\'') && term.endsWith('\''))
		|| (term.startsWith('"') && term.endsWith('"'))) {
		return term.substring(1, term.length - 1);
	}
	return term;
}<|MERGE_RESOLUTION|>--- conflicted
+++ resolved
@@ -5,7 +5,6 @@
 
 import * as fse from 'fs-extra';
 import { Collection, Db } from 'mongodb';
-import opn = require('opn');
 import * as path from 'path';
 import * as process from 'process';
 import * as vscode from 'vscode';
@@ -18,6 +17,7 @@
 import { Shell } from '../shell';
 import { IMongoTreeRoot } from './IMongoTreeRoot';
 import { MongoCollectionTreeItem } from './MongoCollectionTreeItem';
+import opn = require('opn');
 
 const mongoExecutableFileName = process.platform === 'win32' ? 'mongo.exe' : 'mongo';
 
@@ -102,13 +102,8 @@
 		if (command.collection) {
 			let db = await this.getDb();
 			const collection = db.collection(command.collection);
-<<<<<<< HEAD
-			if (collection && !command.chained) {
-				const collectionTreeItem = new MongoCollectionTreeItem(collection, command.arguments);
-=======
 			if (collection) {
 				const collectionTreeItem = new MongoCollectionTreeItem(this, collection, command.arguments);
->>>>>>> dca0d21d
 				const result = await collectionTreeItem.executeCommand(command.name, command.arguments);
 				if (result) {
 					return result;
