--- conflicted
+++ resolved
@@ -31,11 +31,8 @@
 import { deleteDocumentDBTrigger } from './deleteTrigger/deleteTrigger';
 import { detachAzureDatabaseAccount } from './detachDatabaseAccount/detachDatabaseAccount';
 import { executeDocumentDBStoredProcedure } from './executeStoredProcedure/executeStoredProcedure';
-<<<<<<< HEAD
-=======
 import { importDocuments } from './importDocuments/importDocuments';
 import { documentDBLoadMore } from './loadMore/loadMore';
->>>>>>> 8934c4c2
 import { openDocumentDBItem } from './openDocument/openDocument';
 import { openGraphExplorer } from './openGraphExplorer/openGraphExplorer';
 import { openNoSqlQueryEditor } from './openNoSqlQueryEditor/openNoSqlQueryEditor';
@@ -65,33 +62,11 @@
 
     // Scrapbooks and old commands
     registerDocDBCommands();
+    registerMongoCommands();
     registerPostgresCommands();
-
-    // this is the tree-independed mongo-scrapbook command set
-    // TODO: refactor to keep it dedicated to the scrapbook.
-    registerMongoCommands();
 
     registerCommandWithTreeNodeUnwrapping('azureDatabases.refresh', refreshTreeElement);
 
-<<<<<<< HEAD
-    // TODO: Dmitrii, there is a duplicate of it below, can you resolve and keep the correct one?
-    // /*[ ]*/ registerCommandWithTreeNodeUnwrapping(
-    //     'cosmosDB.importDocument',
-    //     async (
-    //         actionContext: IActionContext,
-    //         selectedNode: vscode.Uri | DocDBCollectionTreeItem,
-    //         uris: vscode.Uri[],
-    //     ) => {
-    //         if (selectedNode instanceof vscode.Uri) {
-    //             await importDocuments(actionContext, uris || [selectedNode], undefined);
-    //         } else {
-    //             await importDocuments(actionContext, undefined, selectedNode);
-    //         }
-    //     },
-    // );
-
-=======
->>>>>>> 8934c4c2
     // For DocumentDB FileSystem (Scrapbook)
     registerCommandWithTreeNodeUnwrapping(
         'azureDatabases.update',
