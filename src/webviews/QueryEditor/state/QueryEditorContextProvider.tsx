/*---------------------------------------------------------------------------------------------
 *  Copyright (c) Microsoft Corporation. All rights reserved.
 *  Licensed under the MIT License. See License.txt in the project root for license information.
 *--------------------------------------------------------------------------------------------*/

import { Link, Toast, ToastBody, ToastTitle, ToastTrigger } from '@fluentui/react-components';
import * as React from 'react';
import { type ResultViewMetadata, type SerializedQueryResult } from '../../../docdb/types/queryResult';
import { type Channel } from '../../../panels/Communication/Channel/Channel';
import { type DispatchAction, type EditMode, type TableViewMode } from './QueryEditorState';

export class QueryEditorContextProvider {
    constructor(
        private readonly channel: Channel,
        private readonly dispatch: (action: DispatchAction) => void,
        private readonly dispatchToast: (content: React.ReactNode, options?: unknown) => void,
    ) {
        this.initEventListeners();
        void this.channel.postMessage({ type: 'event', name: 'ready', params: [] });
    }

    public async runQuery(query: string, options: ResultViewMetadata): Promise<void> {
        this.dispatch({ type: 'appendQueryHistory', queryValue: query });
        await this.sendCommand('runQuery', query, options);
    }
    public async stopQuery(executionId: string): Promise<void> {
        await this.sendCommand('stopQuery', executionId);
    }
    public async nextPage(executionId: string): Promise<void> {
        await this.sendCommand('nextPage', executionId);
    }
    public async prevPage(executionId: string): Promise<void> {
        await this.sendCommand('prevPage', executionId);
    }
    public async firstPage(executionId: string): Promise<void> {
        await this.sendCommand('firstPage', executionId);
    }

    public async openFile(): Promise<void> {
        await this.sendCommand('openFile');
    }
    public async copyToClipboard(text: string): Promise<void> {
        await this.sendCommand('copyToClipboard', text);
    }
    public async saveToFile(text: string, filename: string, ext: string): Promise<void> {
        await this.sendCommand('saveFile', text, filename, ext);
    }
    public insertText(query: string): void {
        this.dispatch({ type: 'insertText', queryValue: query ?? '' });
    }

    public async connectToDatabase(): Promise<void> {
        await this.sendCommand('connectToDatabase');
    }
    public async disconnectFromDatabase(): Promise<void> {
        await this.sendCommand('disconnectFromDatabase');
    }

    public async showInformationMessage(message: string) {
        await this.sendCommand('showInformationMessage', message);
    }
    public async showErrorMessage(message: string) {
        await this.sendCommand('showErrorMessage', message);
    }

    public setPageSize(pageSize: number) {
        this.dispatch({ type: 'setPageSize', pageSize });
    }

    public setTableViewMode(mode: TableViewMode) {
        this.dispatch({ type: 'setTableViewMode', mode });
    }
    public setEditMode(mode: EditMode) {
        this.dispatch({ type: 'setEditMode', mode });
    }

<<<<<<< HEAD
=======
    public async reportError(message: string, stack: string | undefined, componentStack: string | null | undefined) {
        // Error is not JSON serializable, so the original Error object cannot be sent to the webview host.
        // Send only the relevant fields
        await this.sendCommand('reportError', message, stack, componentStack);
    }

>>>>>>> c63071d2
    private async sendCommand(command: string, ...args: unknown[]): Promise<void> {
        try {
            // Don't remove await here, we need to catch the error
            await this.channel.postMessage({
                type: 'event',
                name: 'command',
                params: [
                    {
                        commandName: command,
                        params: args,
                    },
                ],
            });
        } catch (error) {
            try {
                await this.showErrorMessage(`Failed to execute command ${command}: ${error}`);
            } catch {
                // Ignore
            }
        }
    }

    private initEventListeners() {
        this.channel.on('fileOpened', (query: string) => {
            this.insertText(query);
        });

        this.channel.on('databaseConnected', (dbName: string, collectionName: string) => {
            this.dispatch({ type: 'databaseConnected', dbName, collectionName });
        });

        this.channel.on('databaseDisconnected', () => {
            this.dispatch({ type: 'databaseDisconnected' });
        });

        this.channel.on('executionStarted', (executionId: string) => {
            this.dispatch({ type: 'executionStarted', executionId });
        });

        this.channel.on('executionStopped', (executionId: string) => {
            this.dispatch({ type: 'executionStopped', executionId });
        });

        this.channel.on('queryResults', (executionId: string, result: SerializedQueryResult, currentPage: number) => {
            this.dispatch({ type: 'updateQueryResult', executionId, result, currentPage });
            this.dispatch({ type: 'executionStopped', executionId });
        });

        this.channel.on('queryError', (executionId: string, error: string) => {
            this.dispatch({ type: 'executionStopped', executionId });
            this.dispatchToast(
                <Toast>
                    <ToastTitle
                        action={
                            <ToastTrigger>
                                <Link>Dismiss</Link>
                            </ToastTrigger>
                        }
                    >
                        Query error
                    </ToastTitle>
                    <ToastBody>{error}</ToastBody>
                </Toast>,
                {
                    intent: 'error',
                    pauseOnHover: true,
                    pauseOnWindowBlur: true,
                    timeout: 5000,
                },
            );
        });
    }

    public dispose() {
        this.channel.removeAllListeners();
    }
}<|MERGE_RESOLUTION|>--- conflicted
+++ resolved
@@ -74,15 +74,12 @@
         this.dispatch({ type: 'setEditMode', mode });
     }
 
-<<<<<<< HEAD
-=======
     public async reportError(message: string, stack: string | undefined, componentStack: string | null | undefined) {
         // Error is not JSON serializable, so the original Error object cannot be sent to the webview host.
         // Send only the relevant fields
         await this.sendCommand('reportError', message, stack, componentStack);
     }
 
->>>>>>> c63071d2
     private async sendCommand(command: string, ...args: unknown[]): Promise<void> {
         try {
             // Don't remove await here, we need to catch the error
