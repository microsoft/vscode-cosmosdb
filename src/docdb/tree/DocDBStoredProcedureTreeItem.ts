--- conflicted
+++ resolved
@@ -5,14 +5,8 @@
 
 import * as path from 'path';
 import * as vscode from "vscode";
-<<<<<<< HEAD
-import { IAzureTreeItem, IAzureNode, UserCancelledError } from 'vscode-azureextensionui';
+import { IAzureTreeItem, IAzureNode, UserCancelledError, DialogResponses } from 'vscode-azureextensionui';
 import { ProcedureMeta, DocumentClient } from 'documentdb';
-import { DialogBoxResponses } from '../../constants';
-=======
-import { IAzureTreeItem, IAzureNode, UserCancelledError, DialogResponses } from 'vscode-azureextensionui';
-import { ProcedureMeta } from 'documentdb';
->>>>>>> 2eb9e18e
 import { getDocumentClient } from '../getDocumentClient';
 import { DocDBCollectionTreeItem } from './DocDBCollectionTreeItem';
 
@@ -64,15 +58,9 @@
 
     public async deleteTreeItem(_node: IAzureNode): Promise<void> {
         const message: string = `Are you sure you want to delete stored procedure '${this.label}'?`;
-<<<<<<< HEAD
-        const result = await vscode.window.showWarningMessage(message, DialogBoxResponses.Yes, DialogBoxResponses.Cancel);
-        if (result === DialogBoxResponses.Yes) {
-            const client = getDocumentClient(this._endpoint, this._masterKey, this._isEmulator);
-=======
         const result = await vscode.window.showWarningMessage(message, { modal: true }, DialogResponses.deleteResponse, DialogResponses.cancel);
         if (result === DialogResponses.deleteResponse) {
-            const client = getDocumentClient(this._documentEndpoint, this._masterKey, this._isEmulator);
->>>>>>> 2eb9e18e
+            const client = getDocumentClient(this._endpoint, this._masterKey, this._isEmulator);
             await new Promise((resolve, reject) => {
                 client.deleteStoredProcedure(this.link, function (err) {
                     err ? reject(err) : resolve();
